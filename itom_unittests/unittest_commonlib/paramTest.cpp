--- conflicted
+++ resolved
@@ -154,9 +154,6 @@
 
     ito::ParamBase pbC3(paramName, paramType, paramValueChar);
     checkChar(pbC3, paramName, paramType, paramValueChar, true, true, true);
-<<<<<<< HEAD
-}
-=======
 }
 
 TEST(ParamTest, EqualOperator)
@@ -297,4 +294,3 @@
     EXPECT_DOUBLE_EQ(newVal.imag(), val2.imag());
 }
 
->>>>>>> 8bed2d2f
