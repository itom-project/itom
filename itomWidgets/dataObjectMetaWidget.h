/* ********************************************************************
   itom measurement system
   URL: http://www.uni-stuttgart.de/ito
   Copyright (C) 2021, Institut für Technische Optik (ITO),
<<<<<<< HEAD
   Universitaet Stuttgart, Germany
=======
   Universität Stuttgart, Germany
>>>>>>> c52b9f37

   This file is part of itom.

   itom is free software: you can redistribute it and/or modify
   it under the terms of the GNU General Public License as published by
   the Free Software Foundation, either version 3 of the License, or
   (at your option) any later version.

   itom is distributed in the hope that it will be useful,
   but WITHOUT ANY WARRANTY; without even the implied warranty of
   MERCHANTABILITY or FITNESS FOR A PARTICULAR PURPOSE. See the
   GNU General Public License for more details.

   You should have received a copy of the GNU General Public License
   along with itom. If not, see <http://www.gnu.org/licenses/>.
*********************************************************************** */

#ifndef DATAOBJECTMETAWIDGET_H
#define DATAOBJECTMETAWIDGET_H

#include "DataObject/dataobj.h"

#include <qtreewidget.h>
#include <qsharedpointer.h>

#include "commonWidgets.h"


class ITOMWIDGETS_EXPORT DataObjectMetaWidget : public QTreeWidget
{
    Q_OBJECT

    Q_PROPERTY(QSharedPointer<ito::DataObject> data READ getData WRITE setData DESIGNABLE false);
    Q_PROPERTY(bool readOnlyEnabled READ getReadOnly WRITE setReadOnly DESIGNABLE true);
    Q_PROPERTY(bool detailedInfo READ getDetailedStatus WRITE setDetailedStatus DESIGNABLE true);
    Q_PROPERTY(bool previewEnabled READ getPreviewStatus WRITE setPreviewStatus DESIGNABLE true);
    Q_PROPERTY(int previewSize READ getPreviewSize WRITE setPreviewSize DESIGNABLE true);
    Q_PROPERTY(int decimals READ getDecimals WRITE setDecimals DESIGNABLE true);
    //Q_PROPERTY(QString colorBar READ getColorMap WRITE setColorMap DESIGNABLE true)

    Q_CLASSINFO("prop://data", "The dataObject to read the meta data from.")
    Q_CLASSINFO("prop://readOnlyEnabled", "Enable / disable modification of meta data, (not supported).")
    Q_CLASSINFO("prop://decimals", "Number of decimals to show.")
    Q_CLASSINFO("prop://previewEnabled", "Add a preview to the meta data.")
    Q_CLASSINFO("prop://previewSize", "Set the preview size.")
    Q_CLASSINFO("prop://detailedInfo", "Toggle between basic and detailed metaData.")
    //Q_CLASSINFO("prop://colorBar", "Name of the color bar for the preview.")


public:
    DataObjectMetaWidget(QWidget* parent = 0);
    ~DataObjectMetaWidget();

    void setData(QSharedPointer<ito::DataObject> dataObj);
    QSharedPointer<ito::DataObject> getData() const;

    bool getReadOnly() const {return m_readOnly;};
    void setReadOnly(const bool value);

    int getDecimals() const {return m_decimals;};
    void setDecimals(const int value);

    bool getPreviewStatus() const {return m_preview;};
    void setPreviewStatus(const bool value);

    int getPreviewSize() const {return m_previewSize;};
    void setPreviewSize(const int value);

    bool getDetailedStatus() const {return m_detailedStatus;};
    void setDetailedStatus(const bool value);
    //QString getColorMap() const {return m_colorBarName;};
    //void setColorMap(const QString &name);

    virtual QSize sizeHint() const;


protected:

private:
    bool m_readOnly;
    bool m_preview;
    bool m_detailedStatus;
    int m_previewSize;
    int m_decimals;
    QString m_colorBarName;
    QVector<ito::uint32> m_colorTable;

    ito::DataObject m_data;
};

#endif<|MERGE_RESOLUTION|>--- conflicted
+++ resolved
@@ -2,11 +2,7 @@
    itom measurement system
    URL: http://www.uni-stuttgart.de/ito
    Copyright (C) 2021, Institut für Technische Optik (ITO),
-<<<<<<< HEAD
-   Universitaet Stuttgart, Germany
-=======
    Universität Stuttgart, Germany
->>>>>>> c52b9f37
 
    This file is part of itom.
 
