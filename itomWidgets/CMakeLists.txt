--- conflicted
+++ resolved
@@ -149,11 +149,7 @@
     ${CMAKE_CURRENT_SOURCE_DIR}/plotInfoPicker.h
     ${CMAKE_CURRENT_SOURCE_DIR}/plotInfoShapes.h
     ${CMAKE_CURRENT_SOURCE_DIR}/paramEditorWidget.h
-<<<<<<< HEAD
-    ${CMAKE_CURRENT_SOURCE_DIR}/paramEditorModel.h
-=======
     #${CMAKE_CURRENT_SOURCE_DIR}/paramEditorModel.h
->>>>>>> a869bda2
     ${CMAKE_CURRENT_SOURCE_DIR}/valueProxy.h
     ${CMAKE_CURRENT_SOURCE_DIR}/utils.h
     ${CMAKE_CURRENT_SOURCE_DIR}/proxyStyle.h
@@ -340,10 +336,6 @@
     ${CMAKE_CURRENT_SOURCE_DIR}/plotInfoPicker.cpp
     ${CMAKE_CURRENT_SOURCE_DIR}/plotInfoShapes.cpp
     ${CMAKE_CURRENT_SOURCE_DIR}/paramEditorWidget.cpp
-<<<<<<< HEAD
-    ${CMAKE_CURRENT_SOURCE_DIR}/paramEditorModel.cpp
-=======
->>>>>>> a869bda2
     ${CMAKE_CURRENT_SOURCE_DIR}/motorAxisController.cpp
     ${CMAKE_CURRENT_SOURCE_DIR}/statusLed.cpp
 )
