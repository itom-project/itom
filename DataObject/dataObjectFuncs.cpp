--- conflicted
+++ resolved
@@ -1,3383 +1,3379 @@
-/* ********************************************************************
-    itom software
-    URL: http://www.uni-stuttgart.de/ito
-    Copyright (C) 2022, Institut für Technische Optik (ITO),
-<<<<<<< HEAD
-    Universitaet Stuttgart, Germany
-=======
-    Universität Stuttgart, Germany
->>>>>>> c52b9f37
-
-    This file is part of itom and its software development toolkit (SDK).
-
-    itom is free software; you can redistribute it and/or modify it
-    under the terms of the GNU Library General Public Licence as published by
-    the Free Software Foundation; either version 2 of the Licence, or (at
-    your option) any later version.
-
-    In addition, as a special exception, the Institut für Technische
-    Optik (ITO) gives you certain additional rights.
-    These rights are described in the ITO LGPL Exception version 1.0,
-    which can be found in the file LGPL_EXCEPTION.txt in this package.
-
-    itom is distributed in the hope that it will be useful, but
-    WITHOUT ANY WARRANTY; without even the implied warranty of
-    MERCHANTABILITY or FITNESS FOR A PARTICULAR PURPOSE.  See the GNU Library
-    General Public Licence for more details.
-
-    You should have received a copy of the GNU Library General Public License
-    along with itom. If not, see <http://www.gnu.org/licenses/>.
-*********************************************************************** */
-
-#include "dataObjectFuncs.h"
-#include "../common/numeric.h"
-
-//! creates template defined function table for all supported data types
-#define MAKEHELPERFUNCLIST(FuncName)                                                               \
-    static t##FuncName fList##FuncName[] = {                                                       \
-        FuncName<int8>,                                                                            \
-        FuncName<uint8>,                                                                           \
-        FuncName<int16>,                                                                           \
-        FuncName<uint16>,                                                                          \
-        FuncName<int32>,                                                                           \
-        FuncName<uint32>,                                                                          \
-        FuncName<ito::float32>,                                                                    \
-        FuncName<ito::float64>,                                                                    \
-        FuncName<ito::complex64>,                                                                  \
-        FuncName<ito::complex128>,                                                                 \
-        FuncName<ito::Rgba32>,                                                                     \
-        FuncName<ito::DateTime>,                                                                   \
-        FuncName<ito::TimeDelta>};
-
-//! creates function table for the function (FuncName) and both complex data types. The destination
-//! method must be templated with two template values.
-#define MAKEHELPERFUNCLIST_CMPLX_TO_REAL(FuncName)                                                 \
-    static t##FuncName fList##FuncName[] = {                                                       \
-        FuncName<ito::complex64, float32>, FuncName<ito::complex128, float64>};
-
-namespace ito {
-namespace dObjHelper {
-//------------------------------------------------------------------------------------------------------------------
-// documentation in header file
-std::string invertUnit(const std::string& oldUnit)
-{
-    if (oldUnit.empty())
-        return oldUnit;
-
-    int found = (int)oldUnit.find('/');
-
-    if (found != std::string::npos)
-    {
-        if (found == 0)
-        {
-            return oldUnit.substr(1, oldUnit.length() - 1);
-        }
-        else if (oldUnit[0] == '1' && found == 1)
-        {
-            return oldUnit.substr(2, oldUnit.length() - 2);
-        }
-        else
-        {
-            std::string newString;
-            newString.reserve(oldUnit.length());
-            newString.append(oldUnit.substr(found + 1, oldUnit.length() - (found + 1)));
-            newString.append("/");
-            newString.append(oldUnit.substr(0, found));
-        }
-    }
-    else
-    {
-        std::string newString;
-        newString.reserve(oldUnit.length() + 2);
-        newString.append("1/");
-        newString.append(oldUnit);
-        return newString;
-    }
-    return "";
-}
-
-//----------------------------------------------------------------------
-template <typename _Tp> _Tp minimumValueOfType()
-{
-    if (std::numeric_limits<_Tp>::is_exact)
-    {
-        return std::numeric_limits<_Tp>::min(); // integer numbers
-    }
-    else
-    {
-        return -1 * std::numeric_limits<_Tp>::max();
-    }
-}
-
-template <> ito::DateTime minimumValueOfType<ito::DateTime>()
-{
-    return ito::DateTime(std::numeric_limits<ito::int64>::min());
-}
-
-template <> ito::TimeDelta minimumValueOfType<ito::TimeDelta>()
-{
-    return ito::TimeDelta(std::numeric_limits<ito::int64>::min());
-}
-
-//----------------------------------------------------------------------
-template <typename _Tp> _Tp maximumValueOfType()
-{
-    return std::numeric_limits<_Tp>::max();
-}
-
-template <> ito::DateTime maximumValueOfType<ito::DateTime>()
-{
-    return ito::DateTime(std::numeric_limits<ito::int64>::max());
-}
-
-template <> ito::TimeDelta maximumValueOfType<ito::TimeDelta>()
-{
-    return ito::TimeDelta(std::numeric_limits<ito::int64>::max());
-}
-
-
-//! Templated version of minValueFunc which calc min-value of this data object and the first
-//! position
-/*!
-    NaN-Values will be ignored by this method
-    Inf-Value handling depends on inf-flag. If ignoreInf == true, inf is ignored else inf is not
-   ignored. The function does not check if dObj != NULL && firstLocation != NULL &&  dObj.type !=
-   tComplexXX !!!
-
-    \param[in]      dObj            handle to the dataObject
-    \param[out]     minValue        lowest value in this object
-    \param[in|out]  firstLocation   Allocated uint32[3]-array. Will be filled with [mat-Number,
-   ymin, xmin] \param[in]      ignoreInf       Ignore Inf-Values
-
-    \return retOK
-*/
-template <typename _Tp>
-RetVal minValueFunc(
-    const DataObject* dObj, float64& minValue, uint32* firstLocation, bool ignoreInf)
-{
-    unsigned int numMats = dObj->getNumPlanes();
-    int matIndex = 0;
-    int m, n;
-
-    const cv::Mat_<_Tp>* mat = nullptr;
-    const _Tp* rowPtr;
-
-    _Tp tempMinValue = std::numeric_limits<_Tp>::max();
-
-    if (ignoreInf)
-    {
-        for (unsigned int nmat = 0; nmat < numMats; nmat++)
-        {
-            matIndex = dObj->seekMat(nmat, numMats);
-            mat = (cv::Mat_<_Tp>*)(dObj->get_mdata())[matIndex];
-
-            for (m = 0; m < mat->rows; m++)
-            {
-                rowPtr = (_Tp*)mat->ptr(m);
-                for (n = 0; n < mat->cols; n++)
-                {
-                    if (isFinite<_Tp>(rowPtr[n]) && rowPtr[n] < tempMinValue)
-                    {
-                        tempMinValue = rowPtr[n]; // This ignores Nan and Inf
-                        firstLocation[0] = nmat;
-                        firstLocation[1] = m;
-                        firstLocation[2] = n;
-                    }
-                }
-            }
-        }
-    }
-    else
-    {
-        for (unsigned int nmat = 0; nmat < numMats; nmat++)
-        {
-            matIndex = dObj->seekMat(nmat, numMats);
-            mat = (cv::Mat_<_Tp>*)(dObj->get_mdata())[matIndex];
-
-            for (m = 0; m < mat->rows; m++)
-            {
-                rowPtr = (_Tp*)mat->ptr(m);
-                for (n = 0; n < mat->cols; n++)
-                {
-                    if (rowPtr[n] < tempMinValue)
-                    {
-                        tempMinValue = rowPtr[n]; // This should ignore NaN anyway, but allows Inf
-                        firstLocation[0] = nmat;
-                        firstLocation[1] = m;
-                        firstLocation[2] = n;
-                    }
-                }
-            }
-        }
-    }
-
-    minValue = cv::saturate_cast<float64>(tempMinValue);
-    return ito::retOk;
-}
-
-template <>
-RetVal minValueFunc<complex64>(
-    const DataObject* /*dObj*/,
-    float64& /*minValue*/,
-    uint32* /*firstLocation*/,
-    bool /*ignoreNaN*/)
-{
-    return RetVal(retError, 0, "minValue not defined for Complex64 type.");
-}
-
-template <>
-RetVal minValueFunc<complex128>(
-    const DataObject* /*dObj*/,
-    float64& /*minValue*/,
-    uint32* /*firstLocation*/,
-    bool /*ignoreNaN*/)
-{
-    return RetVal(retError, 0, "minValue not defined for Complex128 type.");
-}
-
-template <>
-RetVal minValueFunc<Rgba32>(
-    const DataObject* /*dObj*/,
-    float64& /*minValue*/,
-    uint32* /*firstLocation*/,
-    bool /*ignoreNaN*/)
-{
-    return RetVal(retError, 0, "minValue not defined for Rgba32 type.");
-}
-
-template <>
-RetVal minValueFunc<DateTime>(
-    const DataObject* /*dObj*/,
-    float64& /*minValue*/,
-    uint32* /*firstLocation*/,
-    bool /*ignoreNaN*/)
-{
-    return RetVal(retError, 0, "minValue not defined for DateTime type.");
-}
-
-template <>
-RetVal minValueFunc<TimeDelta>(
-    const DataObject* /*dObj*/,
-    float64& /*minValue*/,
-    uint32* /*firstLocation*/,
-    bool /*ignoreNaN*/)
-{
-    return RetVal(retError, 0, "minValue not defined for TimeDelta type.");
-}
-
-//----------------------------------------------------------------------------------------------------------------------------------
-typedef RetVal (*tminValueFunc)(
-    const DataObject* dObj, float64& minValue, uint32* firstLocation, bool ignoreInf);
-MAKEHELPERFUNCLIST(minValueFunc)
-
-//----------------------------------------------------------------------------------------------------------------------------------
-//! returns min-value of this data object and the first position
-/*!
-    NaN-Values will be ignored by this method
-    Inf-Value handling depends on inf-flag. If ignoreInf == true, inf is ignored else inf is not
-   ignored. The function checks if dObj != NULL && firstLocation != NULL &&  dObj.type != tComplexXX
-
-    \param[in]      dObj            handle to the dataObject
-    \param[out]     minValue        lowest value in this object
-    \param[in|out]  firstLocation   Allocated uint32[3]-array. Will be filled with [mat-Number,
-   ymin, xmin] \param[in]      ignoreInf       Ignore Inf-Values
-
-    \return retOK or in case dObj == NULL || firstLocation == NULL || for complex Object it returns
-   retError
-*/
-RetVal minValue(const DataObject* dObj, float64& minValue, uint32* firstLocation, bool ignoreInf)
-{
-    minValue = std::numeric_limits<float64>::max();
-
-    if (firstLocation == nullptr)
-    {
-        return ito::RetVal(retError, 0, "firstLocation must not be NULL");
-    }
-
-    if (dObj == nullptr || dObj->getDims() == 0)
-    {
-        return ito::RetVal(retError, 0, "Input dataObject must not be empty");
-    }
-
-    switch (dObj->getType())
-    {
-    case ito::tUInt8:
-    case ito::tInt8:
-    case ito::tUInt16:
-    case ito::tInt16:
-    case ito::tUInt32:
-    case ito::tInt32:
-    case ito::tFloat32:
-    case ito::tFloat64:
-        break;
-    default:
-        return ito::RetVal(
-            retError,
-            0,
-            "source matrix must be of type (u)int8, (u)int16, (u)int32, float32 or float64");
-    }
-
-    return fListminValueFunc[dObj->getType()](dObj, minValue, firstLocation, ignoreInf);
-}
-
-//----------------------------------------------------------------------------------------------------------------------------------
-/*!
-    \detail Templated version of maxValueFunc which returns max-value of this data object and the
-   first position NaN-Values will be ignored by this method Inf-Value handling depends on inf-flag.
-   If ignoreInf == true, inf is ignored else inf is not ignored. The function does not check if dObj
-   != NULL && firstLocation != NULL &&  dObj.type != tComplexXX !!!
-
-    \param[in]      dObj            handle to the dataObject
-    \param[out]     maxValue        highest value in this object
-    \param[in|out]  firstLocation   Allocated uint32[3]-array. Will be filled with [mat-Number,
-   ymin, xmin] \param[in]      ignoreInf       Ignore Inf-Values
-
-    \return retOK
-*/
-
-template <typename _Tp>
-RetVal maxValueFunc(
-    const DataObject* dObj, float64& maxValue, uint32* firstLocation, bool ignoreNaN)
-{
-    unsigned int numMats = dObj->getNumPlanes();
-    int matIndex = 0;
-    int m, n;
-
-    cv::Mat_<_Tp>* mat = nullptr;
-    const _Tp* rowPtr;
-
-    _Tp tempMaxValue = minimumValueOfType<_Tp>();
-
-    if (ignoreNaN)
-    {
-        for (unsigned int nmat = 0; nmat < numMats; nmat++)
-        {
-            matIndex = dObj->seekMat(nmat, numMats);
-            mat = (cv::Mat_<_Tp>*)(dObj->get_mdata())[matIndex];
-
-            for (m = 0; m < mat->rows; m++)
-            {
-                rowPtr = (_Tp*)mat->ptr(m);
-                for (n = 0; n < mat->cols; n++)
-                {
-                    if (isFinite<_Tp>(rowPtr[n]) && rowPtr[n] > tempMaxValue)
-                    {
-                        tempMaxValue = rowPtr[n];
-                        firstLocation[0] = nmat;
-                        firstLocation[1] = m;
-                        firstLocation[2] = n;
-                    }
-                }
-            }
-        }
-    }
-    else
-    {
-        for (unsigned int nmat = 0; nmat < numMats; nmat++)
-        {
-            matIndex = dObj->seekMat(nmat, numMats);
-            mat = (cv::Mat_<_Tp>*)(dObj->get_mdata())[matIndex];
-
-            for (m = 0; m < mat->rows; m++)
-            {
-                rowPtr = (_Tp*)mat->ptr(m);
-                for (n = 0; n < mat->cols; n++)
-                {
-                    if (rowPtr[n] > tempMaxValue)
-                    {
-                        tempMaxValue = rowPtr[n];
-                        firstLocation[0] = nmat;
-                        firstLocation[1] = m;
-                        firstLocation[2] = n;
-                    }
-                }
-            }
-        }
-    }
-
-    maxValue = cv::saturate_cast<float64>(tempMaxValue);
-    return ito::retOk;
-}
-
-template <>
-RetVal maxValueFunc<complex64>(
-    const DataObject* dObj, float64& maxValue, uint32* firstLocation, bool ignoreNaN)
-{
-    unsigned int numMats = dObj->getNumPlanes();
-    int matIndex = 0;
-    int m, n;
-
-    const cv::Mat_<complex64>* mat = NULL;
-    const complex64* rowPtr;
-
-    float64 tempMaxValue;
-
-    tempMaxValue = -1 * std::numeric_limits<float64>::max();
-
-    if (ignoreNaN)
-    {
-        for (unsigned int nmat = 0; nmat < numMats; nmat++)
-        {
-            matIndex = dObj->seekMat(nmat, numMats);
-            mat = (cv::Mat_<complex64>*)(dObj->get_mdata())[matIndex];
-
-            for (m = 0; m < mat->rows; m++)
-            {
-                rowPtr = mat->ptr<complex64>(m);
-                for (n = 0; n < mat->cols; n++)
-                {
-                    if (isFinite<complex64>(rowPtr[n]) && abs(rowPtr[n]) > tempMaxValue)
-                    {
-                        tempMaxValue = abs(rowPtr[n]);
-                        firstLocation[0] = nmat;
-                        firstLocation[1] = m;
-                        firstLocation[2] = n;
-                    }
-                }
-            }
-        }
-    }
-    else
-    {
-        for (unsigned int nmat = 0; nmat < numMats; nmat++)
-        {
-            matIndex = dObj->seekMat(nmat, numMats);
-            mat = (cv::Mat_<complex64>*)(dObj->get_mdata())[matIndex];
-
-            for (m = 0; m < mat->rows; m++)
-            {
-                rowPtr = (complex64*)mat->ptr(m);
-                for (n = 0; n < mat->cols; n++)
-                {
-                    if (abs(rowPtr[n]) > tempMaxValue)
-                    {
-                        tempMaxValue = abs(rowPtr[n]);
-                        firstLocation[0] = nmat;
-                        firstLocation[1] = m;
-                        firstLocation[2] = n;
-                    }
-                }
-            }
-        }
-    }
-
-    maxValue = cv::saturate_cast<float64>(tempMaxValue);
-    return ito::retOk;
-}
-
-template <>
-RetVal maxValueFunc<complex128>(
-    const DataObject* dObj, float64& maxValue, uint32* firstLocation, bool ignoreNaN)
-{
-    unsigned int numMats = dObj->getNumPlanes();
-    int matIndex = 0;
-    int m, n;
-
-    cv::Mat_<complex128>* mat = NULL;
-    const complex128* rowPtr;
-
-    float64 tempMaxValue = -1 * std::numeric_limits<float64>::max();
-
-    if (ignoreNaN)
-    {
-        for (unsigned int nmat = 0; nmat < numMats; nmat++)
-        {
-            matIndex = dObj->seekMat(nmat, numMats);
-            mat = (cv::Mat_<complex128>*)(dObj->get_mdata())[matIndex];
-
-            for (m = 0; m < mat->rows; m++)
-            {
-                rowPtr = (complex128*)mat->ptr(m);
-                for (n = 0; n < mat->cols; n++)
-                {
-                    if (isFinite<complex128>(rowPtr[n]) && abs(rowPtr[n]) > tempMaxValue)
-                    {
-                        tempMaxValue = abs(rowPtr[n]);
-                        firstLocation[0] = nmat;
-                        firstLocation[1] = m;
-                        firstLocation[2] = n;
-                    }
-                }
-            }
-        }
-    }
-    else
-    {
-        for (unsigned int nmat = 0; nmat < numMats; nmat++)
-        {
-            matIndex = dObj->seekMat(nmat, numMats);
-            mat = (cv::Mat_<complex128>*)(dObj->get_mdata())[matIndex];
-
-            for (m = 0; m < mat->rows; m++)
-            {
-                rowPtr = (complex128*)mat->ptr(m);
-                for (n = 0; n < mat->cols; n++)
-                {
-                    if (abs(rowPtr[n]) > tempMaxValue)
-                    {
-                        tempMaxValue = abs(rowPtr[n]);
-                        firstLocation[0] = nmat;
-                        firstLocation[1] = m;
-                        firstLocation[2] = n;
-                    }
-                }
-            }
-        }
-    }
-
-    maxValue = cv::saturate_cast<float64>(tempMaxValue);
-    return ito::retOk;
-}
-
-template <>
-RetVal maxValueFunc<Rgba32>(
-    const DataObject* /*dObj*/,
-    float64& /*maxValue*/,
-    uint32* /*firstLocation*/,
-    bool /*ignoreNaN*/)
-{
-    return RetVal(retError, 0, "maxValue not defined for Rgba32 type.");
-}
-
-template <>
-RetVal maxValueFunc<DateTime>(
-    const DataObject* /*dObj*/,
-    float64& /*maxValue*/,
-    uint32* /*firstLocation*/,
-    bool /*ignoreNaN*/)
-{
-    return RetVal(retError, 0, "maxValue not defined for DateTime type.");
-}
-
-template <>
-RetVal maxValueFunc<TimeDelta>(
-    const DataObject* /*dObj*/,
-    float64& /*maxValue*/,
-    uint32* /*firstLocation*/,
-    bool /*ignoreNaN*/)
-{
-    return RetVal(retError, 0, "maxValue not defined for TimeDelta type.");
-}
-
-//----------------------------------------------------------------------------------------------------------------------------------
-typedef RetVal (*tmaxValueFunc)(
-    const DataObject* dObj, float64& minValue, uint32* firstLocation, bool ignoreInf);
-MAKEHELPERFUNCLIST(maxValueFunc)
-
-//----------------------------------------------------------------------------------------------------------------------------------
-/*!
-    \detail Find the max-value of this data object and the first position.
-            NaN-Values will be ignored by this method and the Inf-Value handling depends on
-   inf-flag. If ignoreInf == true, inf is ignored else inf is not ignored. For complex valued data
-   types the position with the largest magnitude is returned.
-
-    \param[in]      dObj            handle to the dataObject
-    \param[out]     maxValue        highest value in this object
-    \param[in|out]  firstLocation   Allocated uint32[3]-array. Will be filled with [mat-Number,
-   ymin, xmin] \param[in]      ignoreInf       Ignore Inf-Values
-
-    \return retOK or in case dObj == NULL || firstLocation == NULL || for complex Object it returns
-   retError
-*/
-RetVal maxValue(const DataObject* dObj, float64& maxValue, uint32* firstLocation, bool ignoreInf)
-{
-    ito::RetVal retval = ito::retOk;
-
-    if (firstLocation == NULL)
-        return ito::RetVal(retError, 0, "firstLocation must not be NULL");
-
-    if (dObj == NULL || dObj->getDims() == 0)
-        return ito::RetVal(retError, 0, "Input dataObject must not be empty");
-
-    return fListmaxValueFunc[dObj->getType()](dObj, maxValue, firstLocation, ignoreInf);
-}
-
-//----------------------------------------------------------------------------------------------------------------------------------
-/*!
-\detail This function searches for min and max-value of the <_Type> data object and saves its first
-detects positions in firstMinLocation (must be uint32[3]-Array) and firstMaxLocation (must be
-uint32[3]-Array). NaN-Values will be ignored by this method and Inf-Value handling depends on
-inf-flag. If ignoreInf == true, inf is ignored else inf is not ignored. The specialDataTypeFlags for
-complex / rgba32 handling selection is unused in the FP and INT-versions of the function. Warning,
-does not check if dObj && firstMinLocation && firstMaxLocation are valid!
-
-    \param[in]      dObj                    handle to the dataObject
-    \param[out]     minValue                lowest value in this object
-    \param[in|out]  firstMinLocation        Allocated uint32[3]-array. Will be filled with
-[mat-Number, ymin, xmin] \param[out]     maxValue                highest value in this object
-    \param[in|out]  firstMaxLocation        Allocated uint32[3]-array. Will be filled with
-[mat-Number, ymax, xmax] \param[in]      ignoreInf               Ignore Inf-Values \param[in]
-specialDataTypeFlags                Toggle complex handling (not used)
-
-    \return retOk
-*/
-template <typename _Tp>
-RetVal minMaxValueFunc(
-    const DataObject* dObj,
-    float64& minValue,
-    uint32* firstMinLocation,
-    float64& maxValue,
-    uint32* firstMaxLocation,
-    bool ignoreInf,
-    const int /*specialDataTypeFlags*/)
-{
-    int numMats = dObj->getNumPlanes();
-    int matIndex = 0;
-
-    int m, n;
-
-    cv::Mat_<_Tp>* mat = NULL;
-    const _Tp* rowPtr;
-    _Tp tempResultMin = maximumValueOfType<_Tp>();
-    _Tp tempResultMax = minimumValueOfType<_Tp>();
-
-    if (ignoreInf) // Ignores inf
-    {
-        for (int nmat = 0; nmat < numMats; nmat++)
-        {
-            matIndex = dObj->seekMat(nmat, numMats);
-            mat = (cv::Mat_<_Tp>*)(dObj->get_mdata())[matIndex];
-
-            for (m = 0; m < mat->rows; m++)
-            {
-                rowPtr = (_Tp*)mat->ptr(m);
-                for (n = 0; n < mat->cols; n++)
-                {
-                    if (isInf<_Tp>(rowPtr[n]))
-                        continue;
-
-                    if (rowPtr[n] <
-                        tempResultMin) // NaN will be ignored by this comparison (that means if
-                                       // rowPtr[n]=NaN, the if-result is always false)
-                    {
-                        tempResultMin = rowPtr[n];
-                        firstMinLocation[0] = nmat;
-                        firstMinLocation[1] = m;
-                        firstMinLocation[2] = n;
-                    }
-
-                    if (rowPtr[n] > tempResultMax)
-                    {
-                        tempResultMax =
-                            rowPtr[n]; // NaN will be ignored by this comparison (that means if
-                                       // rowPtr[n]=NaN, the if-result is always false)
-                        firstMaxLocation[0] = nmat;
-                        firstMaxLocation[1] = m;
-                        firstMaxLocation[2] = n;
-                    }
-                }
-            }
-        }
-    }
-    else
-    {
-        for (int nmat = 0; nmat < numMats; nmat++)
-        {
-            matIndex = dObj->seekMat(nmat, numMats);
-            mat = (cv::Mat_<_Tp>*)(dObj->get_mdata())[matIndex];
-
-            for (m = 0; m < mat->rows; m++)
-            {
-                rowPtr = (_Tp*)mat->ptr(m);
-                for (n = 0; n < mat->cols; n++)
-                {
-                    if (rowPtr[n] < tempResultMin)
-                    {
-                        tempResultMin =
-                            rowPtr[n]; // NaN will be ignored by this comparison (that means if
-                                       // rowPtr[n]=NaN, the if-result is always false)
-                        firstMinLocation[0] = nmat;
-                        firstMinLocation[1] = m;
-                        firstMinLocation[2] = n;
-                    }
-                    if (rowPtr[n] > tempResultMax)
-                    {
-                        tempResultMax =
-                            rowPtr[n]; // NaN will be ignored by this comparison (that means if
-                                       // rowPtr[n]=NaN, the if-result is always false)
-                        firstMaxLocation[0] = nmat;
-                        firstMaxLocation[1] = m;
-                        firstMaxLocation[2] = n;
-                    }
-                }
-            }
-        }
-    }
-
-    minValue = cv::saturate_cast<float64>(tempResultMin);
-    maxValue = cv::saturate_cast<float64>(tempResultMax);
-
-    return ito::retOk;
-}
-
-//----------------------------------------------------------------------------------------------------------------------------------
-/*!
-\brief  Search min/max in a <complex64> data object
-\detail This function searches for min and max-value of the <complex64> data object and saves its
-first detects positions in firstMinLocation (must be uint32[3]-Array) and firstMaxLocation (must be
-uint32[3]-Array). NaN-Values will be ignored by this method and Inf-Value handling depends on
-inf-flag. If ignoreInf == true, inf is ignored else inf is not ignored. Warning, does not check if
-dObj && firstMinLocation && firstMaxLocation are valid!
-
-    \param[in]      dObj                    handle to the dataObject
-    \param[out]     minValue                lowest value in this object
-    \param[in|out]  firstMinLocation        Allocated uint32[3]-array. Will be filled with
-[mat-Number, ymin, xmin] \param[out]     maxValue                highest value in this object
-    \param[in|out]  firstMaxLocation        Allocated uint32[3]-array. Will be filled with
-[mat-Number, ymin, xmin] \param[in]      ignoreInf               Ignore Inf-Values \param[in]
-specialDataTypeFlags    Toggle complex handling, 0:abs-Value, 1:imaginary-Value, 2:real-Value, 3:
-argument-Value, see ito::dObjHelper::CmplxSelectionFlags
-
-    \return retOk
-*/
-template <>
-RetVal minMaxValueFunc<ito::complex64>(
-    const DataObject* dObj,
-    float64& minValue,
-    uint32* firstMinLocation,
-    float64& maxValue,
-    uint32* firstMaxLocation,
-    bool ignoreInf,
-    const int specialDataTypeFlags)
-{
-    int numMats = dObj->getNumPlanes();
-    int matIndex = 0;
-
-    uint32 m, n;
-    uint32 cols, rows;
-
-    cv::Mat_<ito::complex64>* mat = NULL;
-    const ito::complex64* rowPtr;
-    float tempResultMin;
-    float tempResultMax;
-    float tmpVal;
-
-    tempResultMin = std::numeric_limits<float>::max();
-    tempResultMax = -tempResultMin;
-
-    if (ignoreInf) // Ignores inf
-    {
-        for (int32 nmat = 0; nmat < (int32)numMats; nmat++)
-        {
-            matIndex = dObj->seekMat(nmat, numMats);
-            mat = (cv::Mat_<ito::complex64>*)(dObj->get_mdata())[matIndex];
-            cols = (uint32)mat->cols;
-            rows = (uint32)mat->rows;
-
-            switch (specialDataTypeFlags)
-            {
-            default:
-            case CMPLX_ABS_VALUE:
-                for (m = 0; m < rows; m++)
-                {
-                    rowPtr = mat->ptr<complex64>(m);
-                    for (n = 0; n < cols; n++)
-                    {
-                        if (isInf<complex64>(rowPtr[n].real()))
-                            continue;
-                        if (isInf<complex64>(rowPtr[n].imag()))
-                            continue;
-                        tmpVal = abs(rowPtr[n]);
-                        if (tmpVal < tempResultMin)
-                        {
-                            tempResultMin =
-                                tmpVal; // NaN will be ignored by this comparison (that means if
-                                        // rowPtr[n]=NaN, the if-result is always false)
-                            firstMinLocation[0] = nmat;
-                            firstMinLocation[1] = m;
-                            firstMinLocation[2] = n;
-                        }
-                        if (tmpVal > tempResultMax)
-                        {
-                            tempResultMax =
-                                tmpVal; // NaN will be ignored by this comparison (that means if
-                                        // rowPtr[n]=NaN, the if-result is always false)
-                            firstMaxLocation[0] = nmat;
-                            firstMaxLocation[1] = m;
-                            firstMaxLocation[2] = n;
-                        }
-                    }
-                }
-                break;
-
-            case CMPLX_IMAGINARY_VALUE:
-                for (m = 0; m < rows; m++)
-                {
-                    rowPtr = mat->ptr<complex64>(m);
-                    for (n = 0; n < cols; n++)
-                    {
-                        if (isInf<complex64>(rowPtr[n].imag()))
-                            continue;
-                        tmpVal = rowPtr[n].imag();
-                        if (tmpVal < tempResultMin)
-                        {
-                            tempResultMin =
-                                tmpVal; // NaN will be ignored by this comparison (that means if
-                                        // rowPtr[n]=NaN, the if-result is always false)
-                            firstMinLocation[0] = nmat;
-                            firstMinLocation[1] = m;
-                            firstMinLocation[2] = n;
-                        }
-                        if (tmpVal > tempResultMax)
-                        {
-                            tempResultMax =
-                                tmpVal; // NaN will be ignored by this comparison (that means if
-                                        // rowPtr[n]=NaN, the if-result is always false)
-                            firstMaxLocation[0] = nmat;
-                            firstMaxLocation[1] = m;
-                            firstMaxLocation[2] = n;
-                        }
-                    }
-                }
-                break;
-
-            case CMPLX_REAL_VALUE:
-                for (m = 0; m < rows; m++)
-                {
-                    rowPtr = mat->ptr<complex64>(m);
-                    for (n = 0; n < cols; n++)
-                    {
-                        if (isInf<complex64>(rowPtr[n].real()))
-                            continue;
-                        tmpVal = rowPtr[n].real();
-                        if (tmpVal < tempResultMin)
-                        {
-                            tempResultMin =
-                                tmpVal; // NaN will be ignored by this comparison (that means if
-                                        // rowPtr[n]=NaN, the if-result is always false)
-                            firstMinLocation[0] = nmat;
-                            firstMinLocation[1] = m;
-                            firstMinLocation[2] = n;
-                        }
-                        if (tmpVal > tempResultMax)
-                        {
-                            tempResultMax =
-                                tmpVal; // NaN will be ignored by this comparison (that means if
-                                        // rowPtr[n]=NaN, the if-result is always false)
-                            firstMaxLocation[0] = nmat;
-                            firstMaxLocation[1] = m;
-                            firstMaxLocation[2] = n;
-                        }
-                    }
-                }
-                break;
-
-            case CMPLX_ARGUMENT_VALUE:
-                for (m = 0; m < rows; m++)
-                {
-                    rowPtr = mat->ptr<complex64>(m);
-                    for (n = 0; n < cols; n++)
-                    {
-                        if (isInf<complex64>(rowPtr[n].real()))
-                            continue;
-                        if (isInf<complex64>(rowPtr[n].imag()))
-                            continue;
-                        tmpVal = arg(rowPtr[n]);
-                        if (tmpVal < tempResultMin)
-                        {
-                            tempResultMin =
-                                tmpVal; // NaN will be ignored by this comparison (that means if
-                                        // rowPtr[n]=NaN, the if-result is always false)
-                            firstMinLocation[0] = nmat;
-                            firstMinLocation[1] = m;
-                            firstMinLocation[2] = n;
-                        }
-                        if (tmpVal > tempResultMax)
-                        {
-                            tempResultMax =
-                                tmpVal; // NaN will be ignored by this comparison (that means if
-                                        // rowPtr[n]=NaN, the if-result is always false)
-                            firstMaxLocation[0] = nmat;
-                            firstMaxLocation[1] = m;
-                            firstMaxLocation[2] = n;
-                        }
-                    }
-                }
-                break;
-            }
-        }
-    }
-    else
-    {
-        for (uint32 nmat = 0; nmat < (uint32)numMats; nmat++)
-        {
-            matIndex = dObj->seekMat(nmat, numMats);
-            mat = (cv::Mat_<ito::complex64>*)(dObj->get_mdata())[matIndex];
-            cols = (uint32)mat->cols;
-            rows = (uint32)mat->rows;
-
-            switch (specialDataTypeFlags)
-            {
-            default:
-            case CMPLX_ABS_VALUE:
-                for (m = 0; m < rows; m++)
-                {
-                    rowPtr = mat->ptr<complex64>(m);
-                    for (n = 0; n < cols; n++)
-                    {
-                        tmpVal = abs(rowPtr[n]);
-                        if (tmpVal < tempResultMin)
-                        {
-                            tempResultMin =
-                                tmpVal; // NaN will be ignored by this comparison (that means if
-                                        // rowPtr[n]=NaN, the if-result is always false)
-                            firstMinLocation[0] = nmat;
-                            firstMinLocation[1] = m;
-                            firstMinLocation[2] = n;
-                        }
-                        if (tmpVal > tempResultMax)
-                        {
-                            tempResultMax =
-                                tmpVal; // NaN will be ignored by this comparison (that means if
-                                        // rowPtr[n]=NaN, the if-result is always false)
-                            firstMaxLocation[0] = nmat;
-                            firstMaxLocation[1] = m;
-                            firstMaxLocation[2] = n;
-                        }
-                    }
-                }
-                break;
-
-            case CMPLX_IMAGINARY_VALUE:
-                for (m = 0; m < rows; m++)
-                {
-                    rowPtr = mat->ptr<complex64>(m);
-                    for (n = 0; n < cols; n++)
-                    {
-                        tmpVal = rowPtr[n].imag();
-                        if (tmpVal < tempResultMin)
-                        {
-                            tempResultMin =
-                                tmpVal; // NaN will be ignored by this comparison (that means if
-                                        // rowPtr[n]=NaN, the if-result is always false)
-                            firstMinLocation[0] = nmat;
-                            firstMinLocation[1] = m;
-                            firstMinLocation[2] = n;
-                        }
-                        if (tmpVal > tempResultMax)
-                        {
-                            tempResultMax =
-                                tmpVal; // NaN will be ignored by this comparison (that means if
-                                        // rowPtr[n]=NaN, the if-result is always false)
-                            firstMaxLocation[0] = nmat;
-                            firstMaxLocation[1] = m;
-                            firstMaxLocation[2] = n;
-                        }
-                    }
-                }
-                break;
-
-            case CMPLX_REAL_VALUE:
-                for (m = 0; m < rows; m++)
-                {
-                    rowPtr = mat->ptr<complex64>(m);
-                    for (n = 0; n < cols; n++)
-                    {
-                        tmpVal = rowPtr[n].real();
-                        if (tmpVal < tempResultMin)
-                        {
-                            tempResultMin =
-                                tmpVal; // NaN will be ignored by this comparison (that means if
-                                        // rowPtr[n]=NaN, the if-result is always false)
-                            firstMinLocation[0] = nmat;
-                            firstMinLocation[1] = m;
-                            firstMinLocation[2] = n;
-                        }
-                        if (tmpVal > tempResultMax)
-                        {
-                            tempResultMax =
-                                tmpVal; // NaN will be ignored by this comparison (that means if
-                                        // rowPtr[n]=NaN, the if-result is always false)
-                            firstMaxLocation[0] = nmat;
-                            firstMaxLocation[1] = m;
-                            firstMaxLocation[2] = n;
-                        }
-                    }
-                }
-                break;
-
-            case CMPLX_ARGUMENT_VALUE:
-                for (m = 0; m < rows; m++)
-                {
-                    rowPtr = mat->ptr<complex64>(m);
-                    for (n = 0; n < cols; n++)
-                    {
-                        tmpVal = arg(rowPtr[n]);
-                        if (tmpVal < tempResultMin)
-                        {
-                            tempResultMin =
-                                tmpVal; // NaN will be ignored by this comparison (that means if
-                                        // rowPtr[n]=NaN, the if-result is always false)
-                            firstMinLocation[0] = nmat;
-                            firstMinLocation[1] = m;
-                            firstMinLocation[2] = n;
-                        }
-                        if (tmpVal > tempResultMax)
-                        {
-                            tempResultMax =
-                                tmpVal; // NaN will be ignored by this comparison (that means if
-                                        // rowPtr[n]=NaN, the if-result is always false)
-                            firstMaxLocation[0] = nmat;
-                            firstMaxLocation[1] = m;
-                            firstMaxLocation[2] = n;
-                        }
-                    }
-                }
-                break;
-            }
-        }
-    }
-
-    minValue = cv::saturate_cast<float64>(tempResultMin);
-    maxValue = cv::saturate_cast<float64>(tempResultMax);
-
-    //    cv::error(cv::Exception(CV_StsAssert, "getMinMaxValue not defined for complex type", "",
-    //    __FILE__, __LINE__));
-    return ito::retOk;
-}
-
-//----------------------------------------------------------------------------------------------------------------------------------
-/*!
-\brief  Search min/max in a <complex128> data object
-\detail This function searches for min and max-value of the <complex128> data object and saves its
-first detects positions in firstMinLocation (must be uint32[3]-Array) and firstMaxLocation (must be
-uint32[3]-Array). NaN-Values will be ignored by this method and Inf-Value handling depends on
-inf-flag. If ignoreInf == true, inf is ignored else inf is not ignored. Warning, does not check if
-dObj && firstMinLocation && firstMaxLocation are valid!
-
-    \param[in]      dObj                handle to the dataObject
-    \param[out]     minValue            lowest value in this object
-    \param[in|out]  firstMinLocation    Allocated uint32[3]-array. Will be filled with [mat-Number,
-ymin, xmin] \param[out]     maxValue            highest value in this object \param[in|out]
-firstMaxLocation    Allocated uint32[3]-array. Will be filled with [mat-Number, ymin, xmin]
-    \param[in]      ignoreInf           Ignore Inf-Values
-    \param[in]      specialDataTypeFlags            Toggle complex handling, 0:abs-Value,
-1:imaginary-Value, 2:real-Value, 3: argument-Value
-
-    \return retOk
-*/
-template <>
-RetVal minMaxValueFunc<ito::complex128>(
-    const DataObject* dObj,
-    float64& minValue,
-    uint32* /*firstMinLocation*/,
-    float64& maxValue,
-    uint32* firstMaxLocation,
-    bool ignoreInf,
-    const int specialDataTypeFlags)
-{
-    int numMats = dObj->getNumPlanes();
-    int matIndex = 0;
-
-    int m, n;
-
-    cv::Mat_<ito::complex128>* mat = NULL;
-    const ito::complex128* rowPtr;
-    float64 tempResultMin;
-    float64 tempResultMax;
-    float64 tmpVal;
-
-    tempResultMin = std::numeric_limits<float64>::max();
-    tempResultMax = -tempResultMin;
-
-    if (ignoreInf) // Ignores inf
-    {
-        for (int nmat = 0; nmat < numMats; nmat++)
-        {
-            matIndex = dObj->seekMat(nmat, numMats);
-            mat = (cv::Mat_<ito::complex128>*)(dObj->get_mdata())[matIndex];
-
-            switch (specialDataTypeFlags)
-            {
-            default:
-            case CMPLX_ABS_VALUE:
-                for (m = 0; m < mat->rows; m++)
-                {
-                    rowPtr = mat->ptr<complex128>(m);
-                    for (n = 0; n < mat->cols; n++)
-                    {
-                        if (isInf<complex128>(rowPtr[n].real()))
-                            continue;
-                        if (isInf<complex128>(rowPtr[n].imag()))
-                            continue;
-                        tmpVal = abs(rowPtr[n]);
-                        if (tmpVal < tempResultMin)
-                        {
-                            tempResultMin =
-                                tmpVal; // NaN will be ignored by this comparison (that means if
-                                        // rowPtr[n]=NaN, the if-result is always false)
-                        }
-                        if (tmpVal > tempResultMax)
-                        {
-                            tempResultMax =
-                                tmpVal; // NaN will be ignored by this comparison (that means if
-                                        // rowPtr[n]=NaN, the if-result is always false)
-                            firstMaxLocation[0] = nmat;
-                            firstMaxLocation[1] = m;
-                            firstMaxLocation[2] = n;
-                        }
-                    }
-                }
-                break;
-
-            case CMPLX_IMAGINARY_VALUE:
-                for (m = 0; m < mat->rows; m++)
-                {
-                    rowPtr = mat->ptr<complex128>(m);
-                    for (n = 0; n < mat->cols; n++)
-                    {
-                        if (isInf<complex128>(rowPtr[n].imag()))
-                            continue;
-                        tmpVal = rowPtr[n].imag();
-
-                        if (tmpVal < tempResultMin)
-                        {
-                            // NaN will be ignored by this comparison (that means if rowPtr[n]=NaN,
-                            // the if-result is always false)
-                            tempResultMin = tmpVal;
-                        }
-
-                        if (tmpVal > tempResultMax)
-                        {
-                            // NaN will be ignored by this comparison (that means if rowPtr[n]=NaN,
-                            // the if-result is always false)
-                            tempResultMax = tmpVal;
-                            firstMaxLocation[0] = nmat;
-                            firstMaxLocation[1] = m;
-                            firstMaxLocation[2] = n;
-                        }
-                    }
-                }
-                break;
-
-            case CMPLX_REAL_VALUE:
-                for (m = 0; m < mat->rows; m++)
-                {
-                    rowPtr = mat->ptr<complex128>(m);
-                    for (n = 0; n < mat->cols; n++)
-                    {
-                        if (isInf<complex128>(rowPtr[n].real()))
-                            continue;
-                        tmpVal = rowPtr[n].real();
-
-                        if (tmpVal < tempResultMin)
-                        {
-                            tempResultMin =
-                                tmpVal; // NaN will be ignored by this comparison (that means if
-                                        // rowPtr[n]=NaN, the if-result is always false)
-                        }
-                        if (tmpVal > tempResultMax)
-                        {
-                            tempResultMax =
-                                tmpVal; // NaN will be ignored by this comparison (that means if
-                                        // rowPtr[n]=NaN, the if-result is always false)
-                            firstMaxLocation[0] = nmat;
-                            firstMaxLocation[1] = m;
-                            firstMaxLocation[2] = n;
-                        }
-                    }
-                }
-                break;
-
-            case CMPLX_ARGUMENT_VALUE:
-                for (m = 0; m < mat->rows; m++)
-                {
-                    rowPtr = mat->ptr<complex128>(m);
-                    for (n = 0; n < mat->cols; n++)
-                    {
-                        if (isInf<complex128>(rowPtr[n].real()))
-                            continue;
-                        if (isInf<complex128>(rowPtr[n].imag()))
-                            continue;
-                        tmpVal = arg(rowPtr[n]);
-                        if (tmpVal < tempResultMin)
-                        {
-                            tempResultMin =
-                                tmpVal; // NaN will be ignored by this comparison (that means if
-                                        // rowPtr[n]=NaN, the if-result is always false)
-                        }
-                        if (tmpVal > tempResultMax)
-                        {
-                            tempResultMax =
-                                tmpVal; // NaN will be ignored by this comparison (that means if
-                                        // rowPtr[n]=NaN, the if-result is always false)
-                            firstMaxLocation[0] = nmat;
-                            firstMaxLocation[1] = m;
-                            firstMaxLocation[2] = n;
-                        }
-                    }
-                }
-                break;
-            }
-        }
-    }
-    else
-    {
-        for (int nmat = 0; nmat < numMats; nmat++)
-        {
-            matIndex = dObj->seekMat(nmat, numMats);
-            mat = (cv::Mat_<ito::complex128>*)(dObj->get_mdata())[matIndex];
-
-            switch (specialDataTypeFlags)
-            {
-            default:
-            case CMPLX_ABS_VALUE:
-                for (m = 0; m < mat->rows; m++)
-                {
-                    rowPtr = mat->ptr<complex128>(m);
-                    for (n = 0; n < mat->cols; n++)
-                    {
-                        tmpVal = abs(rowPtr[n]);
-                        if (tmpVal < tempResultMin)
-                        {
-                            tempResultMin =
-                                tmpVal; // NaN will be ignored by this comparison (that means if
-                                        // rowPtr[n]=NaN, the if-result is always false)
-                        }
-                        if (tmpVal > tempResultMax)
-                        {
-                            tempResultMax =
-                                tmpVal; // NaN will be ignored by this comparison (that means if
-                                        // rowPtr[n]=NaN, the if-result is always false)
-                            firstMaxLocation[0] = nmat;
-                            firstMaxLocation[1] = m;
-                            firstMaxLocation[2] = n;
-                        }
-                    }
-                }
-                break;
-
-            case CMPLX_IMAGINARY_VALUE:
-                for (m = 0; m < mat->rows; m++)
-                {
-                    rowPtr = mat->ptr<complex128>(m);
-                    for (n = 0; n < mat->cols; n++)
-                    {
-                        tmpVal = rowPtr[n].imag();
-                        if (tmpVal < tempResultMin)
-                        {
-                            tempResultMin =
-                                tmpVal; // NaN will be ignored by this comparison (that means if
-                                        // rowPtr[n]=NaN, the if-result is always false)
-                        }
-                        if (tmpVal > tempResultMax)
-                        {
-                            tempResultMax =
-                                tmpVal; // NaN will be ignored by this comparison (that means if
-                                        // rowPtr[n]=NaN, the if-result is always false)
-                            firstMaxLocation[0] = nmat;
-                            firstMaxLocation[1] = m;
-                            firstMaxLocation[2] = n;
-                        }
-                    }
-                }
-                break;
-
-            case CMPLX_REAL_VALUE:
-                for (m = 0; m < mat->rows; m++)
-                {
-                    rowPtr = mat->ptr<complex128>(m);
-                    for (n = 0; n < mat->cols; n++)
-                    {
-                        tmpVal = rowPtr[n].real();
-                        if (tmpVal < tempResultMin)
-                        {
-                            tempResultMin =
-                                tmpVal; // NaN will be ignored by this comparison (that means if
-                                        // rowPtr[n]=NaN, the if-result is always false)
-                        }
-                        if (tmpVal > tempResultMax)
-                        {
-                            tempResultMax =
-                                tmpVal; // NaN will be ignored by this comparison (that means if
-                                        // rowPtr[n]=NaN, the if-result is always false)
-                            firstMaxLocation[0] = nmat;
-                            firstMaxLocation[1] = m;
-                            firstMaxLocation[2] = n;
-                        }
-                    }
-                }
-                break;
-
-            case CMPLX_ARGUMENT_VALUE:
-                for (m = 0; m < mat->rows; m++)
-                {
-                    rowPtr = mat->ptr<complex128>(m);
-                    for (n = 0; n < mat->cols; n++)
-                    {
-                        tmpVal = arg(rowPtr[n]);
-                        if (tmpVal < tempResultMin)
-                        {
-                            tempResultMin =
-                                tmpVal; // NaN will be ignored by this comparison (that means if
-                                        // rowPtr[n]=NaN, the if-result is always false)
-                        }
-                        if (tmpVal > tempResultMax)
-                        {
-                            tempResultMax =
-                                tmpVal; // NaN will be ignored by this comparison (that means if
-                                        // rowPtr[n]=NaN, the if-result is always false)
-                            firstMaxLocation[0] = nmat;
-                            firstMaxLocation[1] = m;
-                            firstMaxLocation[2] = n;
-                        }
-                    }
-                }
-                break;
-            }
-        }
-    }
-
-    minValue = cv::saturate_cast<float64>(tempResultMin);
-    maxValue = cv::saturate_cast<float64>(tempResultMax);
-
-    return ito::retOk;
-}
-
-//----------------------------------------------------------------------------------------------------------------------------------
-/*!
-\detail This function searches for min and max-value of the <_Type> data object and saves its first
-detects positions in firstMinLocation (must be uint32[3]-Array) and firstMaxLocation (must be
-uint32[3]-Array). The specialDataTypeFlags for complex handling / rgba32 selection is used to toggle
-between the different channels. If specialDataTypeFlags == RGBA_B the maximal & minimal value for
-the blue channel is returned. If specialDataTypeFlags == RGBA_G the maximal & minimal value for the
-green channel is returned If specialDataTypeFlags == RGBA_R the maximal & minimal value for the red
-channel is returned If specialDataTypeFlags == RGBA_A the maximal & minimal value for the alpha
-channel is returned If specialDataTypeFlags == RGBA_Y for each pixel a gray-value transformation in
-YUV-space is done and the maximal & minimal value for the Y is returned If specialDataTypeFlags ==
-RGBA_RGB the maximal and minimal value over all channels will be returned. Warning, does not check
-if dObj && firstMinLocation && firstMaxLocation are valid!
-
-    \param[in]      dObj                handle to the dataObject
-    \param[out]     minValue            lowest value in this object
-    \param[in|out]  firstMinLocation    Allocated uint32[3]-array. Will be filled with [mat-Number,
-ymin, xmin] \param[out]     maxValue            highest value in this object \param[in|out]
-firstMaxLocation    Allocated uint32[3]-array. Will be filled with [mat-Number, ymin, xmin]
-    \param[in]      ignoreInf           Ignore Inf-Values
-    \param[in]      specialDataTypeFlags            Toggle rgba-channel handling, see
-ito::Rgba32_t::RGBSelectionFlags
-
-    \return retOk
-*/
-template <>
-RetVal minMaxValueFunc<Rgba32>(
-    const DataObject* dObj,
-    float64& minValue,
-    uint32* firstMinLocation,
-    float64& maxValue,
-    uint32* firstMaxLocation,
-    bool /*ignoreInf*/,
-    const int specialDataTypeFlags)
-{
-    int numMats = dObj->getNumPlanes();
-    int matIndex = 0;
-
-    int m, n;
-
-    const Rgba32* rowPtr;
-    cv::Mat_<Rgba32>* mat = NULL;
-
-    uint8 tmpMin = 255;
-    uint8 tmpMax = 0;
-    float32 tmpMinFloat = std::numeric_limits<float32>::max();
-    float32 tmpMaxFloat = -std::numeric_limits<float32>::max();
-
-    for (int nmat = 0; nmat < numMats; nmat++)
-    {
-        matIndex = dObj->seekMat(nmat, numMats);
-        mat = (cv::Mat_<Rgba32>*)(dObj->get_mdata())[matIndex];
-
-        switch (specialDataTypeFlags)
-        {
-        case Rgba32::RGBA_B: {
-            for (m = 0; m < mat->rows; m++)
-            {
-                rowPtr = (Rgba32*)mat->ptr(m);
-                for (n = 0; n < mat->cols; n++)
-                {
-                    if (rowPtr[n].blue() < tmpMin)
-                    {
-                        firstMinLocation[0] = nmat;
-                        firstMinLocation[1] = m;
-                        firstMinLocation[2] = n;
-                        tmpMin = rowPtr[n].blue();
-                    }
-                    if (rowPtr[n].blue() > tmpMax)
-                    {
-                        firstMaxLocation[0] = nmat;
-                        firstMaxLocation[1] = m;
-                        firstMaxLocation[2] = n;
-                        tmpMax = rowPtr[n].blue();
-                    }
-                }
-            }
-        }
-        break;
-        case Rgba32::RGBA_G: {
-            for (m = 0; m < mat->rows; m++)
-            {
-                rowPtr = (Rgba32*)mat->ptr(m);
-                for (n = 0; n < mat->cols; n++)
-                {
-                    if (rowPtr[n].g < tmpMin)
-                    {
-                        tmpMin = rowPtr[n].green();
-                        firstMinLocation[0] = nmat;
-                        firstMinLocation[1] = m;
-                        firstMinLocation[2] = n;
-                    }
-                    if (rowPtr[n].g > tmpMin)
-                    {
-                        tmpMax = rowPtr[n].green();
-                        firstMaxLocation[0] = nmat;
-                        firstMaxLocation[1] = m;
-                        firstMaxLocation[2] = n;
-                    }
-                }
-            }
-        }
-        break;
-        case Rgba32::RGBA_R: {
-            for (m = 0; m < mat->rows; m++)
-            {
-                rowPtr = (Rgba32*)mat->ptr(m);
-                for (n = 0; n < mat->cols; n++)
-                {
-                    if (rowPtr[n].r < tmpMin)
-                    {
-                        tmpMin = rowPtr[n].red();
-                        firstMinLocation[0] = nmat;
-                        firstMinLocation[1] = m;
-                        firstMinLocation[2] = n;
-                    }
-                    if (rowPtr[n].r > tmpMax)
-                    {
-                        tmpMax = rowPtr[n].red();
-                        firstMaxLocation[0] = nmat;
-                        firstMaxLocation[1] = m;
-                        firstMaxLocation[2] = n;
-                    }
-                }
-            }
-        }
-        break;
-        case Rgba32::RGBA_A: {
-            for (m = 0; m < mat->rows; m++)
-            {
-                rowPtr = (Rgba32*)mat->ptr(m);
-                for (n = 0; n < mat->cols; n++)
-                {
-                    if (rowPtr[n].a < tmpMin)
-                    {
-                        tmpMin =
-                            rowPtr[n].alpha(); // NaN will be ignored by this comparison (that means
-                                               // if rowPtr[n]=NaN, the if-result is always false)
-                        firstMinLocation[0] = nmat;
-                        firstMinLocation[1] = m;
-                        firstMinLocation[2] = n;
-                    }
-                    if (rowPtr[n].a > tmpMax)
-                    {
-                        tmpMax =
-                            rowPtr[n].alpha(); // NaN will be ignored by this comparison (that means
-                                               // if rowPtr[n]=NaN, the if-result is always false)
-                        firstMaxLocation[0] = nmat;
-                        firstMaxLocation[1] = m;
-                        firstMaxLocation[2] = n;
-                    }
-                }
-            }
-        }
-        break;
-        case Rgba32::RGBA_Y: {
-            for (m = 0; m < mat->rows; m++)
-            {
-                rowPtr = (Rgba32*)mat->ptr(m);
-                for (n = 0; n < mat->cols; n++)
-                {
-                    if (rowPtr[n].gray() < tmpMinFloat)
-                    {
-                        firstMinLocation[0] = nmat;
-                        firstMinLocation[1] = m;
-                        firstMinLocation[2] = n;
-                        tmpMinFloat = rowPtr[n].gray();
-                    }
-                    if (rowPtr[n].alpha() > tmpMaxFloat)
-                    {
-                        firstMaxLocation[0] = nmat;
-                        firstMaxLocation[1] = m;
-                        firstMaxLocation[2] = n;
-                        tmpMaxFloat = rowPtr[n].gray();
-                    }
-                }
-            }
-        }
-        break;
-        default:
-        case Rgba32::RGBA_RGB: {
-            for (m = 0; m < mat->rows; m++)
-            {
-                rowPtr = (Rgba32*)mat->ptr(m);
-                for (n = 0; n < mat->cols; n++)
-                {
-                    if (rowPtr[n].red() < tmpMin || rowPtr[n].blue() < tmpMin ||
-                        rowPtr[n].green() < tmpMin)
-                    {
-                        firstMinLocation[0] = nmat;
-                        firstMinLocation[1] = m;
-                        firstMinLocation[2] = n;
-                        tmpMin = rowPtr[n].r < rowPtr[n].b
-                            ? rowPtr[n].r
-                            : (rowPtr[n].g < rowPtr[n].b ? rowPtr[n].g : rowPtr[n].b);
-                    }
-                    if (rowPtr[n].red() > tmpMax || rowPtr[n].blue() > tmpMax ||
-                        rowPtr[n].green() > tmpMax)
-                    {
-                        firstMaxLocation[0] = nmat;
-                        firstMaxLocation[1] = m;
-                        firstMaxLocation[2] = n;
-                        tmpMax = rowPtr[n].r > rowPtr[n].b
-                            ? rowPtr[n].r
-                            : (rowPtr[n].g > rowPtr[n].b ? rowPtr[n].g : rowPtr[n].b);
-                    }
-                }
-            }
-        }
-        break;
-        }
-    }
-
-    if (specialDataTypeFlags == Rgba32::RGBA_Y)
-    {
-        minValue = static_cast<float64>(tmpMinFloat);
-        maxValue = static_cast<float64>(tmpMaxFloat);
-    }
-    else
-    {
-        minValue = static_cast<float64>(tmpMin);
-        maxValue = static_cast<float64>(tmpMax);
-    }
-    return ito::retOk;
-}
-
-// minValue and maxValue are in seconds.
-template <>
-RetVal minMaxValueFunc<TimeDelta>(
-    const DataObject* dObj,
-    float64& minValue,
-    uint32* firstMinLocation,
-    float64& maxValue,
-    uint32* firstMaxLocation,
-    bool /*ignoreInf*/,
-    const int /*specialDataTypeFlags*/)
-{
-    int numMats = dObj->getNumPlanes();
-    int matIndex = 0;
-    int m, n;
-    cv::Mat_<ito::TimeDelta>* mat = nullptr;
-    const ito::TimeDelta* rowPtr;
-    float64 tempResultMin = maximumValueOfType<float64>();
-    float64 tempResultMax = minimumValueOfType<float64>();
-    float64 deltaSeconds;
-
-    for (int nmat = 0; nmat < numMats; nmat++)
-    {
-        matIndex = dObj->seekMat(nmat, numMats);
-        mat = (cv::Mat_<ito::TimeDelta>*)(dObj->get_mdata())[matIndex];
-
-        for (m = 0; m < mat->rows; m++)
-        {
-            rowPtr = (ito::TimeDelta*)mat->ptr(m);
-
-            for (n = 0; n < mat->cols; n++)
-            {
-                deltaSeconds = rowPtr[n].delta / 1000000.0;
-
-                if (deltaSeconds < tempResultMin)
-                {
-                    // NaN will be ignored by this comparison (that means if
-                    // rowPtr[n]=NaN, the if-result is always false)
-                    tempResultMin = deltaSeconds;
-                    firstMinLocation[0] = nmat;
-                    firstMinLocation[1] = m;
-                    firstMinLocation[2] = n;
-                }
-                if (deltaSeconds > tempResultMax)
-                {
-                    // NaN will be ignored by this comparison (that means if
-                    // rowPtr[n]=NaN, the if-result is always false)
-                    tempResultMax = deltaSeconds;
-                    firstMaxLocation[0] = nmat;
-                    firstMaxLocation[1] = m;
-                    firstMaxLocation[2] = n;
-                }
-            }
-        }
-    }
-
-    minValue = cv::saturate_cast<float64>(tempResultMin);
-    maxValue = cv::saturate_cast<float64>(tempResultMax);
-
-    return ito::retOk;
-}
-
-// minValue / maxValue in seconds since epoch.
-template <>
-RetVal minMaxValueFunc<DateTime>(
-    const DataObject* dObj,
-    float64& minValue,
-    uint32* firstMinLocation,
-    float64& maxValue,
-    uint32* firstMaxLocation,
-    bool /*ignoreInf*/,
-    const int /*specialDataTypeFlags*/)
-{
-    int numMats = dObj->getNumPlanes();
-    int matIndex = 0;
-    int m, n;
-    cv::Mat_<ito::DateTime>* mat = nullptr;
-    const ito::DateTime* rowPtr;
-    float64 tempResultMin = maximumValueOfType<float64>();
-    float64 tempResultMax = minimumValueOfType<float64>();
-    float64 secondsSinceEpochInUtc;
-
-    for (int nmat = 0; nmat < numMats; nmat++)
-    {
-        matIndex = dObj->seekMat(nmat, numMats);
-        mat = (cv::Mat_<ito::DateTime>*)(dObj->get_mdata())[matIndex];
-
-        for (m = 0; m < mat->rows; m++)
-        {
-            rowPtr = (ito::DateTime*)mat->ptr(m);
-
-            for (n = 0; n < mat->cols; n++)
-            {
-                secondsSinceEpochInUtc = rowPtr[n].datetime / 1000000.0 + rowPtr[n].utcOffset;
-
-                if (secondsSinceEpochInUtc < tempResultMin)
-                {
-                    // NaN will be ignored by this comparison (that means if
-                    // rowPtr[n]=NaN, the if-result is always false)
-                    tempResultMin = secondsSinceEpochInUtc;
-                    firstMinLocation[0] = nmat;
-                    firstMinLocation[1] = m;
-                    firstMinLocation[2] = n;
-                }
-
-                if (secondsSinceEpochInUtc > tempResultMax)
-                {
-                    // NaN will be ignored by this comparison (that means if
-                    // rowPtr[n]=NaN, the if-result is always false)
-                    tempResultMax = secondsSinceEpochInUtc;
-                    firstMaxLocation[0] = nmat;
-                    firstMaxLocation[1] = m;
-                    firstMaxLocation[2] = n;
-                }
-            }
-        }
-    }
-
-    minValue = cv::saturate_cast<float64>(tempResultMin);
-    maxValue = cv::saturate_cast<float64>(tempResultMax);
-
-    return ito::retOk;
-}
-
-typedef RetVal (*tminMaxValueFunc)(
-    const DataObject* dObj,
-    float64& minValue,
-    uint32* firstMinLocation,
-    float64& maxValue,
-    uint32* firstMaxLocation,
-    bool ignoreInf,
-    const int specialDataTypeFlags);
-MAKEHELPERFUNCLIST(minMaxValueFunc);
-
-//----------------------------------------------------------------------------------------------------------------------------------
-/*! \detail This function searches for min and max-value of the data object and saves its first
-   detects positions in firstMinLocation (must be uint32[3]-Array) and firstMaxLocation (must be
-   uint32[3]-Array). NaN-Values will be ignored by this method and Inf-Value handling depends on
-   inf-flag. If ignoreInf == true, inf is ignored else inf is not ignored. The function checks if
-   dObj != NULL && firstLocation != NULL &&  dObj.type != tComplexXX
-
-    \param[in]      dObj                handle to the dataObject
-    \param[out]     minValue            lowest value in this object
-    \param[in|out]  firstMinLocation    Allocated uint32[3]-array. Will be filled with [mat-Number,
-   ymin, xmin] \param[out]     maxValue            highest value in this object \param[in|out]
-   firstMaxLocation    Allocated uint32[3]-array. Will be filled with [mat-Number, ymin, xmin]
-    \param[in]      ignoreInf           Ignore Inf-Values
-
-    \return retOK or in case dObj == NULL || firstMinLocation == NULL || firstMinLocation == NULL it
-   returns retError
-*/
-RetVal minMaxValue(
-    const DataObject* dObj,
-    float64& minValue,
-    uint32* firstMinLocation,
-    float64& maxValue,
-    uint32* firstMaxLocation,
-    bool ignoreInf,
-    const int specialDataTypeFlags)
-{
-    minValue = std::numeric_limits<float64>::max();
-    maxValue = -std::numeric_limits<float64>::max();
-
-    if (firstMinLocation == nullptr)
-        return ito::RetVal(retError, 0, "firstMinLocation must not be nullptr");
-
-    if (firstMaxLocation == nullptr)
-        return ito::RetVal(retError, 0, "firstMaxLocation must not be nullptr");
-
-    if (dObj == nullptr || dObj->getDims() == 0)
-        return ito::RetVal(retError, 0, "Input dataObject must not be empty");
-
-    return fListminMaxValueFunc[dObj->getType()](
-        dObj,
-        minValue,
-        firstMinLocation,
-        maxValue,
-        firstMaxLocation,
-        ignoreInf,
-        specialDataTypeFlags);
-}
-
-//----------------------------------------------------------------------------------------------------------------------------------
-//! returns mean-value of the data object
-/*!
-    NaN-Values & Inf-Value handling depends on NaN-flag. If ignoreNaN == true, both are ignored else
-   not. The function does not check if dObj != NULL &&  dObj.type != tComplexXX
-
-    \param[in]      dObj                handle to the dataObject
-    \param[out]     meanResult          float64-type mean value
-    \param[in]      ignoreNaN           Ignore NaN-Values && Inf-Values
-
-    \return retOK
-*/
-template <typename _Tp, typename _BufTp>
-RetVal meanValueFunc(const DataObject* dObj, float64& meanResult, bool ignoreNaN)
-{
-    unsigned int numMats = dObj->getNumPlanes();
-    int matIndex = 0;
-
-    int m, n;
-    unsigned int nrOfValidElements = 0;
-
-    cv::Mat_<_Tp>* mat = NULL;
-    const _Tp* rowPtr;
-    _BufTp sum = 0;
-
-    if (ignoreNaN)
-    {
-        for (unsigned int nmat = 0; nmat < numMats; nmat++)
-        {
-            matIndex = dObj->seekMat(nmat, numMats);
-            mat = (cv::Mat_<_Tp>*)(dObj->get_mdata())[matIndex];
-
-            for (m = 0; m < mat->rows; m++)
-            {
-                rowPtr = (_Tp*)mat->ptr(m);
-                for (n = 0; n < mat->cols; n++)
-                {
-                    if (isFinite<_Tp>(rowPtr[n]))
-                    {
-                        sum += rowPtr[n];
-                        nrOfValidElements++;
-                    }
-                }
-            }
-        }
-    }
-    else
-    {
-        for (unsigned int nmat = 0; nmat < numMats; nmat++)
-        {
-            matIndex = dObj->seekMat(nmat, numMats);
-            mat = (cv::Mat_<_Tp>*)(dObj->get_mdata())[matIndex];
-
-            for (m = 0; m < mat->rows; m++)
-            {
-                rowPtr = (_Tp*)mat->ptr(m);
-                for (n = 0; n < mat->cols; n++)
-                {
-                    sum += rowPtr[n];
-                    nrOfValidElements++;
-                }
-            }
-        }
-    }
-    if (nrOfValidElements == 0)
-        nrOfValidElements = 1; // in order to avoid divide-by-zero crash
-
-    meanResult = static_cast<float64>(sum) / nrOfValidElements;
-    return ito::retOk;
-}
-
-template <>
-RetVal meanValueFunc<complex64, float64>(
-    const ito::DataObject* /*dObj*/, float64& /*meanResult*/, bool /*ignoreNaN*/)
-{
-    cv::error(cv::Exception(
-        CV_StsAssert, "meanValueFunc not defined for complex type", "", __FILE__, __LINE__));
-    return retError;
-}
-template <>
-RetVal meanValueFunc<complex64, complex64>(
-    const ito::DataObject* /*dObj*/, float64& /*meanResult*/, bool /*ignoreNaN*/)
-{
-    cv::error(cv::Exception(
-        CV_StsAssert, "meanValueFunc not defined for complex type", "", __FILE__, __LINE__));
-    return retError;
-}
-
-template <>
-RetVal meanValueFunc<complex128, float64>(
-    const ito::DataObject* /*dObj*/, float64& /*meanResult*/, bool /*ignoreNaN*/)
-{
-    cv::error(cv::Exception(
-        CV_StsAssert, "meanValueFunc not defined for complex type", "", __FILE__, __LINE__));
-    return retError;
-}
-template <>
-RetVal meanValueFunc<complex128, complex128>(
-    const ito::DataObject* /*dObj*/, float64& /*meanResult*/, bool /*ignoreNaN*/)
-{
-    cv::error(cv::Exception(
-        CV_StsAssert, "meanValueFunc not defined for complex type", "", __FILE__, __LINE__));
-    return retError;
-}
-
-template <>
-RetVal meanValueFunc<Rgba32, uint32>(
-    const ito::DataObject* /*dObj*/, float64& /*meanResult*/, bool /*ignoreNaN*/)
-{
-    cv::error(cv::Exception(
-        CV_StsAssert, "meanValueFunc not defined for rgba32 type", "", __FILE__, __LINE__));
-    return retError;
-}
-template <>
-RetVal meanValueFunc<Rgba32, Rgba32>(
-    const ito::DataObject* /*dObj*/, float64& /*meanResult*/, bool /*ignoreNaN*/)
-{
-    cv::error(cv::Exception(
-        CV_StsAssert, "meanValueFunc not defined for rgba32 type", "", __FILE__, __LINE__));
-    return retError;
-}
-
-//----------------------------------------------------------------------------------------------------------------------------------
-//! returns mean-value of the data object
-/*!
-    NaN-Values & Inf-Value handling depends on NaN-flag. If ignoreNaN == true, both are ignored else
-   not. The function checks if dObj != NULL &&  dObj.type != tComplexXX
-
-    \param[in]      dObj                handle to the dataObject
-    \param[out]     meanResult          float64-type mean value
-    \param[in]      ignoreNaN           Ignore NaN-Values && Inf-Values
-
-    \return retOK or in case dObj == NULL || firstMinLocation == NULL || firstMinLocation == NULL it
-   returns retError
-*/
-RetVal meanValue(const DataObject* dObj, float64& meanResult, bool ignoreNaN)
-{
-    ito::RetVal retval = ito::retOk;
-
-    int dims = dObj->getDims();
-
-    if (dObj == NULL || dims == 0)
-        return ito::RetVal(retError, 0, "DataObjectPointer is invalid");
-
-    if (dObj->getType() == tComplex64 || dObj->getType() == tComplex128 ||
-        dObj->getType() == tRGBA32)
-    {
-        return ito::RetVal(
-            retError,
-            0,
-            "source matrix must be of type (u)int8, (u)int16, (u)int32, float32 or float64");
-    }
-
-    meanResult = std::numeric_limits<float64>::max();
-
-    switch (dObj->getType())
-    {
-    case tUInt8: {
-        if ((dObj->getNumPlanes() * dObj->getSize(dims - 1) * dObj->getSize(dims - 2)) > 8388000)
-            retval += meanValueFunc<uint8, float64>(dObj, meanResult, false);
-        else
-            retval += meanValueFunc<uint8, int32>(dObj, meanResult, false);
-        break;
-    }
-    case tInt8: {
-        if ((dObj->getNumPlanes() * dObj->getSize(dims - 1) * dObj->getSize(dims - 2)) > 8388000)
-            retval += meanValueFunc<int8, float64>(dObj, meanResult, false);
-        else
-            retval += meanValueFunc<int8, int32>(dObj, meanResult, false);
-        break;
-    }
-
-    case tUInt16: {
-        retval += meanValueFunc<uint16, float64>(dObj, meanResult, false);
-        break;
-    }
-    case tInt16: {
-        retval += meanValueFunc<int16, float64>(dObj, meanResult, false);
-        break;
-    }
-    case tUInt32: {
-        retval += meanValueFunc<uint32, float64>(dObj, meanResult, false);
-        break;
-    }
-    case tInt32: {
-        retval += meanValueFunc<int32, float64>(dObj, meanResult, false);
-        break;
-    }
-    case tFloat32: {
-        retval += meanValueFunc<float32, float64>(dObj, meanResult, ignoreNaN);
-        break;
-    }
-    case tFloat64: {
-        retval += meanValueFunc<float64, float64>(dObj, meanResult, ignoreNaN);
-        break;
-    }
-    default: {
-        retval += ito::RetVal(retError, 0, "data type not supported");
-        break;
-    }
-    }
-    return retval;
-}
-
-
-//----------------------------------------------------------------------------------------------------------------------------------
-//! returns median-value of the data object
-/*!
-NaN-Values & Inf-Value handling depends on NaN-flag. If ignoreNaN == true, both are ignored else
-not. The function does not check if dObj != NULL &&  dObj.type != tComplexXX
-
-\param[in]      dObj                handle to the dataObject
-\param[out]     meanResult          float64-type mean value
-\param[in]      ignoreNaN           Ignore NaN-Values && Inf-Values
-
-\return retOK
-*/
-template <typename _Tp>
-RetVal medianValueFunc(const DataObject* dObj, float64& medianResult, bool ignoreNaN)
-{
-    ito::DataObject temp;
-    size_t num = dObj->getTotal();
-    _Tp* values = new _Tp[num];
-    const cv::Mat* mat;
-    const _Tp* rowPtr;
-
-    if (!ignoreNaN)
-    {
-        // copy all values into a continuous buffer which is also used for sorting (later on)
-        size_t size;
-        unsigned char* values_ptr = (unsigned char*)values;
-
-        for (int p = 0; p < dObj->getNumPlanes(); ++p)
-        {
-            mat = dObj->getCvPlaneMat(p);
-            if (mat->isContinuous())
-            {
-                size = sizeof(_Tp) * mat->cols * mat->rows;
-                memcpy(values_ptr, mat->data, size);
-                values_ptr += size;
-            }
-            else
-            {
-                size = sizeof(_Tp) * mat->cols;
-                for (int r = 0; r < mat->rows; ++r)
-                {
-                    rowPtr = mat->ptr<_Tp>(r);
-                    memcpy(values_ptr, rowPtr, size);
-                    values_ptr += size;
-                }
-            }
-        }
-    }
-    else
-    {
-        size_t idx = 0;
-
-        for (int p = 0; p < dObj->getNumPlanes(); ++p)
-        {
-            mat = dObj->getCvPlaneMat(p);
-            for (int r = 0; r < mat->rows; ++r)
-            {
-                rowPtr = mat->ptr<_Tp>(r);
-                for (int c = 0; c < mat->cols; ++c)
-                {
-                    if (ito::isFinite(rowPtr[c]))
-                    {
-                        values[idx++] = rowPtr[c];
-                    }
-                }
-            }
-        }
-
-        num = idx;
-    }
-
-    // this algorithms seems to be like the following:
-    // http://www.i-programmer.info/babbages-bag/505-quick-median.html?start=1
-    ito::uint32 halfKernSize = num / 2;
-    ito::uint32 leftElement = 0;
-    ito::uint32 rightElement = num - 1;
-    ito::uint32 leftPos, rightPos;
-    _Tp a;
-    _Tp tempValue;
-    while (leftElement < rightElement)
-    {
-        a = values[halfKernSize];
-        leftPos = leftElement;
-        rightPos = rightElement;
-        do
-        {
-            while (values[leftPos] < a)
-            {
-                leftPos++;
-            }
-            while (values[rightPos] > a)
-            {
-                rightPos--;
-            }
-            if (leftPos <= rightPos)
-            {
-                tempValue = values[leftPos];
-                values[leftPos] = values[rightPos];
-                values[rightPos] = tempValue;
-                leftPos++;
-                rightPos--;
-            }
-        } while (leftPos <= rightPos);
-
-        if (rightPos < halfKernSize)
-        {
-            leftElement = leftPos;
-        }
-        if (halfKernSize < leftPos)
-        {
-            rightElement = rightPos;
-        }
-    }
-    medianResult = values[halfKernSize];
-
-    DELETE_AND_SET_NULL_ARRAY(values);
-
-    return ito::retOk;
-}
-
-template <>
-RetVal medianValueFunc<complex64>(
-    const ito::DataObject* /*dObj*/, float64& /*meanResult*/, bool /*ignoreNaN*/)
-{
-    cv::error(cv::Exception(
-        CV_StsAssert, "medianValueFunc not defined for complex type", "", __FILE__, __LINE__));
-    return retError;
-}
-
-template <>
-RetVal medianValueFunc<complex128>(
-    const ito::DataObject* /*dObj*/, float64& /*meanResult*/, bool /*ignoreNaN*/)
-{
-    cv::error(cv::Exception(
-        CV_StsAssert, "medianValueFunc not defined for complex type", "", __FILE__, __LINE__));
-    return retError;
-}
-
-template <>
-RetVal medianValueFunc<Rgba32>(
-    const ito::DataObject* /*dObj*/, float64& /*meanResult*/, bool /*ignoreNaN*/)
-{
-    cv::error(cv::Exception(
-        CV_StsAssert, "medianValueFunc not defined for rgba32 type", "", __FILE__, __LINE__));
-    return retError;
-}
-
-
-//----------------------------------------------------------------------------------------------------------------------------------
-//! returns median-value of the data object
-/*!
-NaN-Values & Inf-Value handling depends on NaN-flag. If ignoreNaN == true, both are ignored else
-not. The function checks if dObj != NULL &&  dObj.type != tComplexXX
-
-\param[in]      dObj                handle to the dataObject
-\param[out]     meanResult          float64-type mean value
-\param[in]      ignoreNaN           Ignore NaN-Values && Inf-Values
-
-\return retOK or in case dObj == NULL || firstMinLocation == NULL || firstMinLocation == NULL it
-returns retError
-*/
-RetVal medianValue(const DataObject* dObj, float64& medianResult, bool ignoreNaN)
-{
-    ito::RetVal retval = ito::retOk;
-
-    int dims = dObj->getDims();
-
-    if (dObj == NULL || dims == 0)
-        return ito::RetVal(retError, 0, "DataObject must not be empty");
-
-    if (dObj->getType() == tComplex64 || dObj->getType() == tComplex128 ||
-        dObj->getType() == tRGBA32)
-    {
-        return ito::RetVal(
-            retError,
-            0,
-            "source matrix must be of type (u)int8, (u)int16, (u)int32, float32 or float64");
-    }
-
-    medianResult = std::numeric_limits<float64>::max();
-
-    switch (dObj->getType())
-    {
-    case tUInt8: {
-        retval += medianValueFunc<uint8>(dObj, medianResult, false);
-        break;
-    }
-    case tInt8: {
-        retval += medianValueFunc<int8>(dObj, medianResult, false);
-        break;
-    }
-
-    case tUInt16: {
-        retval += medianValueFunc<uint16>(dObj, medianResult, false);
-        break;
-    }
-    case tInt16: {
-        retval += medianValueFunc<int16>(dObj, medianResult, false);
-        break;
-    }
-    case tUInt32: {
-        retval += medianValueFunc<uint32>(dObj, medianResult, false);
-        break;
-    }
-    case tInt32: {
-        retval += medianValueFunc<int32>(dObj, medianResult, false);
-        break;
-    }
-    case tFloat32: {
-        retval += medianValueFunc<float32>(dObj, medianResult, ignoreNaN);
-        break;
-    }
-    case tFloat64: {
-        retval += medianValueFunc<float64>(dObj, medianResult, ignoreNaN);
-        break;
-    }
-    default: {
-        retval += ito::RetVal(retError, 0, "data type not supported");
-        break;
-    }
-    }
-    return retval;
-}
-
-
-//----------------------------------------------------------------------------------------------------------------------------------
-//! returns mean-value and the standard deviation of the data object
-/*!
-    NaN-Values & Inf-Value handling depends on NaN-flag. If ignoreNaN == true, both are ignored else
-   not. The function does not check if dObj != NULL &&  dObj.type != tComplexXX
-
-    \param[in]      dObj                handle to the dataObject
-    \param[in]      devTypFlag          should be 0 or 1, due to different definitions of standard
-   deviation \param[out]     meanResult          float64-type mean value \param[out]     devResult
-   float64-type std-value \param[in]      ignoreNaN           Ignore NaN-Values && Inf-Values
-
-    \return retOK
-*/
-template <typename _Tp, typename _BufTp>
-RetVal devValueFunc(
-    const ito::DataObject* dObj,
-    const int devTypFlag,
-    float64& meanResult,
-    float64& devResult,
-    bool ignoreNaN)
-{
-    unsigned int numMats = dObj->getNumPlanes();
-    int matIndex = 0;
-
-    int m, n;
-    unsigned int nrOfValidElements = 0;
-
-    cv::Mat_<_Tp>* mat = NULL;
-    const _Tp* rowPtr;
-    _BufTp sum = 0;
-
-    if (ignoreNaN && !std::numeric_limits<_Tp>::is_exact)
-    {
-        for (unsigned int nmat = 0; nmat < numMats; nmat++)
-        {
-            matIndex = dObj->seekMat(nmat, numMats);
-            mat = (cv::Mat_<_Tp>*)(dObj->get_mdata())[matIndex];
-
-            for (m = 0; m < mat->rows; m++)
-            {
-                rowPtr = (_Tp*)mat->ptr(m);
-                for (n = 0; n < mat->cols; n++)
-                {
-                    if (isFinite<_Tp>(rowPtr[n]))
-                    {
-                        sum += rowPtr[n];
-                        nrOfValidElements++;
-                    }
-                }
-            }
-        }
-    }
-    else
-    {
-        for (unsigned int nmat = 0; nmat < numMats; nmat++)
-        {
-            matIndex = dObj->seekMat(nmat, numMats);
-            mat = (cv::Mat_<_Tp>*)(dObj->get_mdata())[matIndex];
-
-            for (m = 0; m < mat->rows; m++)
-            {
-                rowPtr = (_Tp*)mat->ptr(m);
-                for (n = 0; n < mat->cols; n++)
-                {
-                    sum += rowPtr[n];
-                    nrOfValidElements++;
-                }
-            }
-        }
-    }
-
-    if (nrOfValidElements == 0)
-        nrOfValidElements = 1; // in order to avoid divide-by-zero crash
-
-    float64 meanValue = static_cast<float64>(sum) / nrOfValidElements;
-
-    float64 devValue = 0.0;
-    float64 dev = 0.0;
-
-    if (nrOfValidElements > 1)
-    {
-        nrOfValidElements = 0;
-        float64 temp = 0.0;
-        if (ignoreNaN && !std::numeric_limits<_Tp>::is_exact)
-        {
-            for (unsigned int nmat = 0; nmat < numMats; nmat++)
-            {
-                matIndex = dObj->seekMat(nmat, numMats);
-                mat = (cv::Mat_<_Tp>*)(dObj->get_mdata())[matIndex];
-
-                for (m = 0; m < mat->rows; m++)
-                {
-                    rowPtr = (_Tp*)mat->ptr(m);
-                    for (n = 0; n < mat->cols; n++)
-                    {
-                        if (isFinite<_Tp>(rowPtr[n]))
-                        {
-                            temp = static_cast<float64>(rowPtr[n]) - meanValue;
-                            dev += temp * temp;
-                            nrOfValidElements++;
-                        }
-                    }
-                }
-            }
-        }
-        else
-        {
-            for (unsigned int nmat = 0; nmat < numMats; nmat++)
-            {
-                matIndex = dObj->seekMat(nmat, numMats);
-                mat = (cv::Mat_<_Tp>*)(dObj->get_mdata())[matIndex];
-
-                for (m = 0; m < mat->rows; m++)
-                {
-                    rowPtr = (_Tp*)mat->ptr(m);
-                    for (n = 0; n < mat->cols; n++)
-                    {
-                        temp = static_cast<float64>(rowPtr[n]) - meanValue;
-                        dev += temp * temp;
-                        nrOfValidElements++;
-                    }
-                }
-            }
-        }
-
-        if ((nrOfValidElements - 1 + devTypFlag) != 0)
-        {
-            devValue = sqrt(
-                dev /
-                (nrOfValidElements - 1 +
-                 devTypFlag)); // if flag = 1, std = 1/n * sqrt(sum((x - xm)^2)) else std = 1/(n-1)
-                               // * sqrt(sum((x - xm)^2)) else
-        }
-    }
-
-    meanResult = meanValue;
-    devResult = devValue;
-
-    return ito::retOk;
-}
-
-template <>
-RetVal devValueFunc<complex64, float64>(
-    const ito::DataObject* /*dObj*/,
-    const int /*devTypFlag*/,
-    float64& /*meanResult*/,
-    float64& /*devResult*/,
-    bool /*ignoreNaN*/)
-{
-    cv::error(cv::Exception(
-        CV_StsAssert, "devValueFunc not defined for complex type", "", __FILE__, __LINE__));
-    return retError;
-}
-template <>
-RetVal devValueFunc<complex64, complex64>(
-    const ito::DataObject* /*dObj*/,
-    const int /*devTypFlag*/,
-    float64& /*meanResult*/,
-    float64& /*devResult*/,
-    bool /*ignoreNaN*/)
-{
-    cv::error(cv::Exception(
-        CV_StsAssert, "devValueFunc not defined for complex type", "", __FILE__, __LINE__));
-    return retError;
-}
-
-template <>
-RetVal devValueFunc<complex128, float64>(
-    const ito::DataObject* /*dObj*/,
-    const int /*devTypFlag*/,
-    float64& /*meanResult*/,
-    float64& /*devResult*/,
-    bool /*ignoreNaN*/)
-{
-    cv::error(cv::Exception(
-        CV_StsAssert, "devValueFunc not defined for complex type", "", __FILE__, __LINE__));
-    return retError;
-}
-template <>
-RetVal devValueFunc<complex128, complex128>(
-    const ito::DataObject* /*dObj*/,
-    const int /*devTypFlag*/,
-    float64& /*meanResult*/,
-    float64& /*devResult*/,
-    bool /*ignoreNaN*/)
-{
-    cv::error(cv::Exception(
-        CV_StsAssert, "devValueFunc not defined for complex type", "", __FILE__, __LINE__));
-    return retError;
-}
-
-template <>
-RetVal devValueFunc<Rgba32, uint32>(
-    const ito::DataObject* /*dObj*/,
-    const int /*devTypFlag*/,
-    float64& /*meanResult*/,
-    float64& /*devResult*/,
-    bool /*ignoreNaN*/)
-{
-    cv::error(cv::Exception(
-        CV_StsAssert, "devValueFunc not defined for rgba32 type", "", __FILE__, __LINE__));
-    return retError;
-}
-template <>
-RetVal devValueFunc<Rgba32, Rgba32>(
-    const ito::DataObject* /*dObj*/,
-    const int /*devTypFlag*/,
-    float64& /*meanResult*/,
-    float64& /*devResult*/,
-    bool /*ignoreNaN*/)
-{
-    cv::error(cv::Exception(
-        CV_StsAssert, "devValueFunc not defined for rgba32 type", "", __FILE__, __LINE__));
-    return retError;
-}
-
-//----------------------------------------------------------------------------------------------------------------------------------
-//! returns mean-value and the standard deviation of the data object
-/*!
-    NaN-Values & Inf-Value handling depends on NaN-flag. If ignoreNaN == true, both are ignored else
-   not. The function checks if dObj != NULL &&  dObj.type != tComplexXX
-
-    \param[in]      dObj                handle to the dataObject
-    \param[in]      devTypFlag          should be 0 or 1, due to different definitions of standard
-   deviation \param[out]     meanResult          float64-type mean value \param[out]     devResult
-   float64-type std-value \param[in]      ignoreNaN           Ignore NaN-Values && Inf-Values
-
-    \return retOK
-*/
-RetVal devValue(
-    const DataObject* dObj,
-    const int devTypFlag,
-    float64& meanValue,
-    float64& devValue,
-    bool ignoreNaN)
-{
-    ito::RetVal retval = ito::retOk;
-
-    int dims = dObj->getDims();
-
-    if (dObj == NULL || dims == 0)
-        return ito::RetVal(retError, 0, "DataObjectPointer is invalid");
-
-    if (dObj->getType() == tComplex64 || dObj->getType() == tComplex128 ||
-        dObj->getType() == tRGBA32)
-    {
-        return ito::RetVal(
-            retError,
-            0,
-            "source matrix must be of type (u)int8, (u)int16, (u)int32, float32 or float64");
-    }
-
-    meanValue = std::numeric_limits<float64>::max();
-    devValue = std::numeric_limits<float64>::max();
-
-    switch (dObj->getType())
-    {
-    case tUInt8: {
-        if ((dObj->getNumPlanes() * dObj->getSize(dims - 1) * dObj->getSize(dims - 2)) > 8388000)
-            retval += devValueFunc<uint8, float64>(dObj, devTypFlag, meanValue, devValue, false);
-        else
-            retval += devValueFunc<uint8, int32>(dObj, devTypFlag, meanValue, devValue, false);
-        break;
-    }
-    case tInt8: {
-        if ((dObj->getNumPlanes() * dObj->getSize(dims - 1) * dObj->getSize(dims - 2)) > 8388000)
-            retval += devValueFunc<int8, float64>(dObj, devTypFlag, meanValue, devValue, false);
-        else
-            retval += devValueFunc<int8, int32>(dObj, devTypFlag, meanValue, devValue, false);
-        break;
-    }
-    case tUInt16: {
-        retval += devValueFunc<uint16, float64>(dObj, devTypFlag, meanValue, devValue, false);
-        break;
-    }
-    case tInt16: {
-        retval += devValueFunc<int16, float64>(dObj, devTypFlag, meanValue, devValue, false);
-        break;
-    }
-    case tUInt32: {
-        retval += devValueFunc<uint32, float64>(dObj, devTypFlag, meanValue, devValue, false);
-        break;
-    }
-    case tInt32: {
-        retval += devValueFunc<int32, float64>(dObj, devTypFlag, meanValue, devValue, false);
-        break;
-    }
-    case tFloat32: {
-        retval += devValueFunc<float32, float64>(dObj, devTypFlag, meanValue, devValue, ignoreNaN);
-        break;
-    }
-    case tFloat64: {
-        retval += devValueFunc<float64, float64>(dObj, devTypFlag, meanValue, devValue, ignoreNaN);
-        break;
-    }
-    default: {
-        retval += ito::RetVal(retError, 0, "data type not supported");
-        break;
-    }
-    }
-    return retval;
-}
-
-//-----------------------------------------------------------------------------------------------
-//! calculate the 1D-FFT / 1D-IFFT or 2D-FFT / 2D-IFFT of a dataObject
-/*!
-    This filter tries to perform an inplace FFT for a given 2D-dataObject. The FFT is calculated
-   linewise or pointwise.
-
-    \param[in|out]  dObjIO              handle to the dataObject. Must be float-type or complex-type
-    \param[in]      inverse             toggle between IFFT or FFT
-    \param[out]     inverseAsReal       toggle output for the IFFT between real and complex
-    \param[out]     lineWise            toggle between 1D-linewise and 2D-FFT
-
-    \return retOK
-*/
-RetVal calcCVDFT(
-    DataObject* dObjIO, const bool inverse, const bool inverseAsReal, const bool lineWise)
-{
-    unsigned int numMats = dObjIO->getNumPlanes();
-    std::string protocol("Applied ");
-    ito::RetVal retval(ito::retOk);
-
-    bool createNewObj = false;
-    bool clearInMat = false;
-
-    if (dObjIO == NULL || dObjIO->getDims() > 2 || numMats != 1)
-        return ito::RetVal(
-            ito::retError, 0, "DFT-Error: source object empty or not a single plane");
-
-    int flags = 0;
-
-    if (inverse && inverseAsReal)
-    {
-        flags += cv::DFT_REAL_OUTPUT;
-    }
-    else
-    {
-        flags += cv::DFT_COMPLEX_OUTPUT;
-    }
-    if (inverse)
-    {
-        flags += cv::DFT_INVERSE;
-        flags += cv::DFT_SCALE;
-        protocol.append("inverse ");
-    }
-
-    if (lineWise)
-    {
-        protocol.append("linewise ");
-        flags += cv::DFT_ROWS;
-    }
-
-    protocol.append("cv::DFT");
-
-    cv::Mat* cvplaneIn = NULL;
-    cv::Mat* cvplaneOut = NULL;
-
-    ito::DataObject tempObject;
-
-    if (inverse)
-    {
-        switch (dObjIO->getType())
-        {
-        case ito::tComplex64:
-            if (inverseAsReal)
-            {
-                cvplaneIn = (cv::Mat_<complex64>*)(dObjIO->get_mdata())[0];
-
-                tempObject = ito::DataObject(dObjIO->getDims(), dObjIO->getSize(), ito::tFloat32);
-                dObjIO->copyAxisTagsTo(tempObject);
-                dObjIO->copyTagMapTo(tempObject);
-                cvplaneOut = (cv::Mat_<float32>*)(tempObject.get_mdata())[0];
-
-                createNewObj = true;
-            }
-            else
-            {
-                cvplaneIn = (cv::Mat_<complex64>*)(dObjIO->get_mdata())[0];
-                cvplaneOut = cvplaneIn;
-            }
-            break;
-        case ito::tComplex128:
-            if (inverseAsReal)
-            {
-                cvplaneIn = (cv::Mat_<complex128>*)(dObjIO->get_mdata())[0];
-
-                tempObject = ito::DataObject(dObjIO->getDims(), dObjIO->getSize(), ito::tFloat64);
-                dObjIO->copyAxisTagsTo(tempObject);
-                dObjIO->copyTagMapTo(tempObject);
-                cvplaneOut = (cv::Mat_<float64>*)(tempObject.get_mdata())[0];
-
-                createNewObj = true;
-            }
-            else
-            {
-                cvplaneIn = (cv::Mat_<complex128>*)(dObjIO->get_mdata())[0];
-                cvplaneOut = cvplaneIn;
-            }
-            break;
-        default:
-            return ito::RetVal(ito::retError, 0, "DFT-Error: object must be complex-type");
-        }
-    }
-    else
-    {
-        switch (dObjIO->getType())
-        {
-        case ito::tFloat32: {
-            cvplaneIn = ((cv::Mat_<float32>*)(dObjIO->get_mdata())[0]);
-            cv::Mat planes[] = {
-                cv::Mat_<ito::float32>(*cvplaneIn), cv::Mat::zeros(cvplaneIn->size(), CV_32F)};
-            //                    cvplaneIn = NULL;
-            cvplaneIn = new cv::Mat;
-            cv::merge(planes, 2, *cvplaneIn);
-
-            tempObject = ito::DataObject(dObjIO->getDims(), dObjIO->getSize(), ito::tComplex64);
-            dObjIO->copyAxisTagsTo(tempObject);
-            dObjIO->copyTagMapTo(tempObject);
-            cvplaneOut = (cv::Mat_<complex64>*)(tempObject.get_mdata())[0];
-
-            createNewObj = true;
-            clearInMat = true;
-        }
-        break;
-        case ito::tFloat64: {
-            cvplaneIn = ((cv::Mat_<float64>*)(dObjIO->get_mdata())[0]);
-            cv::Mat planes[] = {
-                cv::Mat_<ito::float64>(*cvplaneIn), cv::Mat::zeros(cvplaneIn->size(), CV_64F)};
-            //                    cvplaneIn = NULL;
-            cvplaneIn = new cv::Mat;
-            cv::merge(planes, 2, *cvplaneIn);
-
-            tempObject = ito::DataObject(dObjIO->getDims(), dObjIO->getSize(), ito::tComplex128);
-            dObjIO->copyAxisTagsTo(tempObject);
-            dObjIO->copyTagMapTo(tempObject);
-            cvplaneOut = (cv::Mat_<complex128>*)(tempObject.get_mdata())[0];
-
-            createNewObj = true;
-            clearInMat = true;
-        }
-        break;
-
-        case ito::tComplex64:
-            cvplaneIn = (cv::Mat_<complex64>*)(dObjIO->get_mdata())[0];
-            cvplaneOut = cvplaneIn;
-            break;
-        case ito::tComplex128:
-            cvplaneIn = (cv::Mat_<complex128>*)(dObjIO->get_mdata())[0];
-            cvplaneOut = cvplaneIn;
-            break;
-        default:
-            return ito::RetVal(ito::retError, 0, "DFT-Error: object must be complex-type");
-        }
-    }
-
-    try
-    {
-        cv::dft(*cvplaneIn, *cvplaneOut, flags);
-    }
-    catch (cv::Exception& exc)
-    {
-//            std::string errBuf(exc.err);
-#if (CV_MAJOR_VERSION < 3)
-        retval += ito::RetVal(ito::retError, 0, exc.err.data());
-#else
-        retval += ito::RetVal(ito::retError, 0, exc.err.c_str());
-#endif
-    }
-
-    if ((clearInMat == true) && (cvplaneIn != NULL))
-    {
-        delete cvplaneIn;
-        cvplaneIn = NULL;
-    }
-
-    if (createNewObj)
-    {
-        *dObjIO = tempObject;
-    }
-
-    dObjIO->addToProtocol(protocol);
-
-    bool test;
-    int curDim = dObjIO->getDims() - 1;
-    std::string axisUnit;
-
-    float64 newScale = dObjIO->getAxisScale(curDim);
-    if (ito::isFinite<float64>(newScale) && ito::isNotZero<float64>(newScale))
-    {
-        newScale = 1 / newScale / dObjIO->getSize(curDim);
-        axisUnit = invertUnit(dObjIO->getAxisUnit(curDim, test));
-        dObjIO->setAxisUnit(curDim, axisUnit);
-    }
-    else
-    {
-        newScale = 1.0;
-        dObjIO->setAxisUnit(curDim, "");
-    }
-    dObjIO->setAxisScale(curDim, newScale);
-    dObjIO->setAxisOffset(curDim, 0.0);
-
-
-    if (!lineWise)
-    {
-        curDim--;
-        newScale = dObjIO->getAxisScale(curDim);
-        if (ito::isFinite<float64>(newScale) && ito::isNotZero<float64>(newScale))
-        {
-            newScale = 1 / newScale / dObjIO->getSize(curDim);
-            axisUnit = invertUnit(dObjIO->getAxisUnit(curDim, test));
-            dObjIO->setAxisUnit(curDim, axisUnit);
-        }
-        else
-        {
-            newScale = 1.0;
-            dObjIO->setAxisUnit(curDim, "");
-        }
-        dObjIO->setAxisScale(curDim, newScale);
-    }
-
-    return retval;
-}
-
-//-----------------------------------------------------------------------------------------------
-// this is a private function and not exported
-ito::RetVal verifyDataObjectType(
-    const ito::DataObject* dObj,
-    const char* name,
-    uint8 numberOfAllowedTypes,
-    va_list
-        types) // append allowed data types, e.g. ito::tUint8, ito::tInt8... (order does not care)
-{
-    if (dObj == NULL)
-    {
-        return ito::RetVal::format(ito::retError, 0, "DataObject '%s': data object is NULL.", name);
-    }
-
-    if (numberOfAllowedTypes > 12)
-    {
-        return ito::RetVal::format(
-            ito::retError,
-            0,
-            "error in 'verifyDataObjectType': numberOfAllowedTypes must be in range [0,12]");
-    }
-
-    bool found = false;
-    int type = dObj->getType();
-    int temp = 0;
-    ito::uint8 types_[12];
-    memset(types_, 0, 12 * sizeof(ito::uint8));
-
-    for (int i = 0; i < numberOfAllowedTypes; ++i)
-    {
-        temp =
-            va_arg(types, int); // gcc complains that tio::tDataType is defaulted to int when passed
-                                // to va_arg so the function call should be with in effectively
-        types_[i] = temp;
-        if (temp == type)
-        {
-            found = true;
-            break;
-        }
-    }
-
-    ito::RetVal retValue;
-
-    if (!found)
-    {
-        char expected[160]; // max 12 types * 12 characters
-        expected[0] = '\0';
-
-        for (int i = 0; i < numberOfAllowedTypes; ++i)
-        {
-            switch (types_[i])
-            {
-            case ito::tUInt8:
-                strcat(expected, "uint8, ");
-                break;
-            case ito::tInt8:
-                strcat(expected, "int8, ");
-                break;
-            case ito::tUInt16:
-                strcat(expected, "uint16, ");
-                break;
-            case ito::tInt16:
-                strcat(expected, "int16, ");
-                break;
-            case ito::tUInt32:
-                strcat(expected, "uint32, ");
-                break;
-            case ito::tInt32:
-                strcat(expected, "int32, ");
-                break;
-            case ito::tFloat32:
-                strcat(expected, "float32, ");
-                break;
-            case ito::tFloat64:
-                strcat(expected, "float64, ");
-                break;
-            case ito::tComplex64:
-                strcat(expected, "complex64, ");
-                break;
-            case ito::tComplex128:
-                strcat(expected, "complex128, ");
-                break;
-            case ito::tRGBA32:
-                strcat(expected, "rgba32, ");
-                break;
-            }
-        }
-
-        size_t len = strlen(expected);
-        if (len > 2)
-        {
-            expected[len - 2] = '\0'; // cut last ', '
-        }
-        else if (len == 0)
-        {
-            strcat(expected, "[none]");
-        }
-
-        retValue += ito::RetVal::format(
-            ito::retError, 0, "DataObject '%s': wrong type. Expected: %s", name, expected);
-    }
-
-    return retValue;
-}
-
-//-----------------------------------------------------------------------------------------------
-/*!
-    This function checks if the dataObject pointer is valid and of the object is of right type.
-    If the type is not one of the given types, a specific error message containing the name is
-   returned.
-
-    \param[in]  dObj                    handle to the dataObject, NULL-Pointer is allowed
-    \param[in]  name                    the name of the dataObject, will be added to the error
-   message \param[in]  numberOfAllowedTypes    number of allowed types append behind this.
-    \param[in]  Allowed types(mul)      A number of additional variabled (number =
-   numberOfAllowedTypes) containing the type definition e.g. ito::tUint8, ito::tInt8... (order does
-   not care)
-
-    \return retOk if valid and handle not NULL, else retError
-*/
-ito::RetVal verifyDataObjectType(
-    const ito::DataObject* dObj, const char* name, uint8 numberOfAllowedTypes, ...)
-{
-    ito::RetVal retval;
-    va_list va;
-    va_start(va, numberOfAllowedTypes);
-    retval = verifyDataObjectType(dObj, name, numberOfAllowedTypes, va);
-    va_end(va);
-    return retval;
-};
-
-//-----------------------------------------------------------------------------------------------
-/*!
-    This function checks if the dataObject pointer is valid and of the object is of right type.
-    Further more this function checks if the object is truly 2D (dims == 2).
-    If the type is not one of the given types, a specific error message containing the name is
-   returned.
-
-    \param[in]  dObj                    handle to the dataObject, NULL-Pointer is allowed
-    \param[in]  name                    the name of the dataObject, will be added to the error
-   message \param[in]  sizeYMin                the minimum size in y direction \param[in]  sizeYMax
-   the maximum size in y direction \param[in]  sizeXMin                the minimum size in x
-   direction \param[in]  sizeXMax                the maximum size in x direction \param[in]
-   numberOfAllowedTypes    number of allowed types append behind this, if zero all types are
-   allowed. \param[in]  Allowed types(mul)      A number of additional variables (number =
-   numberOfAllowedTypes) containing the type definition e.g. ito::tUint8, ito::tInt8... (order does
-   not care)
-
-    \return retOk if valid and handle not NULL, else retError
-*/
-ito::RetVal verify2DDataObject(
-    const ito::DataObject* dObj,
-    const char* name,
-    int sizeYMin,
-    int sizeYMax,
-    int sizeXMin,
-    int sizeXMax,
-    uint8 numberOfAllowedTypes,
-    ...)
-{
-    if (dObj == NULL)
-    {
-        return ito::RetVal::format(ito::retError, 0, "DataObject '%s': data object is NULL.", name);
-    }
-
-    if (dObj->getDims() != 2)
-    {
-        return ito::RetVal::format(
-            ito::retError, 0, "DataObject '%s': data object must be two-dimensional.", name);
-    }
-
-    ito::RetVal retValue;
-
-    if (numberOfAllowedTypes > 0)
-    {
-        va_list vl;
-        va_start(vl, numberOfAllowedTypes);
-        retValue += verifyDataObjectType(dObj, name, numberOfAllowedTypes, vl);
-        va_end(vl);
-    }
-
-    retValue += verifySize(dObj->getSize(0), sizeYMin, sizeYMax, "y-axis", name);
-    retValue += verifySize(dObj->getSize(1), sizeXMin, sizeXMax, "x-axis", name);
-
-    return retValue;
-}
-
-//-----------------------------------------------------------------------------------------------
-/*!
-    This function checks if the dataObject pointer is valid and of the object is of right type.
-    Further more this function checks if the object is truly 3D (dims == 3).
-    If the type is not one of the given types, a specific error message containing the name is
-   returned.
-
-    \param[in]  dObj                    handle to the dataObject, NULL-Pointer is allowed
-    \param[in]  name                    the name of the dataObject, will be added to the error
-   message \param[in]  sizeZMin                the minimum size in z direction \param[in]  sizeZMax
-   the maximum size in z direction \param[in]  sizeYMin                the minimum size in y
-   direction \param[in]  sizeYMax                the maximum size in y direction \param[in] sizeXMin
-   the minimum size in x direction \param[in]  sizeXMax                the maximum size in x
-   direction \param[in]  numberOfAllowedTypes    number of allowed types append behind this, if
-   zero all types are allowed. \param[in]  Allowed types(mul)      A number of additional variabled
-   (number = numberOfAllowedTypes) containing the type definition e.g. ito::tUint8, ito::tInt8...
-   (order does not care)
-
-    \return retOk if valid and handle not NULL, else retError
-*/
-ito::RetVal verify3DDataObject(
-    const ito::DataObject* dObj,
-    const char* name,
-    int sizeZMin,
-    int sizeZMax,
-    int sizeYMin,
-    int sizeYMax,
-    int sizeXMin,
-    int sizeXMax,
-    uint8 numberOfAllowedTypes,
-    ...)
-{
-    if (dObj == NULL)
-    {
-        return ito::RetVal::format(ito::retError, 0, "DataObject '%s': data object is NULL.", name);
-    }
-
-    if (dObj->getDims() != 3)
-    {
-        return ito::RetVal::format(
-            ito::retError, 0, "DataObject '%s': data object must be three-dimensional.", name);
-    }
-
-    ito::RetVal retValue;
-
-    if (numberOfAllowedTypes > 0)
-    {
-        va_list vl;
-        va_start(vl, numberOfAllowedTypes);
-        retValue += verifyDataObjectType(dObj, name, numberOfAllowedTypes, vl);
-        va_end(vl);
-    }
-
-    retValue += verifySize(dObj->getSize(0), sizeZMin, sizeZMax, "z-axis", name);
-    retValue += verifySize(dObj->getSize(1), sizeYMin, sizeYMax, "y-axis", name);
-    retValue += verifySize(dObj->getSize(2), sizeXMin, sizeXMax, "x-axis", name);
-
-    return retValue;
-}
-
-//-----------------------------------------------------------------------------------------------
-ito::RetVal verifySize(
-    int size, int minSize, int maxSize, const char* axisName, const char* dObjName)
-{
-    if (minSize < 0)
-        minSize = 0;
-    if (maxSize == -1)
-    {
-        if (size < (int)minSize)
-        {
-            return ito::RetVal::format(
-                ito::retError,
-                0,
-                "DataObject '%s': size of %s must be %i or bigger.",
-                dObjName,
-                axisName,
-                minSize);
-        }
-    }
-    else
-    {
-        if (maxSize < minSize)
-            std::swap(minSize, maxSize);
-        if (size < (int)minSize || size > (int)maxSize)
-        {
-            return ito::RetVal::format(
-                ito::retError,
-                0,
-                "DataObject '%s': size of %s must be between %i and %i.",
-                dObjName,
-                axisName,
-                minSize,
-                maxSize);
-        }
-    }
-    return ito::retOk;
-}
-
-//-----------------------------------------------------------------------------------------------
-/*!
-    Use this method to test an incoming data object to be two-dimensional, have a certain width and
-   height and types.
-
-    If the data object has more than two dimensions, it is squeezed at the beginning and must than
-   contain two dimensions. In this case a two-dimensional shallow copy is returned (hence, the
-   squeezed version). If convertToType is != 0, the dataObject is finally converted to the desired
-   new type (in terms of ito::tDataType), if it is 0, it stays like it is.
-
-    Use the variable number of arguments at the end to pass all type enumeration that are allowed
-   for the incoming data object. numberOfAllowedTypes indicates the number of following type
-   arguments. Then pass all allowed types (ito::tDataType) as unique arguments. Don't pass an or
-   combination of types, since they are not organized as bitmask. If numberOfAllowedTypes is equal
-   to zero, all types are accepted.
-
-    \param dObj the input data object
-    \param name is the name of the data object (for error messages only)
-    \param sizeX is the allowed range for the width of the 2d data object (start and end are
-   included) \param sizeY is the allowed range for the height of the 2d data object (start and end
-   are included) \param retval is the return value \param convertToType is the type the data object
-   should be converted to (ito::tInt8, ito::tFloat32...) or -1 if no conversion should be done
-   (changed after itom 1.4.0, was 0 before which stands for int8) \param numberOfAllowedTypes is the
-   number of types that are allowed for the incoming object or 0 if all types are allowed \param ...
-   is the list of allowed types in terms of ito::tDataType added as multiple arguments (their number
-   must correspond to numberOfAllowedTypes) \return shallow or deep copy of the (squeezed) input
-   data object.
-*/
-ito::DataObject squeezeConvertCheck2DDataObject(
-    const ito::DataObject* dObj,
-    const char* name,
-    const ito::Range& sizeY,
-    const ito::Range& sizeX,
-    ito::RetVal& retval,
-    int convertToType,
-    uint8 numberOfAllowedTypes,
-    ...)
-{
-    ito::DataObject out;
-
-    if (dObj == NULL)
-    {
-        retval +=
-            ito::RetVal::format(ito::retError, 0, "DataObject '%s': data object is NULL.", name);
-    }
-    else if (numberOfAllowedTypes > 0)
-    {
-        va_list vl;
-        va_start(vl, numberOfAllowedTypes);
-        retval += verifyDataObjectType(dObj, name, numberOfAllowedTypes, vl);
-        va_end(vl);
-    }
-
-    if (!retval.containsError())
-    {
-        if (dObj->getDims() == 2)
-        {
-            // size checking
-            int width = dObj->getSize(1);
-            int height = dObj->getSize(0);
-
-            if (width < sizeX.start || width > sizeX.end)
-            {
-                retval += ito::RetVal::format(
-                    ito::retError,
-                    0,
-                    "sizeX of dataObject '%s' out of range [%i,%i]",
-                    name,
-                    sizeX.start,
-                    sizeX.end);
-            }
-            else if (height < sizeY.start || height > sizeY.end)
-            {
-                retval += ito::RetVal::format(
-                    ito::retError,
-                    0,
-                    "sizeY of dataObject '%s' out of range [%i,%i]",
-                    name,
-                    sizeY.start,
-                    sizeY.end);
-            }
-            else
-            {
-                // check if it needs to be converted
-                if (convertToType >= 0 && (convertToType != dObj->getType()))
-                {
-                    retval += dObj->convertTo(out, convertToType);
-                }
-                else // take as is
-                {
-                    out = *dObj;
-                }
-            }
-        }
-        else if (dObj->getDims() > 2)
-        {
-            // check that the first dims-2 dimensions are 1
-            out = dObj->squeeze();
-
-            if (out.getDims() == 2)
-            {
-                // size checking
-                int width = out.getSize(1);
-                int height = out.getSize(0);
-
-                if (width < sizeX.start || width > sizeX.end)
-                {
-                    retval += ito::RetVal::format(
-                        ito::retError,
-                        0,
-                        "sizeX of dataObject '%s' out of range [%i,%i]",
-                        name,
-                        sizeX.start,
-                        sizeX.end);
-                }
-                else if (height < sizeY.start || height > sizeY.end)
-                {
-                    retval += ito::RetVal::format(
-                        ito::retError,
-                        0,
-                        "sizeY of dataObject '%s' out of range [%i,%i]",
-                        name,
-                        sizeY.start,
-                        sizeY.end);
-                }
-                else
-                {
-                    // check if it needs to be converted
-                    if (convertToType > 0 && convertToType != out.getType())
-                    {
-                        ito::DataObject out2;
-                        retval += out.convertTo(out2, convertToType); // non-inplace conversion
-                        out = out2;
-                    }
-                    else
-                    {
-                    } // take as is
-                }
-            }
-            else
-            {
-                retval += ito::RetVal::format(
-                    ito::retError, 0, "DataObject '%s' must have 2 dimensions (squeezed)", name);
-            }
-        }
-        else
-        {
-            retval += ito::RetVal::format(
-                ito::retError, 0, "DataObject '%s' must have 2 dimensions (squeezed)", name);
-        }
-    }
-
-    return out;
-}
-
-//------------------------------------------------------------------------------------------------------------------------------------------------------
-//! returns a shallow or deep copy of a given data object that fits to given requirements
-/*!
-    Use this simple api method to test a given data object if it fits some requirements.
-    If this is the case, a shallow copy of the input data object is returned. Else, it is
-    tried to convert into the required object and a converted deep copy is returned. If the
-    input object does not fit the given requirements, NULL is returned and the ito::RetVal
-    parameter contains an error status including error message.
-
-    \note In any case you need to delete the returned data object
-
-    \param dObj the input data object
-    \param nrDims the required number of dimensions
-    \param type the required type of the returned data object
-    \param name name of the data object for an improved error message (zero-terminated string) or
-   NULL if no name is known. \param sizeLimits can be NULL if the sizes should not be checked, else
-   it is an array with length (2*nrDims). Every adjacent pair describes the minimum and maximum size
-   of each dimension. \param retval can be a pointer to an instance of ito::RetVal or NULL. If
-   given, the status of this method is added to this return value. \return shallow or deep copy of
-   the input data object or NULL (in case of unsolvable incompatibility)
-*/
-ito::DataObject* createFromNamedDataObject(
-    const ito::DataObject* dObj,
-    int nrDims,
-    ito::tDataType type,
-    const char* name /*= NULL*/,
-    int* sizeLimits /*= NULL*/,
-    ito::RetVal* retval /*= NULL*/)
-{
-    ito::DataObject* output = NULL;
-    ito::RetVal ret;
-
-    if (dObj)
-    {
-        if (dObj->getDims() != nrDims)
-        {
-            if (name)
-            {
-                ret += ito::RetVal::format(
-                    ito::retError,
-                    0,
-                    "The data object '%s' must have %i dimensions (%i given)",
-                    name,
-                    nrDims,
-                    dObj->getDims());
-            }
-            else
-            {
-                ret += ito::RetVal::format(
-                    ito::retError,
-                    0,
-                    "The given data object must have %i dimensions (%i given)",
-                    nrDims,
-                    dObj->getDims());
-            }
-        }
-        else if (sizeLimits) // check sizeLimits (must be twice as lang as nrDims)
-        {
-            for (int i = 0; i < nrDims; ++i)
-            {
-                int s = dObj->getSize(i);
-                if (s < sizeLimits[i * 2] || s > sizeLimits[i * 2 + 1])
-                {
-                    if (name)
-                    {
-                        ret += ito::RetVal::format(
-                            ito::retError,
-                            0,
-                            "The size of the %i. dimension of data object '%s' exceeds the given "
-                            "boundaries [%i, %i]",
-                            i + 1,
-                            name,
-                            sizeLimits[i * 2],
-                            sizeLimits[i * 2 + 1]);
-                    }
-                    else
-                    {
-                        ret += ito::RetVal::format(
-                            ito::retError,
-                            0,
-                            "The size of the %i. dimension exceeds the given boundaries [%i, %i]",
-                            i + 1,
-                            sizeLimits[i * 2],
-                            sizeLimits[i * 2 + 1]);
-                    }
-                    break;
-                }
-            }
-        }
-
-        if (!ret.containsError())
-        {
-            if (dObj->getType() == type)
-            {
-                output = new ito::DataObject(*dObj);
-            }
-            else
-            {
-                output = new ito::DataObject();
-                ret += dObj->convertTo(*output, type);
-            }
-        }
-    }
-
-    if (ret.containsError())
-    {
-        DELETE_AND_SET_NULL(output);
-    }
-
-    if (retval)
-        *retval += ret;
-    return output;
-}
-
-//-----------------------------------------------------------------------------------------------
-/*! \fn dObjCopyLastNAxisTags
-    \detail  Helperfunction to copy axis related tags from a n-D-Object to a m-D-Object.
-    \param[in]       dataObjIn   Input-Object / Source
-    \param[in|out]   dataObjOut  Preallocated Output-Object / Destination
-    \param[in]       copyLastNDims  Number of dimensions to copy, counted from the last Dimension
-    \param[in]       includeValueTags  Toggle copying of value tags (default = true)
-    \param[in]       includeRotationMatrix  Toggle copying of rotation matrix-meta-data (default =
-   true)
-
-    \return ito::retOk or ito::retError
-    \author  Lyda
-    \sa
-    \date    03.2013
-*/
-ito::RetVal dObjCopyLastNAxisTags(
-    const ito::DataObject& dataObjIn,
-    ito::DataObject& dataObjOut,
-    const int copyLastNDims,
-    const bool includeValueTags,
-    const bool includeRotationMatrix)
-{
-    int nDimOut = dataObjOut.getDims();
-    int nDimIn = dataObjIn.getDims();
-
-    if (nDimOut < 2)
-    {
-        return ito::RetVal(ito::retError, 0, "dataObjectOut is empty");
-    }
-    if (nDimIn < 2)
-    {
-        return ito::RetVal(ito::retError, 0, "DataObjectIn is empty");
-    }
-
-    if (nDimOut < copyLastNDims)
-    {
-        return ito::RetVal(
-            ito::retError, 0, "Requested dimensions exceeded number of dataObjectOut dims");
-    }
-    if (nDimIn < copyLastNDims)
-    {
-        return ito::RetVal(
-            ito::retError, 0, "Requested dimensions exceeded number of dataObjectIn dims");
-    }
-
-    bool test;
-
-    for (int i = copyLastNDims; i > 0; i--)
-    {
-        dataObjOut.setAxisDescription(
-            nDimOut - i, dataObjIn.getAxisDescription(nDimIn - i, test));
-        dataObjOut.setAxisUnit(nDimOut - i, dataObjIn.getAxisUnit(nDimIn - i, test));
-        dataObjOut.setAxisOffset(nDimOut - i, dataObjIn.getAxisOffset(nDimIn - i));
-        dataObjOut.setAxisScale(nDimOut - i, dataObjIn.getAxisScale(nDimIn - i));
-    }
-
-    if (includeValueTags)
-    {
-        dataObjOut.setValueDescription(dataObjIn.getValueDescription());
-        dataObjOut.setValueUnit(dataObjIn.getValueUnit());
-    }
-
-    if (includeRotationMatrix)
-    {
-        double r11, r12, r13, r21, r22, r23, r31, r32, r33;
-        dataObjIn.getXYRotationalMatrix(r11, r12, r13, r21, r22, r23, r31, r32, r33);
-        dataObjOut.setXYRotationalMatrix(r11, r12, r13, r21, r22, r23, r31, r32, r33);
-    }
-
-    return ito::retOk;
-}
-
-//---------------------------------------------------------------------------------
-ito::RetVal dObjSetScaleRectangle(
-    ito::DataObject& dataObj,
-    const double& x0,
-    const double& x1,
-    const double& y0,
-    const double& y1)
-{
-    ito::int32 dims = dataObj.getDims();
-
-    if (dims != 2)
-    {
-        return ito::RetVal(ito::retError, 0, "The given dataObject must have two dimensions.");
-    }
-
-    ito::float64 scaleX = (x1 - x0);
-    ito::float64 scaleY = (y1 - y0);
-
-    if (dataObj.getSize(dims - 1) > 1)
-    {
-        if (!ito::isNotZero(scaleX))
-        {
-            return ito::RetVal(ito::retError, 0, "x0 and x1 must not be equal if the number of columns is > 1.");
-        }
-
-        scaleX /= (dataObj.getSize(dims - 1) - 1);
-    }
-    else
-    {
-        scaleX = 1.0;
-    }
-
-    if (dataObj.getSize(dims - 2) > 1)
-    {
-        if (!ito::isNotZero(scaleX))
-        {
-            return ito::RetVal(ito::retError, 0, "y0 and y1 must not be equal if the number of rows is > 1.");
-        }
-
-
-        scaleY /= (dataObj.getSize(dims - 2) - 1);
-    }
-    else
-    {
-        scaleY = 1.0;
-    }
-
-    ito::float64 offset = x0 / scaleX;
-    dataObj.setAxisScale(dims - 1, scaleX);
-    dataObj.setAxisOffset(dims - 1, offset);
-
-    offset = y0 / scaleY;
-    dataObj.setAxisScale(dims - 2, scaleY);
-    dataObj.setAxisOffset(dims - 2, offset);
-
-    return ito::retOk;
-}
-
-} // namespace dObjHelper
-} // namespace ito
+/* ********************************************************************
+    itom software
+    URL: http://www.uni-stuttgart.de/ito
+    Copyright (C) 2022, Institut für Technische Optik (ITO),
+    Universität Stuttgart, Germany
+
+    This file is part of itom and its software development toolkit (SDK).
+
+    itom is free software; you can redistribute it and/or modify it
+    under the terms of the GNU Library General Public Licence as published by
+    the Free Software Foundation; either version 2 of the Licence, or (at
+    your option) any later version.
+
+    In addition, as a special exception, the Institut fuer Technische
+    Optik (ITO) gives you certain additional rights.
+    These rights are described in the ITO LGPL Exception version 1.0,
+    which can be found in the file LGPL_EXCEPTION.txt in this package.
+
+    itom is distributed in the hope that it will be useful, but
+    WITHOUT ANY WARRANTY; without even the implied warranty of
+    MERCHANTABILITY or FITNESS FOR A PARTICULAR PURPOSE.  See the GNU Library
+    General Public Licence for more details.
+
+    You should have received a copy of the GNU Library General Public License
+    along with itom. If not, see <http://www.gnu.org/licenses/>.
+*********************************************************************** */
+
+#include "dataObjectFuncs.h"
+#include "../common/numeric.h"
+
+//! creates template defined function table for all supported data types
+#define MAKEHELPERFUNCLIST(FuncName)                                                               \
+    static t##FuncName fList##FuncName[] = {                                                       \
+        FuncName<int8>,                                                                            \
+        FuncName<uint8>,                                                                           \
+        FuncName<int16>,                                                                           \
+        FuncName<uint16>,                                                                          \
+        FuncName<int32>,                                                                           \
+        FuncName<uint32>,                                                                          \
+        FuncName<ito::float32>,                                                                    \
+        FuncName<ito::float64>,                                                                    \
+        FuncName<ito::complex64>,                                                                  \
+        FuncName<ito::complex128>,                                                                 \
+        FuncName<ito::Rgba32>,                                                                     \
+        FuncName<ito::DateTime>,                                                                   \
+        FuncName<ito::TimeDelta>};
+
+//! creates function table for the function (FuncName) and both complex data types. The destination
+//! method must be templated with two template values.
+#define MAKEHELPERFUNCLIST_CMPLX_TO_REAL(FuncName)                                                 \
+    static t##FuncName fList##FuncName[] = {                                                       \
+        FuncName<ito::complex64, float32>, FuncName<ito::complex128, float64>};
+
+namespace ito {
+namespace dObjHelper {
+//------------------------------------------------------------------------------------------------------------------
+// documentation in header file
+std::string invertUnit(const std::string& oldUnit)
+{
+    if (oldUnit.empty())
+        return oldUnit;
+
+    int found = (int)oldUnit.find('/');
+
+    if (found != std::string::npos)
+    {
+        if (found == 0)
+        {
+            return oldUnit.substr(1, oldUnit.length() - 1);
+        }
+        else if (oldUnit[0] == '1' && found == 1)
+        {
+            return oldUnit.substr(2, oldUnit.length() - 2);
+        }
+        else
+        {
+            std::string newString;
+            newString.reserve(oldUnit.length());
+            newString.append(oldUnit.substr(found + 1, oldUnit.length() - (found + 1)));
+            newString.append("/");
+            newString.append(oldUnit.substr(0, found));
+        }
+    }
+    else
+    {
+        std::string newString;
+        newString.reserve(oldUnit.length() + 2);
+        newString.append("1/");
+        newString.append(oldUnit);
+        return newString;
+    }
+    return "";
+}
+
+//----------------------------------------------------------------------
+template <typename _Tp> _Tp minimumValueOfType()
+{
+    if (std::numeric_limits<_Tp>::is_exact)
+    {
+        return std::numeric_limits<_Tp>::min(); // integer numbers
+    }
+    else
+    {
+        return -1 * std::numeric_limits<_Tp>::max();
+    }
+}
+
+template <> ito::DateTime minimumValueOfType<ito::DateTime>()
+{
+    return ito::DateTime(std::numeric_limits<ito::int64>::min());
+}
+
+template <> ito::TimeDelta minimumValueOfType<ito::TimeDelta>()
+{
+    return ito::TimeDelta(std::numeric_limits<ito::int64>::min());
+}
+
+//----------------------------------------------------------------------
+template <typename _Tp> _Tp maximumValueOfType()
+{
+    return std::numeric_limits<_Tp>::max();
+}
+
+template <> ito::DateTime maximumValueOfType<ito::DateTime>()
+{
+    return ito::DateTime(std::numeric_limits<ito::int64>::max());
+}
+
+template <> ito::TimeDelta maximumValueOfType<ito::TimeDelta>()
+{
+    return ito::TimeDelta(std::numeric_limits<ito::int64>::max());
+}
+
+
+//! Templated version of minValueFunc which calc min-value of this data object and the first
+//! position
+/*!
+    NaN-Values will be ignored by this method
+    Inf-Value handling depends on inf-flag. If ignoreInf == true, inf is ignored else inf is not
+   ignored. The function does not check if dObj != NULL && firstLocation != NULL &&  dObj.type !=
+   tComplexXX !!!
+
+    \param[in]      dObj            handle to the dataObject
+    \param[out]     minValue        lowest value in this object
+    \param[in|out]  firstLocation   Allocated uint32[3]-array. Will be filled with [mat-Number,
+   ymin, xmin] \param[in]      ignoreInf       Ignore Inf-Values
+
+    \return retOK
+*/
+template <typename _Tp>
+RetVal minValueFunc(
+    const DataObject* dObj, float64& minValue, uint32* firstLocation, bool ignoreInf)
+{
+    unsigned int numMats = dObj->getNumPlanes();
+    int matIndex = 0;
+    int m, n;
+
+    const cv::Mat_<_Tp>* mat = nullptr;
+    const _Tp* rowPtr;
+
+    _Tp tempMinValue = std::numeric_limits<_Tp>::max();
+
+    if (ignoreInf)
+    {
+        for (unsigned int nmat = 0; nmat < numMats; nmat++)
+        {
+            matIndex = dObj->seekMat(nmat, numMats);
+            mat = (cv::Mat_<_Tp>*)(dObj->get_mdata())[matIndex];
+
+            for (m = 0; m < mat->rows; m++)
+            {
+                rowPtr = (_Tp*)mat->ptr(m);
+                for (n = 0; n < mat->cols; n++)
+                {
+                    if (isFinite<_Tp>(rowPtr[n]) && rowPtr[n] < tempMinValue)
+                    {
+                        tempMinValue = rowPtr[n]; // This ignores Nan and Inf
+                        firstLocation[0] = nmat;
+                        firstLocation[1] = m;
+                        firstLocation[2] = n;
+                    }
+                }
+            }
+        }
+    }
+    else
+    {
+        for (unsigned int nmat = 0; nmat < numMats; nmat++)
+        {
+            matIndex = dObj->seekMat(nmat, numMats);
+            mat = (cv::Mat_<_Tp>*)(dObj->get_mdata())[matIndex];
+
+            for (m = 0; m < mat->rows; m++)
+            {
+                rowPtr = (_Tp*)mat->ptr(m);
+                for (n = 0; n < mat->cols; n++)
+                {
+                    if (rowPtr[n] < tempMinValue)
+                    {
+                        tempMinValue = rowPtr[n]; // This should ignore NaN anyway, but allows Inf
+                        firstLocation[0] = nmat;
+                        firstLocation[1] = m;
+                        firstLocation[2] = n;
+                    }
+                }
+            }
+        }
+    }
+
+    minValue = cv::saturate_cast<float64>(tempMinValue);
+    return ito::retOk;
+}
+
+template <>
+RetVal minValueFunc<complex64>(
+    const DataObject* /*dObj*/,
+    float64& /*minValue*/,
+    uint32* /*firstLocation*/,
+    bool /*ignoreNaN*/)
+{
+    return RetVal(retError, 0, "minValue not defined for Complex64 type.");
+}
+
+template <>
+RetVal minValueFunc<complex128>(
+    const DataObject* /*dObj*/,
+    float64& /*minValue*/,
+    uint32* /*firstLocation*/,
+    bool /*ignoreNaN*/)
+{
+    return RetVal(retError, 0, "minValue not defined for Complex128 type.");
+}
+
+template <>
+RetVal minValueFunc<Rgba32>(
+    const DataObject* /*dObj*/,
+    float64& /*minValue*/,
+    uint32* /*firstLocation*/,
+    bool /*ignoreNaN*/)
+{
+    return RetVal(retError, 0, "minValue not defined for Rgba32 type.");
+}
+
+template <>
+RetVal minValueFunc<DateTime>(
+    const DataObject* /*dObj*/,
+    float64& /*minValue*/,
+    uint32* /*firstLocation*/,
+    bool /*ignoreNaN*/)
+{
+    return RetVal(retError, 0, "minValue not defined for DateTime type.");
+}
+
+template <>
+RetVal minValueFunc<TimeDelta>(
+    const DataObject* /*dObj*/,
+    float64& /*minValue*/,
+    uint32* /*firstLocation*/,
+    bool /*ignoreNaN*/)
+{
+    return RetVal(retError, 0, "minValue not defined for TimeDelta type.");
+}
+
+//----------------------------------------------------------------------------------------------------------------------------------
+typedef RetVal (*tminValueFunc)(
+    const DataObject* dObj, float64& minValue, uint32* firstLocation, bool ignoreInf);
+MAKEHELPERFUNCLIST(minValueFunc)
+
+//----------------------------------------------------------------------------------------------------------------------------------
+//! returns min-value of this data object and the first position
+/*!
+    NaN-Values will be ignored by this method
+    Inf-Value handling depends on inf-flag. If ignoreInf == true, inf is ignored else inf is not
+   ignored. The function checks if dObj != NULL && firstLocation != NULL &&  dObj.type != tComplexXX
+
+    \param[in]      dObj            handle to the dataObject
+    \param[out]     minValue        lowest value in this object
+    \param[in|out]  firstLocation   Allocated uint32[3]-array. Will be filled with [mat-Number,
+   ymin, xmin] \param[in]      ignoreInf       Ignore Inf-Values
+
+    \return retOK or in case dObj == NULL || firstLocation == NULL || for complex Object it returns
+   retError
+*/
+RetVal minValue(const DataObject* dObj, float64& minValue, uint32* firstLocation, bool ignoreInf)
+{
+    minValue = std::numeric_limits<float64>::max();
+
+    if (firstLocation == nullptr)
+    {
+        return ito::RetVal(retError, 0, "firstLocation must not be NULL");
+    }
+
+    if (dObj == nullptr || dObj->getDims() == 0)
+    {
+        return ito::RetVal(retError, 0, "Input dataObject must not be empty");
+    }
+
+    switch (dObj->getType())
+    {
+    case ito::tUInt8:
+    case ito::tInt8:
+    case ito::tUInt16:
+    case ito::tInt16:
+    case ito::tUInt32:
+    case ito::tInt32:
+    case ito::tFloat32:
+    case ito::tFloat64:
+        break;
+    default:
+        return ito::RetVal(
+            retError,
+            0,
+            "source matrix must be of type (u)int8, (u)int16, (u)int32, float32 or float64");
+    }
+
+    return fListminValueFunc[dObj->getType()](dObj, minValue, firstLocation, ignoreInf);
+}
+
+//----------------------------------------------------------------------------------------------------------------------------------
+/*!
+    \detail Templated version of maxValueFunc which returns max-value of this data object and the
+   first position NaN-Values will be ignored by this method Inf-Value handling depends on inf-flag.
+   If ignoreInf == true, inf is ignored else inf is not ignored. The function does not check if dObj
+   != NULL && firstLocation != NULL &&  dObj.type != tComplexXX !!!
+
+    \param[in]      dObj            handle to the dataObject
+    \param[out]     maxValue        highest value in this object
+    \param[in|out]  firstLocation   Allocated uint32[3]-array. Will be filled with [mat-Number,
+   ymin, xmin] \param[in]      ignoreInf       Ignore Inf-Values
+
+    \return retOK
+*/
+
+template <typename _Tp>
+RetVal maxValueFunc(
+    const DataObject* dObj, float64& maxValue, uint32* firstLocation, bool ignoreNaN)
+{
+    unsigned int numMats = dObj->getNumPlanes();
+    int matIndex = 0;
+    int m, n;
+
+    cv::Mat_<_Tp>* mat = nullptr;
+    const _Tp* rowPtr;
+
+    _Tp tempMaxValue = minimumValueOfType<_Tp>();
+
+    if (ignoreNaN)
+    {
+        for (unsigned int nmat = 0; nmat < numMats; nmat++)
+        {
+            matIndex = dObj->seekMat(nmat, numMats);
+            mat = (cv::Mat_<_Tp>*)(dObj->get_mdata())[matIndex];
+
+            for (m = 0; m < mat->rows; m++)
+            {
+                rowPtr = (_Tp*)mat->ptr(m);
+                for (n = 0; n < mat->cols; n++)
+                {
+                    if (isFinite<_Tp>(rowPtr[n]) && rowPtr[n] > tempMaxValue)
+                    {
+                        tempMaxValue = rowPtr[n];
+                        firstLocation[0] = nmat;
+                        firstLocation[1] = m;
+                        firstLocation[2] = n;
+                    }
+                }
+            }
+        }
+    }
+    else
+    {
+        for (unsigned int nmat = 0; nmat < numMats; nmat++)
+        {
+            matIndex = dObj->seekMat(nmat, numMats);
+            mat = (cv::Mat_<_Tp>*)(dObj->get_mdata())[matIndex];
+
+            for (m = 0; m < mat->rows; m++)
+            {
+                rowPtr = (_Tp*)mat->ptr(m);
+                for (n = 0; n < mat->cols; n++)
+                {
+                    if (rowPtr[n] > tempMaxValue)
+                    {
+                        tempMaxValue = rowPtr[n];
+                        firstLocation[0] = nmat;
+                        firstLocation[1] = m;
+                        firstLocation[2] = n;
+                    }
+                }
+            }
+        }
+    }
+
+    maxValue = cv::saturate_cast<float64>(tempMaxValue);
+    return ito::retOk;
+}
+
+template <>
+RetVal maxValueFunc<complex64>(
+    const DataObject* dObj, float64& maxValue, uint32* firstLocation, bool ignoreNaN)
+{
+    unsigned int numMats = dObj->getNumPlanes();
+    int matIndex = 0;
+    int m, n;
+
+    const cv::Mat_<complex64>* mat = NULL;
+    const complex64* rowPtr;
+
+    float64 tempMaxValue;
+
+    tempMaxValue = -1 * std::numeric_limits<float64>::max();
+
+    if (ignoreNaN)
+    {
+        for (unsigned int nmat = 0; nmat < numMats; nmat++)
+        {
+            matIndex = dObj->seekMat(nmat, numMats);
+            mat = (cv::Mat_<complex64>*)(dObj->get_mdata())[matIndex];
+
+            for (m = 0; m < mat->rows; m++)
+            {
+                rowPtr = mat->ptr<complex64>(m);
+                for (n = 0; n < mat->cols; n++)
+                {
+                    if (isFinite<complex64>(rowPtr[n]) && abs(rowPtr[n]) > tempMaxValue)
+                    {
+                        tempMaxValue = abs(rowPtr[n]);
+                        firstLocation[0] = nmat;
+                        firstLocation[1] = m;
+                        firstLocation[2] = n;
+                    }
+                }
+            }
+        }
+    }
+    else
+    {
+        for (unsigned int nmat = 0; nmat < numMats; nmat++)
+        {
+            matIndex = dObj->seekMat(nmat, numMats);
+            mat = (cv::Mat_<complex64>*)(dObj->get_mdata())[matIndex];
+
+            for (m = 0; m < mat->rows; m++)
+            {
+                rowPtr = (complex64*)mat->ptr(m);
+                for (n = 0; n < mat->cols; n++)
+                {
+                    if (abs(rowPtr[n]) > tempMaxValue)
+                    {
+                        tempMaxValue = abs(rowPtr[n]);
+                        firstLocation[0] = nmat;
+                        firstLocation[1] = m;
+                        firstLocation[2] = n;
+                    }
+                }
+            }
+        }
+    }
+
+    maxValue = cv::saturate_cast<float64>(tempMaxValue);
+    return ito::retOk;
+}
+
+template <>
+RetVal maxValueFunc<complex128>(
+    const DataObject* dObj, float64& maxValue, uint32* firstLocation, bool ignoreNaN)
+{
+    unsigned int numMats = dObj->getNumPlanes();
+    int matIndex = 0;
+    int m, n;
+
+    cv::Mat_<complex128>* mat = NULL;
+    const complex128* rowPtr;
+
+    float64 tempMaxValue = -1 * std::numeric_limits<float64>::max();
+
+    if (ignoreNaN)
+    {
+        for (unsigned int nmat = 0; nmat < numMats; nmat++)
+        {
+            matIndex = dObj->seekMat(nmat, numMats);
+            mat = (cv::Mat_<complex128>*)(dObj->get_mdata())[matIndex];
+
+            for (m = 0; m < mat->rows; m++)
+            {
+                rowPtr = (complex128*)mat->ptr(m);
+                for (n = 0; n < mat->cols; n++)
+                {
+                    if (isFinite<complex128>(rowPtr[n]) && abs(rowPtr[n]) > tempMaxValue)
+                    {
+                        tempMaxValue = abs(rowPtr[n]);
+                        firstLocation[0] = nmat;
+                        firstLocation[1] = m;
+                        firstLocation[2] = n;
+                    }
+                }
+            }
+        }
+    }
+    else
+    {
+        for (unsigned int nmat = 0; nmat < numMats; nmat++)
+        {
+            matIndex = dObj->seekMat(nmat, numMats);
+            mat = (cv::Mat_<complex128>*)(dObj->get_mdata())[matIndex];
+
+            for (m = 0; m < mat->rows; m++)
+            {
+                rowPtr = (complex128*)mat->ptr(m);
+                for (n = 0; n < mat->cols; n++)
+                {
+                    if (abs(rowPtr[n]) > tempMaxValue)
+                    {
+                        tempMaxValue = abs(rowPtr[n]);
+                        firstLocation[0] = nmat;
+                        firstLocation[1] = m;
+                        firstLocation[2] = n;
+                    }
+                }
+            }
+        }
+    }
+
+    maxValue = cv::saturate_cast<float64>(tempMaxValue);
+    return ito::retOk;
+}
+
+template <>
+RetVal maxValueFunc<Rgba32>(
+    const DataObject* /*dObj*/,
+    float64& /*maxValue*/,
+    uint32* /*firstLocation*/,
+    bool /*ignoreNaN*/)
+{
+    return RetVal(retError, 0, "maxValue not defined for Rgba32 type.");
+}
+
+template <>
+RetVal maxValueFunc<DateTime>(
+    const DataObject* /*dObj*/,
+    float64& /*maxValue*/,
+    uint32* /*firstLocation*/,
+    bool /*ignoreNaN*/)
+{
+    return RetVal(retError, 0, "maxValue not defined for DateTime type.");
+}
+
+template <>
+RetVal maxValueFunc<TimeDelta>(
+    const DataObject* /*dObj*/,
+    float64& /*maxValue*/,
+    uint32* /*firstLocation*/,
+    bool /*ignoreNaN*/)
+{
+    return RetVal(retError, 0, "maxValue not defined for TimeDelta type.");
+}
+
+//----------------------------------------------------------------------------------------------------------------------------------
+typedef RetVal (*tmaxValueFunc)(
+    const DataObject* dObj, float64& minValue, uint32* firstLocation, bool ignoreInf);
+MAKEHELPERFUNCLIST(maxValueFunc)
+
+//----------------------------------------------------------------------------------------------------------------------------------
+/*!
+    \detail Find the max-value of this data object and the first position.
+            NaN-Values will be ignored by this method and the Inf-Value handling depends on
+   inf-flag. If ignoreInf == true, inf is ignored else inf is not ignored. For complex valued data
+   types the position with the largest magnitude is returned.
+
+    \param[in]      dObj            handle to the dataObject
+    \param[out]     maxValue        highest value in this object
+    \param[in|out]  firstLocation   Allocated uint32[3]-array. Will be filled with [mat-Number,
+   ymin, xmin] \param[in]      ignoreInf       Ignore Inf-Values
+
+    \return retOK or in case dObj == NULL || firstLocation == NULL || for complex Object it returns
+   retError
+*/
+RetVal maxValue(const DataObject* dObj, float64& maxValue, uint32* firstLocation, bool ignoreInf)
+{
+    ito::RetVal retval = ito::retOk;
+
+    if (firstLocation == NULL)
+        return ito::RetVal(retError, 0, "firstLocation must not be NULL");
+
+    if (dObj == NULL || dObj->getDims() == 0)
+        return ito::RetVal(retError, 0, "Input dataObject must not be empty");
+
+    return fListmaxValueFunc[dObj->getType()](dObj, maxValue, firstLocation, ignoreInf);
+}
+
+//----------------------------------------------------------------------------------------------------------------------------------
+/*!
+\detail This function searches for min and max-value of the <_Type> data object and saves its first
+detects positions in firstMinLocation (must be uint32[3]-Array) and firstMaxLocation (must be
+uint32[3]-Array). NaN-Values will be ignored by this method and Inf-Value handling depends on
+inf-flag. If ignoreInf == true, inf is ignored else inf is not ignored. The specialDataTypeFlags for
+complex / rgba32 handling selection is unused in the FP and INT-versions of the function. Warning,
+does not check if dObj && firstMinLocation && firstMaxLocation are valid!
+
+    \param[in]      dObj                    handle to the dataObject
+    \param[out]     minValue                lowest value in this object
+    \param[in|out]  firstMinLocation        Allocated uint32[3]-array. Will be filled with
+[mat-Number, ymin, xmin] \param[out]     maxValue                highest value in this object
+    \param[in|out]  firstMaxLocation        Allocated uint32[3]-array. Will be filled with
+[mat-Number, ymax, xmax] \param[in]      ignoreInf               Ignore Inf-Values \param[in]
+specialDataTypeFlags                Toggle complex handling (not used)
+
+    \return retOk
+*/
+template <typename _Tp>
+RetVal minMaxValueFunc(
+    const DataObject* dObj,
+    float64& minValue,
+    uint32* firstMinLocation,
+    float64& maxValue,
+    uint32* firstMaxLocation,
+    bool ignoreInf,
+    const int /*specialDataTypeFlags*/)
+{
+    int numMats = dObj->getNumPlanes();
+    int matIndex = 0;
+
+    int m, n;
+
+    cv::Mat_<_Tp>* mat = NULL;
+    const _Tp* rowPtr;
+    _Tp tempResultMin = maximumValueOfType<_Tp>();
+    _Tp tempResultMax = minimumValueOfType<_Tp>();
+
+    if (ignoreInf) // Ignores inf
+    {
+        for (int nmat = 0; nmat < numMats; nmat++)
+        {
+            matIndex = dObj->seekMat(nmat, numMats);
+            mat = (cv::Mat_<_Tp>*)(dObj->get_mdata())[matIndex];
+
+            for (m = 0; m < mat->rows; m++)
+            {
+                rowPtr = (_Tp*)mat->ptr(m);
+                for (n = 0; n < mat->cols; n++)
+                {
+                    if (isInf<_Tp>(rowPtr[n]))
+                        continue;
+
+                    if (rowPtr[n] <
+                        tempResultMin) // NaN will be ignored by this comparison (that means if
+                                       // rowPtr[n]=NaN, the if-result is always false)
+                    {
+                        tempResultMin = rowPtr[n];
+                        firstMinLocation[0] = nmat;
+                        firstMinLocation[1] = m;
+                        firstMinLocation[2] = n;
+                    }
+
+                    if (rowPtr[n] > tempResultMax)
+                    {
+                        tempResultMax =
+                            rowPtr[n]; // NaN will be ignored by this comparison (that means if
+                                       // rowPtr[n]=NaN, the if-result is always false)
+                        firstMaxLocation[0] = nmat;
+                        firstMaxLocation[1] = m;
+                        firstMaxLocation[2] = n;
+                    }
+                }
+            }
+        }
+    }
+    else
+    {
+        for (int nmat = 0; nmat < numMats; nmat++)
+        {
+            matIndex = dObj->seekMat(nmat, numMats);
+            mat = (cv::Mat_<_Tp>*)(dObj->get_mdata())[matIndex];
+
+            for (m = 0; m < mat->rows; m++)
+            {
+                rowPtr = (_Tp*)mat->ptr(m);
+                for (n = 0; n < mat->cols; n++)
+                {
+                    if (rowPtr[n] < tempResultMin)
+                    {
+                        tempResultMin =
+                            rowPtr[n]; // NaN will be ignored by this comparison (that means if
+                                       // rowPtr[n]=NaN, the if-result is always false)
+                        firstMinLocation[0] = nmat;
+                        firstMinLocation[1] = m;
+                        firstMinLocation[2] = n;
+                    }
+                    if (rowPtr[n] > tempResultMax)
+                    {
+                        tempResultMax =
+                            rowPtr[n]; // NaN will be ignored by this comparison (that means if
+                                       // rowPtr[n]=NaN, the if-result is always false)
+                        firstMaxLocation[0] = nmat;
+                        firstMaxLocation[1] = m;
+                        firstMaxLocation[2] = n;
+                    }
+                }
+            }
+        }
+    }
+
+    minValue = cv::saturate_cast<float64>(tempResultMin);
+    maxValue = cv::saturate_cast<float64>(tempResultMax);
+
+    return ito::retOk;
+}
+
+//----------------------------------------------------------------------------------------------------------------------------------
+/*!
+\brief  Search min/max in a <complex64> data object
+\detail This function searches for min and max-value of the <complex64> data object and saves its
+first detects positions in firstMinLocation (must be uint32[3]-Array) and firstMaxLocation (must be
+uint32[3]-Array). NaN-Values will be ignored by this method and Inf-Value handling depends on
+inf-flag. If ignoreInf == true, inf is ignored else inf is not ignored. Warning, does not check if
+dObj && firstMinLocation && firstMaxLocation are valid!
+
+    \param[in]      dObj                    handle to the dataObject
+    \param[out]     minValue                lowest value in this object
+    \param[in|out]  firstMinLocation        Allocated uint32[3]-array. Will be filled with
+[mat-Number, ymin, xmin] \param[out]     maxValue                highest value in this object
+    \param[in|out]  firstMaxLocation        Allocated uint32[3]-array. Will be filled with
+[mat-Number, ymin, xmin] \param[in]      ignoreInf               Ignore Inf-Values \param[in]
+specialDataTypeFlags    Toggle complex handling, 0:abs-Value, 1:imaginary-Value, 2:real-Value, 3:
+argument-Value, see ito::dObjHelper::CmplxSelectionFlags
+
+    \return retOk
+*/
+template <>
+RetVal minMaxValueFunc<ito::complex64>(
+    const DataObject* dObj,
+    float64& minValue,
+    uint32* firstMinLocation,
+    float64& maxValue,
+    uint32* firstMaxLocation,
+    bool ignoreInf,
+    const int specialDataTypeFlags)
+{
+    int numMats = dObj->getNumPlanes();
+    int matIndex = 0;
+
+    uint32 m, n;
+    uint32 cols, rows;
+
+    cv::Mat_<ito::complex64>* mat = NULL;
+    const ito::complex64* rowPtr;
+    float tempResultMin;
+    float tempResultMax;
+    float tmpVal;
+
+    tempResultMin = std::numeric_limits<float>::max();
+    tempResultMax = -tempResultMin;
+
+    if (ignoreInf) // Ignores inf
+    {
+        for (int32 nmat = 0; nmat < (int32)numMats; nmat++)
+        {
+            matIndex = dObj->seekMat(nmat, numMats);
+            mat = (cv::Mat_<ito::complex64>*)(dObj->get_mdata())[matIndex];
+            cols = (uint32)mat->cols;
+            rows = (uint32)mat->rows;
+
+            switch (specialDataTypeFlags)
+            {
+            default:
+            case CMPLX_ABS_VALUE:
+                for (m = 0; m < rows; m++)
+                {
+                    rowPtr = mat->ptr<complex64>(m);
+                    for (n = 0; n < cols; n++)
+                    {
+                        if (isInf<complex64>(rowPtr[n].real()))
+                            continue;
+                        if (isInf<complex64>(rowPtr[n].imag()))
+                            continue;
+                        tmpVal = abs(rowPtr[n]);
+                        if (tmpVal < tempResultMin)
+                        {
+                            tempResultMin =
+                                tmpVal; // NaN will be ignored by this comparison (that means if
+                                        // rowPtr[n]=NaN, the if-result is always false)
+                            firstMinLocation[0] = nmat;
+                            firstMinLocation[1] = m;
+                            firstMinLocation[2] = n;
+                        }
+                        if (tmpVal > tempResultMax)
+                        {
+                            tempResultMax =
+                                tmpVal; // NaN will be ignored by this comparison (that means if
+                                        // rowPtr[n]=NaN, the if-result is always false)
+                            firstMaxLocation[0] = nmat;
+                            firstMaxLocation[1] = m;
+                            firstMaxLocation[2] = n;
+                        }
+                    }
+                }
+                break;
+
+            case CMPLX_IMAGINARY_VALUE:
+                for (m = 0; m < rows; m++)
+                {
+                    rowPtr = mat->ptr<complex64>(m);
+                    for (n = 0; n < cols; n++)
+                    {
+                        if (isInf<complex64>(rowPtr[n].imag()))
+                            continue;
+                        tmpVal = rowPtr[n].imag();
+                        if (tmpVal < tempResultMin)
+                        {
+                            tempResultMin =
+                                tmpVal; // NaN will be ignored by this comparison (that means if
+                                        // rowPtr[n]=NaN, the if-result is always false)
+                            firstMinLocation[0] = nmat;
+                            firstMinLocation[1] = m;
+                            firstMinLocation[2] = n;
+                        }
+                        if (tmpVal > tempResultMax)
+                        {
+                            tempResultMax =
+                                tmpVal; // NaN will be ignored by this comparison (that means if
+                                        // rowPtr[n]=NaN, the if-result is always false)
+                            firstMaxLocation[0] = nmat;
+                            firstMaxLocation[1] = m;
+                            firstMaxLocation[2] = n;
+                        }
+                    }
+                }
+                break;
+
+            case CMPLX_REAL_VALUE:
+                for (m = 0; m < rows; m++)
+                {
+                    rowPtr = mat->ptr<complex64>(m);
+                    for (n = 0; n < cols; n++)
+                    {
+                        if (isInf<complex64>(rowPtr[n].real()))
+                            continue;
+                        tmpVal = rowPtr[n].real();
+                        if (tmpVal < tempResultMin)
+                        {
+                            tempResultMin =
+                                tmpVal; // NaN will be ignored by this comparison (that means if
+                                        // rowPtr[n]=NaN, the if-result is always false)
+                            firstMinLocation[0] = nmat;
+                            firstMinLocation[1] = m;
+                            firstMinLocation[2] = n;
+                        }
+                        if (tmpVal > tempResultMax)
+                        {
+                            tempResultMax =
+                                tmpVal; // NaN will be ignored by this comparison (that means if
+                                        // rowPtr[n]=NaN, the if-result is always false)
+                            firstMaxLocation[0] = nmat;
+                            firstMaxLocation[1] = m;
+                            firstMaxLocation[2] = n;
+                        }
+                    }
+                }
+                break;
+
+            case CMPLX_ARGUMENT_VALUE:
+                for (m = 0; m < rows; m++)
+                {
+                    rowPtr = mat->ptr<complex64>(m);
+                    for (n = 0; n < cols; n++)
+                    {
+                        if (isInf<complex64>(rowPtr[n].real()))
+                            continue;
+                        if (isInf<complex64>(rowPtr[n].imag()))
+                            continue;
+                        tmpVal = arg(rowPtr[n]);
+                        if (tmpVal < tempResultMin)
+                        {
+                            tempResultMin =
+                                tmpVal; // NaN will be ignored by this comparison (that means if
+                                        // rowPtr[n]=NaN, the if-result is always false)
+                            firstMinLocation[0] = nmat;
+                            firstMinLocation[1] = m;
+                            firstMinLocation[2] = n;
+                        }
+                        if (tmpVal > tempResultMax)
+                        {
+                            tempResultMax =
+                                tmpVal; // NaN will be ignored by this comparison (that means if
+                                        // rowPtr[n]=NaN, the if-result is always false)
+                            firstMaxLocation[0] = nmat;
+                            firstMaxLocation[1] = m;
+                            firstMaxLocation[2] = n;
+                        }
+                    }
+                }
+                break;
+            }
+        }
+    }
+    else
+    {
+        for (uint32 nmat = 0; nmat < (uint32)numMats; nmat++)
+        {
+            matIndex = dObj->seekMat(nmat, numMats);
+            mat = (cv::Mat_<ito::complex64>*)(dObj->get_mdata())[matIndex];
+            cols = (uint32)mat->cols;
+            rows = (uint32)mat->rows;
+
+            switch (specialDataTypeFlags)
+            {
+            default:
+            case CMPLX_ABS_VALUE:
+                for (m = 0; m < rows; m++)
+                {
+                    rowPtr = mat->ptr<complex64>(m);
+                    for (n = 0; n < cols; n++)
+                    {
+                        tmpVal = abs(rowPtr[n]);
+                        if (tmpVal < tempResultMin)
+                        {
+                            tempResultMin =
+                                tmpVal; // NaN will be ignored by this comparison (that means if
+                                        // rowPtr[n]=NaN, the if-result is always false)
+                            firstMinLocation[0] = nmat;
+                            firstMinLocation[1] = m;
+                            firstMinLocation[2] = n;
+                        }
+                        if (tmpVal > tempResultMax)
+                        {
+                            tempResultMax =
+                                tmpVal; // NaN will be ignored by this comparison (that means if
+                                        // rowPtr[n]=NaN, the if-result is always false)
+                            firstMaxLocation[0] = nmat;
+                            firstMaxLocation[1] = m;
+                            firstMaxLocation[2] = n;
+                        }
+                    }
+                }
+                break;
+
+            case CMPLX_IMAGINARY_VALUE:
+                for (m = 0; m < rows; m++)
+                {
+                    rowPtr = mat->ptr<complex64>(m);
+                    for (n = 0; n < cols; n++)
+                    {
+                        tmpVal = rowPtr[n].imag();
+                        if (tmpVal < tempResultMin)
+                        {
+                            tempResultMin =
+                                tmpVal; // NaN will be ignored by this comparison (that means if
+                                        // rowPtr[n]=NaN, the if-result is always false)
+                            firstMinLocation[0] = nmat;
+                            firstMinLocation[1] = m;
+                            firstMinLocation[2] = n;
+                        }
+                        if (tmpVal > tempResultMax)
+                        {
+                            tempResultMax =
+                                tmpVal; // NaN will be ignored by this comparison (that means if
+                                        // rowPtr[n]=NaN, the if-result is always false)
+                            firstMaxLocation[0] = nmat;
+                            firstMaxLocation[1] = m;
+                            firstMaxLocation[2] = n;
+                        }
+                    }
+                }
+                break;
+
+            case CMPLX_REAL_VALUE:
+                for (m = 0; m < rows; m++)
+                {
+                    rowPtr = mat->ptr<complex64>(m);
+                    for (n = 0; n < cols; n++)
+                    {
+                        tmpVal = rowPtr[n].real();
+                        if (tmpVal < tempResultMin)
+                        {
+                            tempResultMin =
+                                tmpVal; // NaN will be ignored by this comparison (that means if
+                                        // rowPtr[n]=NaN, the if-result is always false)
+                            firstMinLocation[0] = nmat;
+                            firstMinLocation[1] = m;
+                            firstMinLocation[2] = n;
+                        }
+                        if (tmpVal > tempResultMax)
+                        {
+                            tempResultMax =
+                                tmpVal; // NaN will be ignored by this comparison (that means if
+                                        // rowPtr[n]=NaN, the if-result is always false)
+                            firstMaxLocation[0] = nmat;
+                            firstMaxLocation[1] = m;
+                            firstMaxLocation[2] = n;
+                        }
+                    }
+                }
+                break;
+
+            case CMPLX_ARGUMENT_VALUE:
+                for (m = 0; m < rows; m++)
+                {
+                    rowPtr = mat->ptr<complex64>(m);
+                    for (n = 0; n < cols; n++)
+                    {
+                        tmpVal = arg(rowPtr[n]);
+                        if (tmpVal < tempResultMin)
+                        {
+                            tempResultMin =
+                                tmpVal; // NaN will be ignored by this comparison (that means if
+                                        // rowPtr[n]=NaN, the if-result is always false)
+                            firstMinLocation[0] = nmat;
+                            firstMinLocation[1] = m;
+                            firstMinLocation[2] = n;
+                        }
+                        if (tmpVal > tempResultMax)
+                        {
+                            tempResultMax =
+                                tmpVal; // NaN will be ignored by this comparison (that means if
+                                        // rowPtr[n]=NaN, the if-result is always false)
+                            firstMaxLocation[0] = nmat;
+                            firstMaxLocation[1] = m;
+                            firstMaxLocation[2] = n;
+                        }
+                    }
+                }
+                break;
+            }
+        }
+    }
+
+    minValue = cv::saturate_cast<float64>(tempResultMin);
+    maxValue = cv::saturate_cast<float64>(tempResultMax);
+
+    //    cv::error(cv::Exception(CV_StsAssert, "getMinMaxValue not defined for complex type", "",
+    //    __FILE__, __LINE__));
+    return ito::retOk;
+}
+
+//----------------------------------------------------------------------------------------------------------------------------------
+/*!
+\brief  Search min/max in a <complex128> data object
+\detail This function searches for min and max-value of the <complex128> data object and saves its
+first detects positions in firstMinLocation (must be uint32[3]-Array) and firstMaxLocation (must be
+uint32[3]-Array). NaN-Values will be ignored by this method and Inf-Value handling depends on
+inf-flag. If ignoreInf == true, inf is ignored else inf is not ignored. Warning, does not check if
+dObj && firstMinLocation && firstMaxLocation are valid!
+
+    \param[in]      dObj                handle to the dataObject
+    \param[out]     minValue            lowest value in this object
+    \param[in|out]  firstMinLocation    Allocated uint32[3]-array. Will be filled with [mat-Number,
+ymin, xmin] \param[out]     maxValue            highest value in this object \param[in|out]
+firstMaxLocation    Allocated uint32[3]-array. Will be filled with [mat-Number, ymin, xmin]
+    \param[in]      ignoreInf           Ignore Inf-Values
+    \param[in]      specialDataTypeFlags            Toggle complex handling, 0:abs-Value,
+1:imaginary-Value, 2:real-Value, 3: argument-Value
+
+    \return retOk
+*/
+template <>
+RetVal minMaxValueFunc<ito::complex128>(
+    const DataObject* dObj,
+    float64& minValue,
+    uint32* /*firstMinLocation*/,
+    float64& maxValue,
+    uint32* firstMaxLocation,
+    bool ignoreInf,
+    const int specialDataTypeFlags)
+{
+    int numMats = dObj->getNumPlanes();
+    int matIndex = 0;
+
+    int m, n;
+
+    cv::Mat_<ito::complex128>* mat = NULL;
+    const ito::complex128* rowPtr;
+    float64 tempResultMin;
+    float64 tempResultMax;
+    float64 tmpVal;
+
+    tempResultMin = std::numeric_limits<float64>::max();
+    tempResultMax = -tempResultMin;
+
+    if (ignoreInf) // Ignores inf
+    {
+        for (int nmat = 0; nmat < numMats; nmat++)
+        {
+            matIndex = dObj->seekMat(nmat, numMats);
+            mat = (cv::Mat_<ito::complex128>*)(dObj->get_mdata())[matIndex];
+
+            switch (specialDataTypeFlags)
+            {
+            default:
+            case CMPLX_ABS_VALUE:
+                for (m = 0; m < mat->rows; m++)
+                {
+                    rowPtr = mat->ptr<complex128>(m);
+                    for (n = 0; n < mat->cols; n++)
+                    {
+                        if (isInf<complex128>(rowPtr[n].real()))
+                            continue;
+                        if (isInf<complex128>(rowPtr[n].imag()))
+                            continue;
+                        tmpVal = abs(rowPtr[n]);
+                        if (tmpVal < tempResultMin)
+                        {
+                            tempResultMin =
+                                tmpVal; // NaN will be ignored by this comparison (that means if
+                                        // rowPtr[n]=NaN, the if-result is always false)
+                        }
+                        if (tmpVal > tempResultMax)
+                        {
+                            tempResultMax =
+                                tmpVal; // NaN will be ignored by this comparison (that means if
+                                        // rowPtr[n]=NaN, the if-result is always false)
+                            firstMaxLocation[0] = nmat;
+                            firstMaxLocation[1] = m;
+                            firstMaxLocation[2] = n;
+                        }
+                    }
+                }
+                break;
+
+            case CMPLX_IMAGINARY_VALUE:
+                for (m = 0; m < mat->rows; m++)
+                {
+                    rowPtr = mat->ptr<complex128>(m);
+                    for (n = 0; n < mat->cols; n++)
+                    {
+                        if (isInf<complex128>(rowPtr[n].imag()))
+                            continue;
+                        tmpVal = rowPtr[n].imag();
+
+                        if (tmpVal < tempResultMin)
+                        {
+                            // NaN will be ignored by this comparison (that means if rowPtr[n]=NaN,
+                            // the if-result is always false)
+                            tempResultMin = tmpVal;
+                        }
+
+                        if (tmpVal > tempResultMax)
+                        {
+                            // NaN will be ignored by this comparison (that means if rowPtr[n]=NaN,
+                            // the if-result is always false)
+                            tempResultMax = tmpVal;
+                            firstMaxLocation[0] = nmat;
+                            firstMaxLocation[1] = m;
+                            firstMaxLocation[2] = n;
+                        }
+                    }
+                }
+                break;
+
+            case CMPLX_REAL_VALUE:
+                for (m = 0; m < mat->rows; m++)
+                {
+                    rowPtr = mat->ptr<complex128>(m);
+                    for (n = 0; n < mat->cols; n++)
+                    {
+                        if (isInf<complex128>(rowPtr[n].real()))
+                            continue;
+                        tmpVal = rowPtr[n].real();
+
+                        if (tmpVal < tempResultMin)
+                        {
+                            tempResultMin =
+                                tmpVal; // NaN will be ignored by this comparison (that means if
+                                        // rowPtr[n]=NaN, the if-result is always false)
+                        }
+                        if (tmpVal > tempResultMax)
+                        {
+                            tempResultMax =
+                                tmpVal; // NaN will be ignored by this comparison (that means if
+                                        // rowPtr[n]=NaN, the if-result is always false)
+                            firstMaxLocation[0] = nmat;
+                            firstMaxLocation[1] = m;
+                            firstMaxLocation[2] = n;
+                        }
+                    }
+                }
+                break;
+
+            case CMPLX_ARGUMENT_VALUE:
+                for (m = 0; m < mat->rows; m++)
+                {
+                    rowPtr = mat->ptr<complex128>(m);
+                    for (n = 0; n < mat->cols; n++)
+                    {
+                        if (isInf<complex128>(rowPtr[n].real()))
+                            continue;
+                        if (isInf<complex128>(rowPtr[n].imag()))
+                            continue;
+                        tmpVal = arg(rowPtr[n]);
+                        if (tmpVal < tempResultMin)
+                        {
+                            tempResultMin =
+                                tmpVal; // NaN will be ignored by this comparison (that means if
+                                        // rowPtr[n]=NaN, the if-result is always false)
+                        }
+                        if (tmpVal > tempResultMax)
+                        {
+                            tempResultMax =
+                                tmpVal; // NaN will be ignored by this comparison (that means if
+                                        // rowPtr[n]=NaN, the if-result is always false)
+                            firstMaxLocation[0] = nmat;
+                            firstMaxLocation[1] = m;
+                            firstMaxLocation[2] = n;
+                        }
+                    }
+                }
+                break;
+            }
+        }
+    }
+    else
+    {
+        for (int nmat = 0; nmat < numMats; nmat++)
+        {
+            matIndex = dObj->seekMat(nmat, numMats);
+            mat = (cv::Mat_<ito::complex128>*)(dObj->get_mdata())[matIndex];
+
+            switch (specialDataTypeFlags)
+            {
+            default:
+            case CMPLX_ABS_VALUE:
+                for (m = 0; m < mat->rows; m++)
+                {
+                    rowPtr = mat->ptr<complex128>(m);
+                    for (n = 0; n < mat->cols; n++)
+                    {
+                        tmpVal = abs(rowPtr[n]);
+                        if (tmpVal < tempResultMin)
+                        {
+                            tempResultMin =
+                                tmpVal; // NaN will be ignored by this comparison (that means if
+                                        // rowPtr[n]=NaN, the if-result is always false)
+                        }
+                        if (tmpVal > tempResultMax)
+                        {
+                            tempResultMax =
+                                tmpVal; // NaN will be ignored by this comparison (that means if
+                                        // rowPtr[n]=NaN, the if-result is always false)
+                            firstMaxLocation[0] = nmat;
+                            firstMaxLocation[1] = m;
+                            firstMaxLocation[2] = n;
+                        }
+                    }
+                }
+                break;
+
+            case CMPLX_IMAGINARY_VALUE:
+                for (m = 0; m < mat->rows; m++)
+                {
+                    rowPtr = mat->ptr<complex128>(m);
+                    for (n = 0; n < mat->cols; n++)
+                    {
+                        tmpVal = rowPtr[n].imag();
+                        if (tmpVal < tempResultMin)
+                        {
+                            tempResultMin =
+                                tmpVal; // NaN will be ignored by this comparison (that means if
+                                        // rowPtr[n]=NaN, the if-result is always false)
+                        }
+                        if (tmpVal > tempResultMax)
+                        {
+                            tempResultMax =
+                                tmpVal; // NaN will be ignored by this comparison (that means if
+                                        // rowPtr[n]=NaN, the if-result is always false)
+                            firstMaxLocation[0] = nmat;
+                            firstMaxLocation[1] = m;
+                            firstMaxLocation[2] = n;
+                        }
+                    }
+                }
+                break;
+
+            case CMPLX_REAL_VALUE:
+                for (m = 0; m < mat->rows; m++)
+                {
+                    rowPtr = mat->ptr<complex128>(m);
+                    for (n = 0; n < mat->cols; n++)
+                    {
+                        tmpVal = rowPtr[n].real();
+                        if (tmpVal < tempResultMin)
+                        {
+                            tempResultMin =
+                                tmpVal; // NaN will be ignored by this comparison (that means if
+                                        // rowPtr[n]=NaN, the if-result is always false)
+                        }
+                        if (tmpVal > tempResultMax)
+                        {
+                            tempResultMax =
+                                tmpVal; // NaN will be ignored by this comparison (that means if
+                                        // rowPtr[n]=NaN, the if-result is always false)
+                            firstMaxLocation[0] = nmat;
+                            firstMaxLocation[1] = m;
+                            firstMaxLocation[2] = n;
+                        }
+                    }
+                }
+                break;
+
+            case CMPLX_ARGUMENT_VALUE:
+                for (m = 0; m < mat->rows; m++)
+                {
+                    rowPtr = mat->ptr<complex128>(m);
+                    for (n = 0; n < mat->cols; n++)
+                    {
+                        tmpVal = arg(rowPtr[n]);
+                        if (tmpVal < tempResultMin)
+                        {
+                            tempResultMin =
+                                tmpVal; // NaN will be ignored by this comparison (that means if
+                                        // rowPtr[n]=NaN, the if-result is always false)
+                        }
+                        if (tmpVal > tempResultMax)
+                        {
+                            tempResultMax =
+                                tmpVal; // NaN will be ignored by this comparison (that means if
+                                        // rowPtr[n]=NaN, the if-result is always false)
+                            firstMaxLocation[0] = nmat;
+                            firstMaxLocation[1] = m;
+                            firstMaxLocation[2] = n;
+                        }
+                    }
+                }
+                break;
+            }
+        }
+    }
+
+    minValue = cv::saturate_cast<float64>(tempResultMin);
+    maxValue = cv::saturate_cast<float64>(tempResultMax);
+
+    return ito::retOk;
+}
+
+//----------------------------------------------------------------------------------------------------------------------------------
+/*!
+\detail This function searches for min and max-value of the <_Type> data object and saves its first
+detects positions in firstMinLocation (must be uint32[3]-Array) and firstMaxLocation (must be
+uint32[3]-Array). The specialDataTypeFlags for complex handling / rgba32 selection is used to toggle
+between the different channels. If specialDataTypeFlags == RGBA_B the maximal & minimal value for
+the blue channel is returned. If specialDataTypeFlags == RGBA_G the maximal & minimal value for the
+green channel is returned If specialDataTypeFlags == RGBA_R the maximal & minimal value for the red
+channel is returned If specialDataTypeFlags == RGBA_A the maximal & minimal value for the alpha
+channel is returned If specialDataTypeFlags == RGBA_Y for each pixel a gray-value transformation in
+YUV-space is done and the maximal & minimal value for the Y is returned If specialDataTypeFlags ==
+RGBA_RGB the maximal and minimal value over all channels will be returned. Warning, does not check
+if dObj && firstMinLocation && firstMaxLocation are valid!
+
+    \param[in]      dObj                handle to the dataObject
+    \param[out]     minValue            lowest value in this object
+    \param[in|out]  firstMinLocation    Allocated uint32[3]-array. Will be filled with [mat-Number,
+ymin, xmin] \param[out]     maxValue            highest value in this object \param[in|out]
+firstMaxLocation    Allocated uint32[3]-array. Will be filled with [mat-Number, ymin, xmin]
+    \param[in]      ignoreInf           Ignore Inf-Values
+    \param[in]      specialDataTypeFlags            Toggle rgba-channel handling, see
+ito::Rgba32_t::RGBSelectionFlags
+
+    \return retOk
+*/
+template <>
+RetVal minMaxValueFunc<Rgba32>(
+    const DataObject* dObj,
+    float64& minValue,
+    uint32* firstMinLocation,
+    float64& maxValue,
+    uint32* firstMaxLocation,
+    bool /*ignoreInf*/,
+    const int specialDataTypeFlags)
+{
+    int numMats = dObj->getNumPlanes();
+    int matIndex = 0;
+
+    int m, n;
+
+    const Rgba32* rowPtr;
+    cv::Mat_<Rgba32>* mat = NULL;
+
+    uint8 tmpMin = 255;
+    uint8 tmpMax = 0;
+    float32 tmpMinFloat = std::numeric_limits<float32>::max();
+    float32 tmpMaxFloat = -std::numeric_limits<float32>::max();
+
+    for (int nmat = 0; nmat < numMats; nmat++)
+    {
+        matIndex = dObj->seekMat(nmat, numMats);
+        mat = (cv::Mat_<Rgba32>*)(dObj->get_mdata())[matIndex];
+
+        switch (specialDataTypeFlags)
+        {
+        case Rgba32::RGBA_B: {
+            for (m = 0; m < mat->rows; m++)
+            {
+                rowPtr = (Rgba32*)mat->ptr(m);
+                for (n = 0; n < mat->cols; n++)
+                {
+                    if (rowPtr[n].blue() < tmpMin)
+                    {
+                        firstMinLocation[0] = nmat;
+                        firstMinLocation[1] = m;
+                        firstMinLocation[2] = n;
+                        tmpMin = rowPtr[n].blue();
+                    }
+                    if (rowPtr[n].blue() > tmpMax)
+                    {
+                        firstMaxLocation[0] = nmat;
+                        firstMaxLocation[1] = m;
+                        firstMaxLocation[2] = n;
+                        tmpMax = rowPtr[n].blue();
+                    }
+                }
+            }
+        }
+        break;
+        case Rgba32::RGBA_G: {
+            for (m = 0; m < mat->rows; m++)
+            {
+                rowPtr = (Rgba32*)mat->ptr(m);
+                for (n = 0; n < mat->cols; n++)
+                {
+                    if (rowPtr[n].g < tmpMin)
+                    {
+                        tmpMin = rowPtr[n].green();
+                        firstMinLocation[0] = nmat;
+                        firstMinLocation[1] = m;
+                        firstMinLocation[2] = n;
+                    }
+                    if (rowPtr[n].g > tmpMin)
+                    {
+                        tmpMax = rowPtr[n].green();
+                        firstMaxLocation[0] = nmat;
+                        firstMaxLocation[1] = m;
+                        firstMaxLocation[2] = n;
+                    }
+                }
+            }
+        }
+        break;
+        case Rgba32::RGBA_R: {
+            for (m = 0; m < mat->rows; m++)
+            {
+                rowPtr = (Rgba32*)mat->ptr(m);
+                for (n = 0; n < mat->cols; n++)
+                {
+                    if (rowPtr[n].r < tmpMin)
+                    {
+                        tmpMin = rowPtr[n].red();
+                        firstMinLocation[0] = nmat;
+                        firstMinLocation[1] = m;
+                        firstMinLocation[2] = n;
+                    }
+                    if (rowPtr[n].r > tmpMax)
+                    {
+                        tmpMax = rowPtr[n].red();
+                        firstMaxLocation[0] = nmat;
+                        firstMaxLocation[1] = m;
+                        firstMaxLocation[2] = n;
+                    }
+                }
+            }
+        }
+        break;
+        case Rgba32::RGBA_A: {
+            for (m = 0; m < mat->rows; m++)
+            {
+                rowPtr = (Rgba32*)mat->ptr(m);
+                for (n = 0; n < mat->cols; n++)
+                {
+                    if (rowPtr[n].a < tmpMin)
+                    {
+                        tmpMin =
+                            rowPtr[n].alpha(); // NaN will be ignored by this comparison (that means
+                                               // if rowPtr[n]=NaN, the if-result is always false)
+                        firstMinLocation[0] = nmat;
+                        firstMinLocation[1] = m;
+                        firstMinLocation[2] = n;
+                    }
+                    if (rowPtr[n].a > tmpMax)
+                    {
+                        tmpMax =
+                            rowPtr[n].alpha(); // NaN will be ignored by this comparison (that means
+                                               // if rowPtr[n]=NaN, the if-result is always false)
+                        firstMaxLocation[0] = nmat;
+                        firstMaxLocation[1] = m;
+                        firstMaxLocation[2] = n;
+                    }
+                }
+            }
+        }
+        break;
+        case Rgba32::RGBA_Y: {
+            for (m = 0; m < mat->rows; m++)
+            {
+                rowPtr = (Rgba32*)mat->ptr(m);
+                for (n = 0; n < mat->cols; n++)
+                {
+                    if (rowPtr[n].gray() < tmpMinFloat)
+                    {
+                        firstMinLocation[0] = nmat;
+                        firstMinLocation[1] = m;
+                        firstMinLocation[2] = n;
+                        tmpMinFloat = rowPtr[n].gray();
+                    }
+                    if (rowPtr[n].alpha() > tmpMaxFloat)
+                    {
+                        firstMaxLocation[0] = nmat;
+                        firstMaxLocation[1] = m;
+                        firstMaxLocation[2] = n;
+                        tmpMaxFloat = rowPtr[n].gray();
+                    }
+                }
+            }
+        }
+        break;
+        default:
+        case Rgba32::RGBA_RGB: {
+            for (m = 0; m < mat->rows; m++)
+            {
+                rowPtr = (Rgba32*)mat->ptr(m);
+                for (n = 0; n < mat->cols; n++)
+                {
+                    if (rowPtr[n].red() < tmpMin || rowPtr[n].blue() < tmpMin ||
+                        rowPtr[n].green() < tmpMin)
+                    {
+                        firstMinLocation[0] = nmat;
+                        firstMinLocation[1] = m;
+                        firstMinLocation[2] = n;
+                        tmpMin = rowPtr[n].r < rowPtr[n].b
+                            ? rowPtr[n].r
+                            : (rowPtr[n].g < rowPtr[n].b ? rowPtr[n].g : rowPtr[n].b);
+                    }
+                    if (rowPtr[n].red() > tmpMax || rowPtr[n].blue() > tmpMax ||
+                        rowPtr[n].green() > tmpMax)
+                    {
+                        firstMaxLocation[0] = nmat;
+                        firstMaxLocation[1] = m;
+                        firstMaxLocation[2] = n;
+                        tmpMax = rowPtr[n].r > rowPtr[n].b
+                            ? rowPtr[n].r
+                            : (rowPtr[n].g > rowPtr[n].b ? rowPtr[n].g : rowPtr[n].b);
+                    }
+                }
+            }
+        }
+        break;
+        }
+    }
+
+    if (specialDataTypeFlags == Rgba32::RGBA_Y)
+    {
+        minValue = static_cast<float64>(tmpMinFloat);
+        maxValue = static_cast<float64>(tmpMaxFloat);
+    }
+    else
+    {
+        minValue = static_cast<float64>(tmpMin);
+        maxValue = static_cast<float64>(tmpMax);
+    }
+    return ito::retOk;
+}
+
+// minValue and maxValue are in seconds.
+template <>
+RetVal minMaxValueFunc<TimeDelta>(
+    const DataObject* dObj,
+    float64& minValue,
+    uint32* firstMinLocation,
+    float64& maxValue,
+    uint32* firstMaxLocation,
+    bool /*ignoreInf*/,
+    const int /*specialDataTypeFlags*/)
+{
+    int numMats = dObj->getNumPlanes();
+    int matIndex = 0;
+    int m, n;
+    cv::Mat_<ito::TimeDelta>* mat = nullptr;
+    const ito::TimeDelta* rowPtr;
+    float64 tempResultMin = maximumValueOfType<float64>();
+    float64 tempResultMax = minimumValueOfType<float64>();
+    float64 deltaSeconds;
+
+    for (int nmat = 0; nmat < numMats; nmat++)
+    {
+        matIndex = dObj->seekMat(nmat, numMats);
+        mat = (cv::Mat_<ito::TimeDelta>*)(dObj->get_mdata())[matIndex];
+
+        for (m = 0; m < mat->rows; m++)
+        {
+            rowPtr = (ito::TimeDelta*)mat->ptr(m);
+
+            for (n = 0; n < mat->cols; n++)
+            {
+                deltaSeconds = rowPtr[n].delta / 1000000.0;
+
+                if (deltaSeconds < tempResultMin)
+                {
+                    // NaN will be ignored by this comparison (that means if
+                    // rowPtr[n]=NaN, the if-result is always false)
+                    tempResultMin = deltaSeconds;
+                    firstMinLocation[0] = nmat;
+                    firstMinLocation[1] = m;
+                    firstMinLocation[2] = n;
+                }
+                if (deltaSeconds > tempResultMax)
+                {
+                    // NaN will be ignored by this comparison (that means if
+                    // rowPtr[n]=NaN, the if-result is always false)
+                    tempResultMax = deltaSeconds;
+                    firstMaxLocation[0] = nmat;
+                    firstMaxLocation[1] = m;
+                    firstMaxLocation[2] = n;
+                }
+            }
+        }
+    }
+
+    minValue = cv::saturate_cast<float64>(tempResultMin);
+    maxValue = cv::saturate_cast<float64>(tempResultMax);
+
+    return ito::retOk;
+}
+
+// minValue / maxValue in seconds since epoch.
+template <>
+RetVal minMaxValueFunc<DateTime>(
+    const DataObject* dObj,
+    float64& minValue,
+    uint32* firstMinLocation,
+    float64& maxValue,
+    uint32* firstMaxLocation,
+    bool /*ignoreInf*/,
+    const int /*specialDataTypeFlags*/)
+{
+    int numMats = dObj->getNumPlanes();
+    int matIndex = 0;
+    int m, n;
+    cv::Mat_<ito::DateTime>* mat = nullptr;
+    const ito::DateTime* rowPtr;
+    float64 tempResultMin = maximumValueOfType<float64>();
+    float64 tempResultMax = minimumValueOfType<float64>();
+    float64 secondsSinceEpochInUtc;
+
+    for (int nmat = 0; nmat < numMats; nmat++)
+    {
+        matIndex = dObj->seekMat(nmat, numMats);
+        mat = (cv::Mat_<ito::DateTime>*)(dObj->get_mdata())[matIndex];
+
+        for (m = 0; m < mat->rows; m++)
+        {
+            rowPtr = (ito::DateTime*)mat->ptr(m);
+
+            for (n = 0; n < mat->cols; n++)
+            {
+                secondsSinceEpochInUtc = rowPtr[n].datetime / 1000000.0 + rowPtr[n].utcOffset;
+
+                if (secondsSinceEpochInUtc < tempResultMin)
+                {
+                    // NaN will be ignored by this comparison (that means if
+                    // rowPtr[n]=NaN, the if-result is always false)
+                    tempResultMin = secondsSinceEpochInUtc;
+                    firstMinLocation[0] = nmat;
+                    firstMinLocation[1] = m;
+                    firstMinLocation[2] = n;
+                }
+
+                if (secondsSinceEpochInUtc > tempResultMax)
+                {
+                    // NaN will be ignored by this comparison (that means if
+                    // rowPtr[n]=NaN, the if-result is always false)
+                    tempResultMax = secondsSinceEpochInUtc;
+                    firstMaxLocation[0] = nmat;
+                    firstMaxLocation[1] = m;
+                    firstMaxLocation[2] = n;
+                }
+            }
+        }
+    }
+
+    minValue = cv::saturate_cast<float64>(tempResultMin);
+    maxValue = cv::saturate_cast<float64>(tempResultMax);
+
+    return ito::retOk;
+}
+
+typedef RetVal (*tminMaxValueFunc)(
+    const DataObject* dObj,
+    float64& minValue,
+    uint32* firstMinLocation,
+    float64& maxValue,
+    uint32* firstMaxLocation,
+    bool ignoreInf,
+    const int specialDataTypeFlags);
+MAKEHELPERFUNCLIST(minMaxValueFunc);
+
+//----------------------------------------------------------------------------------------------------------------------------------
+/*! \detail This function searches for min and max-value of the data object and saves its first
+   detects positions in firstMinLocation (must be uint32[3]-Array) and firstMaxLocation (must be
+   uint32[3]-Array). NaN-Values will be ignored by this method and Inf-Value handling depends on
+   inf-flag. If ignoreInf == true, inf is ignored else inf is not ignored. The function checks if
+   dObj != NULL && firstLocation != NULL &&  dObj.type != tComplexXX
+
+    \param[in]      dObj                handle to the dataObject
+    \param[out]     minValue            lowest value in this object
+    \param[in|out]  firstMinLocation    Allocated uint32[3]-array. Will be filled with [mat-Number,
+   ymin, xmin] \param[out]     maxValue            highest value in this object \param[in|out]
+   firstMaxLocation    Allocated uint32[3]-array. Will be filled with [mat-Number, ymin, xmin]
+    \param[in]      ignoreInf           Ignore Inf-Values
+
+    \return retOK or in case dObj == NULL || firstMinLocation == NULL || firstMinLocation == NULL it
+   returns retError
+*/
+RetVal minMaxValue(
+    const DataObject* dObj,
+    float64& minValue,
+    uint32* firstMinLocation,
+    float64& maxValue,
+    uint32* firstMaxLocation,
+    bool ignoreInf,
+    const int specialDataTypeFlags)
+{
+    minValue = std::numeric_limits<float64>::max();
+    maxValue = -std::numeric_limits<float64>::max();
+
+    if (firstMinLocation == nullptr)
+        return ito::RetVal(retError, 0, "firstMinLocation must not be nullptr");
+
+    if (firstMaxLocation == nullptr)
+        return ito::RetVal(retError, 0, "firstMaxLocation must not be nullptr");
+
+    if (dObj == nullptr || dObj->getDims() == 0)
+        return ito::RetVal(retError, 0, "Input dataObject must not be empty");
+
+    return fListminMaxValueFunc[dObj->getType()](
+        dObj,
+        minValue,
+        firstMinLocation,
+        maxValue,
+        firstMaxLocation,
+        ignoreInf,
+        specialDataTypeFlags);
+}
+
+//----------------------------------------------------------------------------------------------------------------------------------
+//! returns mean-value of the data object
+/*!
+    NaN-Values & Inf-Value handling depends on NaN-flag. If ignoreNaN == true, both are ignored else
+   not. The function does not check if dObj != NULL &&  dObj.type != tComplexXX
+
+    \param[in]      dObj                handle to the dataObject
+    \param[out]     meanResult          float64-type mean value
+    \param[in]      ignoreNaN           Ignore NaN-Values && Inf-Values
+
+    \return retOK
+*/
+template <typename _Tp, typename _BufTp>
+RetVal meanValueFunc(const DataObject* dObj, float64& meanResult, bool ignoreNaN)
+{
+    unsigned int numMats = dObj->getNumPlanes();
+    int matIndex = 0;
+
+    int m, n;
+    unsigned int nrOfValidElements = 0;
+
+    cv::Mat_<_Tp>* mat = NULL;
+    const _Tp* rowPtr;
+    _BufTp sum = 0;
+
+    if (ignoreNaN)
+    {
+        for (unsigned int nmat = 0; nmat < numMats; nmat++)
+        {
+            matIndex = dObj->seekMat(nmat, numMats);
+            mat = (cv::Mat_<_Tp>*)(dObj->get_mdata())[matIndex];
+
+            for (m = 0; m < mat->rows; m++)
+            {
+                rowPtr = (_Tp*)mat->ptr(m);
+                for (n = 0; n < mat->cols; n++)
+                {
+                    if (isFinite<_Tp>(rowPtr[n]))
+                    {
+                        sum += rowPtr[n];
+                        nrOfValidElements++;
+                    }
+                }
+            }
+        }
+    }
+    else
+    {
+        for (unsigned int nmat = 0; nmat < numMats; nmat++)
+        {
+            matIndex = dObj->seekMat(nmat, numMats);
+            mat = (cv::Mat_<_Tp>*)(dObj->get_mdata())[matIndex];
+
+            for (m = 0; m < mat->rows; m++)
+            {
+                rowPtr = (_Tp*)mat->ptr(m);
+                for (n = 0; n < mat->cols; n++)
+                {
+                    sum += rowPtr[n];
+                    nrOfValidElements++;
+                }
+            }
+        }
+    }
+    if (nrOfValidElements == 0)
+        nrOfValidElements = 1; // in order to avoid divide-by-zero crash
+
+    meanResult = static_cast<float64>(sum) / nrOfValidElements;
+    return ito::retOk;
+}
+
+template <>
+RetVal meanValueFunc<complex64, float64>(
+    const ito::DataObject* /*dObj*/, float64& /*meanResult*/, bool /*ignoreNaN*/)
+{
+    cv::error(cv::Exception(
+        CV_StsAssert, "meanValueFunc not defined for complex type", "", __FILE__, __LINE__));
+    return retError;
+}
+template <>
+RetVal meanValueFunc<complex64, complex64>(
+    const ito::DataObject* /*dObj*/, float64& /*meanResult*/, bool /*ignoreNaN*/)
+{
+    cv::error(cv::Exception(
+        CV_StsAssert, "meanValueFunc not defined for complex type", "", __FILE__, __LINE__));
+    return retError;
+}
+
+template <>
+RetVal meanValueFunc<complex128, float64>(
+    const ito::DataObject* /*dObj*/, float64& /*meanResult*/, bool /*ignoreNaN*/)
+{
+    cv::error(cv::Exception(
+        CV_StsAssert, "meanValueFunc not defined for complex type", "", __FILE__, __LINE__));
+    return retError;
+}
+template <>
+RetVal meanValueFunc<complex128, complex128>(
+    const ito::DataObject* /*dObj*/, float64& /*meanResult*/, bool /*ignoreNaN*/)
+{
+    cv::error(cv::Exception(
+        CV_StsAssert, "meanValueFunc not defined for complex type", "", __FILE__, __LINE__));
+    return retError;
+}
+
+template <>
+RetVal meanValueFunc<Rgba32, uint32>(
+    const ito::DataObject* /*dObj*/, float64& /*meanResult*/, bool /*ignoreNaN*/)
+{
+    cv::error(cv::Exception(
+        CV_StsAssert, "meanValueFunc not defined for rgba32 type", "", __FILE__, __LINE__));
+    return retError;
+}
+template <>
+RetVal meanValueFunc<Rgba32, Rgba32>(
+    const ito::DataObject* /*dObj*/, float64& /*meanResult*/, bool /*ignoreNaN*/)
+{
+    cv::error(cv::Exception(
+        CV_StsAssert, "meanValueFunc not defined for rgba32 type", "", __FILE__, __LINE__));
+    return retError;
+}
+
+//----------------------------------------------------------------------------------------------------------------------------------
+//! returns mean-value of the data object
+/*!
+    NaN-Values & Inf-Value handling depends on NaN-flag. If ignoreNaN == true, both are ignored else
+   not. The function checks if dObj != NULL &&  dObj.type != tComplexXX
+
+    \param[in]      dObj                handle to the dataObject
+    \param[out]     meanResult          float64-type mean value
+    \param[in]      ignoreNaN           Ignore NaN-Values && Inf-Values
+
+    \return retOK or in case dObj == NULL || firstMinLocation == NULL || firstMinLocation == NULL it
+   returns retError
+*/
+RetVal meanValue(const DataObject* dObj, float64& meanResult, bool ignoreNaN)
+{
+    ito::RetVal retval = ito::retOk;
+
+    int dims = dObj->getDims();
+
+    if (dObj == NULL || dims == 0)
+        return ito::RetVal(retError, 0, "DataObjectPointer is invalid");
+
+    if (dObj->getType() == tComplex64 || dObj->getType() == tComplex128 ||
+        dObj->getType() == tRGBA32)
+    {
+        return ito::RetVal(
+            retError,
+            0,
+            "source matrix must be of type (u)int8, (u)int16, (u)int32, float32 or float64");
+    }
+
+    meanResult = std::numeric_limits<float64>::max();
+
+    switch (dObj->getType())
+    {
+    case tUInt8: {
+        if ((dObj->getNumPlanes() * dObj->getSize(dims - 1) * dObj->getSize(dims - 2)) > 8388000)
+            retval += meanValueFunc<uint8, float64>(dObj, meanResult, false);
+        else
+            retval += meanValueFunc<uint8, int32>(dObj, meanResult, false);
+        break;
+    }
+    case tInt8: {
+        if ((dObj->getNumPlanes() * dObj->getSize(dims - 1) * dObj->getSize(dims - 2)) > 8388000)
+            retval += meanValueFunc<int8, float64>(dObj, meanResult, false);
+        else
+            retval += meanValueFunc<int8, int32>(dObj, meanResult, false);
+        break;
+    }
+
+    case tUInt16: {
+        retval += meanValueFunc<uint16, float64>(dObj, meanResult, false);
+        break;
+    }
+    case tInt16: {
+        retval += meanValueFunc<int16, float64>(dObj, meanResult, false);
+        break;
+    }
+    case tUInt32: {
+        retval += meanValueFunc<uint32, float64>(dObj, meanResult, false);
+        break;
+    }
+    case tInt32: {
+        retval += meanValueFunc<int32, float64>(dObj, meanResult, false);
+        break;
+    }
+    case tFloat32: {
+        retval += meanValueFunc<float32, float64>(dObj, meanResult, ignoreNaN);
+        break;
+    }
+    case tFloat64: {
+        retval += meanValueFunc<float64, float64>(dObj, meanResult, ignoreNaN);
+        break;
+    }
+    default: {
+        retval += ito::RetVal(retError, 0, "data type not supported");
+        break;
+    }
+    }
+    return retval;
+}
+
+
+//----------------------------------------------------------------------------------------------------------------------------------
+//! returns median-value of the data object
+/*!
+NaN-Values & Inf-Value handling depends on NaN-flag. If ignoreNaN == true, both are ignored else
+not. The function does not check if dObj != NULL &&  dObj.type != tComplexXX
+
+\param[in]      dObj                handle to the dataObject
+\param[out]     meanResult          float64-type mean value
+\param[in]      ignoreNaN           Ignore NaN-Values && Inf-Values
+
+\return retOK
+*/
+template <typename _Tp>
+RetVal medianValueFunc(const DataObject* dObj, float64& medianResult, bool ignoreNaN)
+{
+    ito::DataObject temp;
+    size_t num = dObj->getTotal();
+    _Tp* values = new _Tp[num];
+    const cv::Mat* mat;
+    const _Tp* rowPtr;
+
+    if (!ignoreNaN)
+    {
+        // copy all values into a continuous buffer which is also used for sorting (later on)
+        size_t size;
+        unsigned char* values_ptr = (unsigned char*)values;
+
+        for (int p = 0; p < dObj->getNumPlanes(); ++p)
+        {
+            mat = dObj->getCvPlaneMat(p);
+            if (mat->isContinuous())
+            {
+                size = sizeof(_Tp) * mat->cols * mat->rows;
+                memcpy(values_ptr, mat->data, size);
+                values_ptr += size;
+            }
+            else
+            {
+                size = sizeof(_Tp) * mat->cols;
+                for (int r = 0; r < mat->rows; ++r)
+                {
+                    rowPtr = mat->ptr<_Tp>(r);
+                    memcpy(values_ptr, rowPtr, size);
+                    values_ptr += size;
+                }
+            }
+        }
+    }
+    else
+    {
+        size_t idx = 0;
+
+        for (int p = 0; p < dObj->getNumPlanes(); ++p)
+        {
+            mat = dObj->getCvPlaneMat(p);
+            for (int r = 0; r < mat->rows; ++r)
+            {
+                rowPtr = mat->ptr<_Tp>(r);
+                for (int c = 0; c < mat->cols; ++c)
+                {
+                    if (ito::isFinite(rowPtr[c]))
+                    {
+                        values[idx++] = rowPtr[c];
+                    }
+                }
+            }
+        }
+
+        num = idx;
+    }
+
+    // this algorithms seems to be like the following:
+    // http://www.i-programmer.info/babbages-bag/505-quick-median.html?start=1
+    ito::uint32 halfKernSize = num / 2;
+    ito::uint32 leftElement = 0;
+    ito::uint32 rightElement = num - 1;
+    ito::uint32 leftPos, rightPos;
+    _Tp a;
+    _Tp tempValue;
+    while (leftElement < rightElement)
+    {
+        a = values[halfKernSize];
+        leftPos = leftElement;
+        rightPos = rightElement;
+        do
+        {
+            while (values[leftPos] < a)
+            {
+                leftPos++;
+            }
+            while (values[rightPos] > a)
+            {
+                rightPos--;
+            }
+            if (leftPos <= rightPos)
+            {
+                tempValue = values[leftPos];
+                values[leftPos] = values[rightPos];
+                values[rightPos] = tempValue;
+                leftPos++;
+                rightPos--;
+            }
+        } while (leftPos <= rightPos);
+
+        if (rightPos < halfKernSize)
+        {
+            leftElement = leftPos;
+        }
+        if (halfKernSize < leftPos)
+        {
+            rightElement = rightPos;
+        }
+    }
+    medianResult = values[halfKernSize];
+
+    DELETE_AND_SET_NULL_ARRAY(values);
+
+    return ito::retOk;
+}
+
+template <>
+RetVal medianValueFunc<complex64>(
+    const ito::DataObject* /*dObj*/, float64& /*meanResult*/, bool /*ignoreNaN*/)
+{
+    cv::error(cv::Exception(
+        CV_StsAssert, "medianValueFunc not defined for complex type", "", __FILE__, __LINE__));
+    return retError;
+}
+
+template <>
+RetVal medianValueFunc<complex128>(
+    const ito::DataObject* /*dObj*/, float64& /*meanResult*/, bool /*ignoreNaN*/)
+{
+    cv::error(cv::Exception(
+        CV_StsAssert, "medianValueFunc not defined for complex type", "", __FILE__, __LINE__));
+    return retError;
+}
+
+template <>
+RetVal medianValueFunc<Rgba32>(
+    const ito::DataObject* /*dObj*/, float64& /*meanResult*/, bool /*ignoreNaN*/)
+{
+    cv::error(cv::Exception(
+        CV_StsAssert, "medianValueFunc not defined for rgba32 type", "", __FILE__, __LINE__));
+    return retError;
+}
+
+
+//----------------------------------------------------------------------------------------------------------------------------------
+//! returns median-value of the data object
+/*!
+NaN-Values & Inf-Value handling depends on NaN-flag. If ignoreNaN == true, both are ignored else
+not. The function checks if dObj != NULL &&  dObj.type != tComplexXX
+
+\param[in]      dObj                handle to the dataObject
+\param[out]     meanResult          float64-type mean value
+\param[in]      ignoreNaN           Ignore NaN-Values && Inf-Values
+
+\return retOK or in case dObj == NULL || firstMinLocation == NULL || firstMinLocation == NULL it
+returns retError
+*/
+RetVal medianValue(const DataObject* dObj, float64& medianResult, bool ignoreNaN)
+{
+    ito::RetVal retval = ito::retOk;
+
+    int dims = dObj->getDims();
+
+    if (dObj == NULL || dims == 0)
+        return ito::RetVal(retError, 0, "DataObject must not be empty");
+
+    if (dObj->getType() == tComplex64 || dObj->getType() == tComplex128 ||
+        dObj->getType() == tRGBA32)
+    {
+        return ito::RetVal(
+            retError,
+            0,
+            "source matrix must be of type (u)int8, (u)int16, (u)int32, float32 or float64");
+    }
+
+    medianResult = std::numeric_limits<float64>::max();
+
+    switch (dObj->getType())
+    {
+    case tUInt8: {
+        retval += medianValueFunc<uint8>(dObj, medianResult, false);
+        break;
+    }
+    case tInt8: {
+        retval += medianValueFunc<int8>(dObj, medianResult, false);
+        break;
+    }
+
+    case tUInt16: {
+        retval += medianValueFunc<uint16>(dObj, medianResult, false);
+        break;
+    }
+    case tInt16: {
+        retval += medianValueFunc<int16>(dObj, medianResult, false);
+        break;
+    }
+    case tUInt32: {
+        retval += medianValueFunc<uint32>(dObj, medianResult, false);
+        break;
+    }
+    case tInt32: {
+        retval += medianValueFunc<int32>(dObj, medianResult, false);
+        break;
+    }
+    case tFloat32: {
+        retval += medianValueFunc<float32>(dObj, medianResult, ignoreNaN);
+        break;
+    }
+    case tFloat64: {
+        retval += medianValueFunc<float64>(dObj, medianResult, ignoreNaN);
+        break;
+    }
+    default: {
+        retval += ito::RetVal(retError, 0, "data type not supported");
+        break;
+    }
+    }
+    return retval;
+}
+
+
+//----------------------------------------------------------------------------------------------------------------------------------
+//! returns mean-value and the standard deviation of the data object
+/*!
+    NaN-Values & Inf-Value handling depends on NaN-flag. If ignoreNaN == true, both are ignored else
+   not. The function does not check if dObj != NULL &&  dObj.type != tComplexXX
+
+    \param[in]      dObj                handle to the dataObject
+    \param[in]      devTypFlag          should be 0 or 1, due to different definitions of standard
+   deviation \param[out]     meanResult          float64-type mean value \param[out]     devResult
+   float64-type std-value \param[in]      ignoreNaN           Ignore NaN-Values && Inf-Values
+
+    \return retOK
+*/
+template <typename _Tp, typename _BufTp>
+RetVal devValueFunc(
+    const ito::DataObject* dObj,
+    const int devTypFlag,
+    float64& meanResult,
+    float64& devResult,
+    bool ignoreNaN)
+{
+    unsigned int numMats = dObj->getNumPlanes();
+    int matIndex = 0;
+
+    int m, n;
+    unsigned int nrOfValidElements = 0;
+
+    cv::Mat_<_Tp>* mat = NULL;
+    const _Tp* rowPtr;
+    _BufTp sum = 0;
+
+    if (ignoreNaN && !std::numeric_limits<_Tp>::is_exact)
+    {
+        for (unsigned int nmat = 0; nmat < numMats; nmat++)
+        {
+            matIndex = dObj->seekMat(nmat, numMats);
+            mat = (cv::Mat_<_Tp>*)(dObj->get_mdata())[matIndex];
+
+            for (m = 0; m < mat->rows; m++)
+            {
+                rowPtr = (_Tp*)mat->ptr(m);
+                for (n = 0; n < mat->cols; n++)
+                {
+                    if (isFinite<_Tp>(rowPtr[n]))
+                    {
+                        sum += rowPtr[n];
+                        nrOfValidElements++;
+                    }
+                }
+            }
+        }
+    }
+    else
+    {
+        for (unsigned int nmat = 0; nmat < numMats; nmat++)
+        {
+            matIndex = dObj->seekMat(nmat, numMats);
+            mat = (cv::Mat_<_Tp>*)(dObj->get_mdata())[matIndex];
+
+            for (m = 0; m < mat->rows; m++)
+            {
+                rowPtr = (_Tp*)mat->ptr(m);
+                for (n = 0; n < mat->cols; n++)
+                {
+                    sum += rowPtr[n];
+                    nrOfValidElements++;
+                }
+            }
+        }
+    }
+
+    if (nrOfValidElements == 0)
+        nrOfValidElements = 1; // in order to avoid divide-by-zero crash
+
+    float64 meanValue = static_cast<float64>(sum) / nrOfValidElements;
+
+    float64 devValue = 0.0;
+    float64 dev = 0.0;
+
+    if (nrOfValidElements > 1)
+    {
+        nrOfValidElements = 0;
+        float64 temp = 0.0;
+        if (ignoreNaN && !std::numeric_limits<_Tp>::is_exact)
+        {
+            for (unsigned int nmat = 0; nmat < numMats; nmat++)
+            {
+                matIndex = dObj->seekMat(nmat, numMats);
+                mat = (cv::Mat_<_Tp>*)(dObj->get_mdata())[matIndex];
+
+                for (m = 0; m < mat->rows; m++)
+                {
+                    rowPtr = (_Tp*)mat->ptr(m);
+                    for (n = 0; n < mat->cols; n++)
+                    {
+                        if (isFinite<_Tp>(rowPtr[n]))
+                        {
+                            temp = static_cast<float64>(rowPtr[n]) - meanValue;
+                            dev += temp * temp;
+                            nrOfValidElements++;
+                        }
+                    }
+                }
+            }
+        }
+        else
+        {
+            for (unsigned int nmat = 0; nmat < numMats; nmat++)
+            {
+                matIndex = dObj->seekMat(nmat, numMats);
+                mat = (cv::Mat_<_Tp>*)(dObj->get_mdata())[matIndex];
+
+                for (m = 0; m < mat->rows; m++)
+                {
+                    rowPtr = (_Tp*)mat->ptr(m);
+                    for (n = 0; n < mat->cols; n++)
+                    {
+                        temp = static_cast<float64>(rowPtr[n]) - meanValue;
+                        dev += temp * temp;
+                        nrOfValidElements++;
+                    }
+                }
+            }
+        }
+
+        if ((nrOfValidElements - 1 + devTypFlag) != 0)
+        {
+            devValue = sqrt(
+                dev /
+                (nrOfValidElements - 1 +
+                 devTypFlag)); // if flag = 1, std = 1/n * sqrt(sum((x - xm)^2)) else std = 1/(n-1)
+                               // * sqrt(sum((x - xm)^2)) else
+        }
+    }
+
+    meanResult = meanValue;
+    devResult = devValue;
+
+    return ito::retOk;
+}
+
+template <>
+RetVal devValueFunc<complex64, float64>(
+    const ito::DataObject* /*dObj*/,
+    const int /*devTypFlag*/,
+    float64& /*meanResult*/,
+    float64& /*devResult*/,
+    bool /*ignoreNaN*/)
+{
+    cv::error(cv::Exception(
+        CV_StsAssert, "devValueFunc not defined for complex type", "", __FILE__, __LINE__));
+    return retError;
+}
+template <>
+RetVal devValueFunc<complex64, complex64>(
+    const ito::DataObject* /*dObj*/,
+    const int /*devTypFlag*/,
+    float64& /*meanResult*/,
+    float64& /*devResult*/,
+    bool /*ignoreNaN*/)
+{
+    cv::error(cv::Exception(
+        CV_StsAssert, "devValueFunc not defined for complex type", "", __FILE__, __LINE__));
+    return retError;
+}
+
+template <>
+RetVal devValueFunc<complex128, float64>(
+    const ito::DataObject* /*dObj*/,
+    const int /*devTypFlag*/,
+    float64& /*meanResult*/,
+    float64& /*devResult*/,
+    bool /*ignoreNaN*/)
+{
+    cv::error(cv::Exception(
+        CV_StsAssert, "devValueFunc not defined for complex type", "", __FILE__, __LINE__));
+    return retError;
+}
+template <>
+RetVal devValueFunc<complex128, complex128>(
+    const ito::DataObject* /*dObj*/,
+    const int /*devTypFlag*/,
+    float64& /*meanResult*/,
+    float64& /*devResult*/,
+    bool /*ignoreNaN*/)
+{
+    cv::error(cv::Exception(
+        CV_StsAssert, "devValueFunc not defined for complex type", "", __FILE__, __LINE__));
+    return retError;
+}
+
+template <>
+RetVal devValueFunc<Rgba32, uint32>(
+    const ito::DataObject* /*dObj*/,
+    const int /*devTypFlag*/,
+    float64& /*meanResult*/,
+    float64& /*devResult*/,
+    bool /*ignoreNaN*/)
+{
+    cv::error(cv::Exception(
+        CV_StsAssert, "devValueFunc not defined for rgba32 type", "", __FILE__, __LINE__));
+    return retError;
+}
+template <>
+RetVal devValueFunc<Rgba32, Rgba32>(
+    const ito::DataObject* /*dObj*/,
+    const int /*devTypFlag*/,
+    float64& /*meanResult*/,
+    float64& /*devResult*/,
+    bool /*ignoreNaN*/)
+{
+    cv::error(cv::Exception(
+        CV_StsAssert, "devValueFunc not defined for rgba32 type", "", __FILE__, __LINE__));
+    return retError;
+}
+
+//----------------------------------------------------------------------------------------------------------------------------------
+//! returns mean-value and the standard deviation of the data object
+/*!
+    NaN-Values & Inf-Value handling depends on NaN-flag. If ignoreNaN == true, both are ignored else
+   not. The function checks if dObj != NULL &&  dObj.type != tComplexXX
+
+    \param[in]      dObj                handle to the dataObject
+    \param[in]      devTypFlag          should be 0 or 1, due to different definitions of standard
+   deviation \param[out]     meanResult          float64-type mean value \param[out]     devResult
+   float64-type std-value \param[in]      ignoreNaN           Ignore NaN-Values && Inf-Values
+
+    \return retOK
+*/
+RetVal devValue(
+    const DataObject* dObj,
+    const int devTypFlag,
+    float64& meanValue,
+    float64& devValue,
+    bool ignoreNaN)
+{
+    ito::RetVal retval = ito::retOk;
+
+    int dims = dObj->getDims();
+
+    if (dObj == NULL || dims == 0)
+        return ito::RetVal(retError, 0, "DataObjectPointer is invalid");
+
+    if (dObj->getType() == tComplex64 || dObj->getType() == tComplex128 ||
+        dObj->getType() == tRGBA32)
+    {
+        return ito::RetVal(
+            retError,
+            0,
+            "source matrix must be of type (u)int8, (u)int16, (u)int32, float32 or float64");
+    }
+
+    meanValue = std::numeric_limits<float64>::max();
+    devValue = std::numeric_limits<float64>::max();
+
+    switch (dObj->getType())
+    {
+    case tUInt8: {
+        if ((dObj->getNumPlanes() * dObj->getSize(dims - 1) * dObj->getSize(dims - 2)) > 8388000)
+            retval += devValueFunc<uint8, float64>(dObj, devTypFlag, meanValue, devValue, false);
+        else
+            retval += devValueFunc<uint8, int32>(dObj, devTypFlag, meanValue, devValue, false);
+        break;
+    }
+    case tInt8: {
+        if ((dObj->getNumPlanes() * dObj->getSize(dims - 1) * dObj->getSize(dims - 2)) > 8388000)
+            retval += devValueFunc<int8, float64>(dObj, devTypFlag, meanValue, devValue, false);
+        else
+            retval += devValueFunc<int8, int32>(dObj, devTypFlag, meanValue, devValue, false);
+        break;
+    }
+    case tUInt16: {
+        retval += devValueFunc<uint16, float64>(dObj, devTypFlag, meanValue, devValue, false);
+        break;
+    }
+    case tInt16: {
+        retval += devValueFunc<int16, float64>(dObj, devTypFlag, meanValue, devValue, false);
+        break;
+    }
+    case tUInt32: {
+        retval += devValueFunc<uint32, float64>(dObj, devTypFlag, meanValue, devValue, false);
+        break;
+    }
+    case tInt32: {
+        retval += devValueFunc<int32, float64>(dObj, devTypFlag, meanValue, devValue, false);
+        break;
+    }
+    case tFloat32: {
+        retval += devValueFunc<float32, float64>(dObj, devTypFlag, meanValue, devValue, ignoreNaN);
+        break;
+    }
+    case tFloat64: {
+        retval += devValueFunc<float64, float64>(dObj, devTypFlag, meanValue, devValue, ignoreNaN);
+        break;
+    }
+    default: {
+        retval += ito::RetVal(retError, 0, "data type not supported");
+        break;
+    }
+    }
+    return retval;
+}
+
+//-----------------------------------------------------------------------------------------------
+//! calculate the 1D-FFT / 1D-IFFT or 2D-FFT / 2D-IFFT of a dataObject
+/*!
+    This filter tries to perform an inplace FFT for a given 2D-dataObject. The FFT is calculated
+   linewise or pointwise.
+
+    \param[in|out]  dObjIO              handle to the dataObject. Must be float-type or complex-type
+    \param[in]      inverse             toggle between IFFT or FFT
+    \param[out]     inverseAsReal       toggle output for the IFFT between real and complex
+    \param[out]     lineWise            toggle between 1D-linewise and 2D-FFT
+
+    \return retOK
+*/
+RetVal calcCVDFT(
+    DataObject* dObjIO, const bool inverse, const bool inverseAsReal, const bool lineWise)
+{
+    unsigned int numMats = dObjIO->getNumPlanes();
+    std::string protocol("Applied ");
+    ito::RetVal retval(ito::retOk);
+
+    bool createNewObj = false;
+    bool clearInMat = false;
+
+    if (dObjIO == NULL || dObjIO->getDims() > 2 || numMats != 1)
+        return ito::RetVal(
+            ito::retError, 0, "DFT-Error: source object empty or not a single plane");
+
+    int flags = 0;
+
+    if (inverse && inverseAsReal)
+    {
+        flags += cv::DFT_REAL_OUTPUT;
+    }
+    else
+    {
+        flags += cv::DFT_COMPLEX_OUTPUT;
+    }
+    if (inverse)
+    {
+        flags += cv::DFT_INVERSE;
+        flags += cv::DFT_SCALE;
+        protocol.append("inverse ");
+    }
+
+    if (lineWise)
+    {
+        protocol.append("linewise ");
+        flags += cv::DFT_ROWS;
+    }
+
+    protocol.append("cv::DFT");
+
+    cv::Mat* cvplaneIn = NULL;
+    cv::Mat* cvplaneOut = NULL;
+
+    ito::DataObject tempObject;
+
+    if (inverse)
+    {
+        switch (dObjIO->getType())
+        {
+        case ito::tComplex64:
+            if (inverseAsReal)
+            {
+                cvplaneIn = (cv::Mat_<complex64>*)(dObjIO->get_mdata())[0];
+
+                tempObject = ito::DataObject(dObjIO->getDims(), dObjIO->getSize(), ito::tFloat32);
+                dObjIO->copyAxisTagsTo(tempObject);
+                dObjIO->copyTagMapTo(tempObject);
+                cvplaneOut = (cv::Mat_<float32>*)(tempObject.get_mdata())[0];
+
+                createNewObj = true;
+            }
+            else
+            {
+                cvplaneIn = (cv::Mat_<complex64>*)(dObjIO->get_mdata())[0];
+                cvplaneOut = cvplaneIn;
+            }
+            break;
+        case ito::tComplex128:
+            if (inverseAsReal)
+            {
+                cvplaneIn = (cv::Mat_<complex128>*)(dObjIO->get_mdata())[0];
+
+                tempObject = ito::DataObject(dObjIO->getDims(), dObjIO->getSize(), ito::tFloat64);
+                dObjIO->copyAxisTagsTo(tempObject);
+                dObjIO->copyTagMapTo(tempObject);
+                cvplaneOut = (cv::Mat_<float64>*)(tempObject.get_mdata())[0];
+
+                createNewObj = true;
+            }
+            else
+            {
+                cvplaneIn = (cv::Mat_<complex128>*)(dObjIO->get_mdata())[0];
+                cvplaneOut = cvplaneIn;
+            }
+            break;
+        default:
+            return ito::RetVal(ito::retError, 0, "DFT-Error: object must be complex-type");
+        }
+    }
+    else
+    {
+        switch (dObjIO->getType())
+        {
+        case ito::tFloat32: {
+            cvplaneIn = ((cv::Mat_<float32>*)(dObjIO->get_mdata())[0]);
+            cv::Mat planes[] = {
+                cv::Mat_<ito::float32>(*cvplaneIn), cv::Mat::zeros(cvplaneIn->size(), CV_32F)};
+            //                    cvplaneIn = NULL;
+            cvplaneIn = new cv::Mat;
+            cv::merge(planes, 2, *cvplaneIn);
+
+            tempObject = ito::DataObject(dObjIO->getDims(), dObjIO->getSize(), ito::tComplex64);
+            dObjIO->copyAxisTagsTo(tempObject);
+            dObjIO->copyTagMapTo(tempObject);
+            cvplaneOut = (cv::Mat_<complex64>*)(tempObject.get_mdata())[0];
+
+            createNewObj = true;
+            clearInMat = true;
+        }
+        break;
+        case ito::tFloat64: {
+            cvplaneIn = ((cv::Mat_<float64>*)(dObjIO->get_mdata())[0]);
+            cv::Mat planes[] = {
+                cv::Mat_<ito::float64>(*cvplaneIn), cv::Mat::zeros(cvplaneIn->size(), CV_64F)};
+            //                    cvplaneIn = NULL;
+            cvplaneIn = new cv::Mat;
+            cv::merge(planes, 2, *cvplaneIn);
+
+            tempObject = ito::DataObject(dObjIO->getDims(), dObjIO->getSize(), ito::tComplex128);
+            dObjIO->copyAxisTagsTo(tempObject);
+            dObjIO->copyTagMapTo(tempObject);
+            cvplaneOut = (cv::Mat_<complex128>*)(tempObject.get_mdata())[0];
+
+            createNewObj = true;
+            clearInMat = true;
+        }
+        break;
+
+        case ito::tComplex64:
+            cvplaneIn = (cv::Mat_<complex64>*)(dObjIO->get_mdata())[0];
+            cvplaneOut = cvplaneIn;
+            break;
+        case ito::tComplex128:
+            cvplaneIn = (cv::Mat_<complex128>*)(dObjIO->get_mdata())[0];
+            cvplaneOut = cvplaneIn;
+            break;
+        default:
+            return ito::RetVal(ito::retError, 0, "DFT-Error: object must be complex-type");
+        }
+    }
+
+    try
+    {
+        cv::dft(*cvplaneIn, *cvplaneOut, flags);
+    }
+    catch (cv::Exception& exc)
+    {
+//            std::string errBuf(exc.err);
+#if (CV_MAJOR_VERSION < 3)
+        retval += ito::RetVal(ito::retError, 0, exc.err.data());
+#else
+        retval += ito::RetVal(ito::retError, 0, exc.err.c_str());
+#endif
+    }
+
+    if ((clearInMat == true) && (cvplaneIn != NULL))
+    {
+        delete cvplaneIn;
+        cvplaneIn = NULL;
+    }
+
+    if (createNewObj)
+    {
+        *dObjIO = tempObject;
+    }
+
+    dObjIO->addToProtocol(protocol);
+
+    bool test;
+    int curDim = dObjIO->getDims() - 1;
+    std::string axisUnit;
+
+    float64 newScale = dObjIO->getAxisScale(curDim);
+    if (ito::isFinite<float64>(newScale) && ito::isNotZero<float64>(newScale))
+    {
+        newScale = 1 / newScale / dObjIO->getSize(curDim);
+        axisUnit = invertUnit(dObjIO->getAxisUnit(curDim, test));
+        dObjIO->setAxisUnit(curDim, axisUnit);
+    }
+    else
+    {
+        newScale = 1.0;
+        dObjIO->setAxisUnit(curDim, "");
+    }
+    dObjIO->setAxisScale(curDim, newScale);
+    dObjIO->setAxisOffset(curDim, 0.0);
+
+
+    if (!lineWise)
+    {
+        curDim--;
+        newScale = dObjIO->getAxisScale(curDim);
+        if (ito::isFinite<float64>(newScale) && ito::isNotZero<float64>(newScale))
+        {
+            newScale = 1 / newScale / dObjIO->getSize(curDim);
+            axisUnit = invertUnit(dObjIO->getAxisUnit(curDim, test));
+            dObjIO->setAxisUnit(curDim, axisUnit);
+        }
+        else
+        {
+            newScale = 1.0;
+            dObjIO->setAxisUnit(curDim, "");
+        }
+        dObjIO->setAxisScale(curDim, newScale);
+    }
+
+    return retval;
+}
+
+//-----------------------------------------------------------------------------------------------
+// this is a private function and not exported
+ito::RetVal verifyDataObjectType(
+    const ito::DataObject* dObj,
+    const char* name,
+    uint8 numberOfAllowedTypes,
+    va_list
+        types) // append allowed data types, e.g. ito::tUint8, ito::tInt8... (order does not care)
+{
+    if (dObj == NULL)
+    {
+        return ito::RetVal::format(ito::retError, 0, "DataObject '%s': data object is NULL.", name);
+    }
+
+    if (numberOfAllowedTypes > 12)
+    {
+        return ito::RetVal::format(
+            ito::retError,
+            0,
+            "error in 'verifyDataObjectType': numberOfAllowedTypes must be in range [0,12]");
+    }
+
+    bool found = false;
+    int type = dObj->getType();
+    int temp = 0;
+    ito::uint8 types_[12];
+    memset(types_, 0, 12 * sizeof(ito::uint8));
+
+    for (int i = 0; i < numberOfAllowedTypes; ++i)
+    {
+        temp =
+            va_arg(types, int); // gcc complains that tio::tDataType is defaulted to int when passed
+                                // to va_arg so the function call should be with in effectively
+        types_[i] = temp;
+        if (temp == type)
+        {
+            found = true;
+            break;
+        }
+    }
+
+    ito::RetVal retValue;
+
+    if (!found)
+    {
+        char expected[160]; // max 12 types * 12 characters
+        expected[0] = '\0';
+
+        for (int i = 0; i < numberOfAllowedTypes; ++i)
+        {
+            switch (types_[i])
+            {
+            case ito::tUInt8:
+                strcat(expected, "uint8, ");
+                break;
+            case ito::tInt8:
+                strcat(expected, "int8, ");
+                break;
+            case ito::tUInt16:
+                strcat(expected, "uint16, ");
+                break;
+            case ito::tInt16:
+                strcat(expected, "int16, ");
+                break;
+            case ito::tUInt32:
+                strcat(expected, "uint32, ");
+                break;
+            case ito::tInt32:
+                strcat(expected, "int32, ");
+                break;
+            case ito::tFloat32:
+                strcat(expected, "float32, ");
+                break;
+            case ito::tFloat64:
+                strcat(expected, "float64, ");
+                break;
+            case ito::tComplex64:
+                strcat(expected, "complex64, ");
+                break;
+            case ito::tComplex128:
+                strcat(expected, "complex128, ");
+                break;
+            case ito::tRGBA32:
+                strcat(expected, "rgba32, ");
+                break;
+            }
+        }
+
+        size_t len = strlen(expected);
+        if (len > 2)
+        {
+            expected[len - 2] = '\0'; // cut last ', '
+        }
+        else if (len == 0)
+        {
+            strcat(expected, "[none]");
+        }
+
+        retValue += ito::RetVal::format(
+            ito::retError, 0, "DataObject '%s': wrong type. Expected: %s", name, expected);
+    }
+
+    return retValue;
+}
+
+//-----------------------------------------------------------------------------------------------
+/*!
+    This function checks if the dataObject pointer is valid and of the object is of right type.
+    If the type is not one of the given types, a specific error message containing the name is
+   returned.
+
+    \param[in]  dObj                    handle to the dataObject, NULL-Pointer is allowed
+    \param[in]  name                    the name of the dataObject, will be added to the error
+   message \param[in]  numberOfAllowedTypes    number of allowed types append behind this.
+    \param[in]  Allowed types(mul)      A number of additional variabled (number =
+   numberOfAllowedTypes) containing the type definition e.g. ito::tUint8, ito::tInt8... (order does
+   not care)
+
+    \return retOk if valid and handle not NULL, else retError
+*/
+ito::RetVal verifyDataObjectType(
+    const ito::DataObject* dObj, const char* name, uint8 numberOfAllowedTypes, ...)
+{
+    ito::RetVal retval;
+    va_list va;
+    va_start(va, numberOfAllowedTypes);
+    retval = verifyDataObjectType(dObj, name, numberOfAllowedTypes, va);
+    va_end(va);
+    return retval;
+};
+
+//-----------------------------------------------------------------------------------------------
+/*!
+    This function checks if the dataObject pointer is valid and of the object is of right type.
+    Further more this function checks if the object is truly 2D (dims == 2).
+    If the type is not one of the given types, a specific error message containing the name is
+   returned.
+
+    \param[in]  dObj                    handle to the dataObject, NULL-Pointer is allowed
+    \param[in]  name                    the name of the dataObject, will be added to the error
+   message \param[in]  sizeYMin                the minimum size in y direction \param[in]  sizeYMax
+   the maximum size in y direction \param[in]  sizeXMin                the minimum size in x
+   direction \param[in]  sizeXMax                the maximum size in x direction \param[in]
+   numberOfAllowedTypes    number of allowed types append behind this, if zero all types are
+   allowed. \param[in]  Allowed types(mul)      A number of additional variables (number =
+   numberOfAllowedTypes) containing the type definition e.g. ito::tUint8, ito::tInt8... (order does
+   not care)
+
+    \return retOk if valid and handle not NULL, else retError
+*/
+ito::RetVal verify2DDataObject(
+    const ito::DataObject* dObj,
+    const char* name,
+    int sizeYMin,
+    int sizeYMax,
+    int sizeXMin,
+    int sizeXMax,
+    uint8 numberOfAllowedTypes,
+    ...)
+{
+    if (dObj == NULL)
+    {
+        return ito::RetVal::format(ito::retError, 0, "DataObject '%s': data object is NULL.", name);
+    }
+
+    if (dObj->getDims() != 2)
+    {
+        return ito::RetVal::format(
+            ito::retError, 0, "DataObject '%s': data object must be two-dimensional.", name);
+    }
+
+    ito::RetVal retValue;
+
+    if (numberOfAllowedTypes > 0)
+    {
+        va_list vl;
+        va_start(vl, numberOfAllowedTypes);
+        retValue += verifyDataObjectType(dObj, name, numberOfAllowedTypes, vl);
+        va_end(vl);
+    }
+
+    retValue += verifySize(dObj->getSize(0), sizeYMin, sizeYMax, "y-axis", name);
+    retValue += verifySize(dObj->getSize(1), sizeXMin, sizeXMax, "x-axis", name);
+
+    return retValue;
+}
+
+//-----------------------------------------------------------------------------------------------
+/*!
+    This function checks if the dataObject pointer is valid and of the object is of right type.
+    Further more this function checks if the object is truly 3D (dims == 3).
+    If the type is not one of the given types, a specific error message containing the name is
+   returned.
+
+    \param[in]  dObj                    handle to the dataObject, NULL-Pointer is allowed
+    \param[in]  name                    the name of the dataObject, will be added to the error
+   message \param[in]  sizeZMin                the minimum size in z direction \param[in]  sizeZMax
+   the maximum size in z direction \param[in]  sizeYMin                the minimum size in y
+   direction \param[in]  sizeYMax                the maximum size in y direction \param[in] sizeXMin
+   the minimum size in x direction \param[in]  sizeXMax                the maximum size in x
+   direction \param[in]  numberOfAllowedTypes    number of allowed types append behind this, if
+   zero all types are allowed. \param[in]  Allowed types(mul)      A number of additional variabled
+   (number = numberOfAllowedTypes) containing the type definition e.g. ito::tUint8, ito::tInt8...
+   (order does not care)
+
+    \return retOk if valid and handle not NULL, else retError
+*/
+ito::RetVal verify3DDataObject(
+    const ito::DataObject* dObj,
+    const char* name,
+    int sizeZMin,
+    int sizeZMax,
+    int sizeYMin,
+    int sizeYMax,
+    int sizeXMin,
+    int sizeXMax,
+    uint8 numberOfAllowedTypes,
+    ...)
+{
+    if (dObj == NULL)
+    {
+        return ito::RetVal::format(ito::retError, 0, "DataObject '%s': data object is NULL.", name);
+    }
+
+    if (dObj->getDims() != 3)
+    {
+        return ito::RetVal::format(
+            ito::retError, 0, "DataObject '%s': data object must be three-dimensional.", name);
+    }
+
+    ito::RetVal retValue;
+
+    if (numberOfAllowedTypes > 0)
+    {
+        va_list vl;
+        va_start(vl, numberOfAllowedTypes);
+        retValue += verifyDataObjectType(dObj, name, numberOfAllowedTypes, vl);
+        va_end(vl);
+    }
+
+    retValue += verifySize(dObj->getSize(0), sizeZMin, sizeZMax, "z-axis", name);
+    retValue += verifySize(dObj->getSize(1), sizeYMin, sizeYMax, "y-axis", name);
+    retValue += verifySize(dObj->getSize(2), sizeXMin, sizeXMax, "x-axis", name);
+
+    return retValue;
+}
+
+//-----------------------------------------------------------------------------------------------
+ito::RetVal verifySize(
+    int size, int minSize, int maxSize, const char* axisName, const char* dObjName)
+{
+    if (minSize < 0)
+        minSize = 0;
+    if (maxSize == -1)
+    {
+        if (size < (int)minSize)
+        {
+            return ito::RetVal::format(
+                ito::retError,
+                0,
+                "DataObject '%s': size of %s must be %i or bigger.",
+                dObjName,
+                axisName,
+                minSize);
+        }
+    }
+    else
+    {
+        if (maxSize < minSize)
+            std::swap(minSize, maxSize);
+        if (size < (int)minSize || size > (int)maxSize)
+        {
+            return ito::RetVal::format(
+                ito::retError,
+                0,
+                "DataObject '%s': size of %s must be between %i and %i.",
+                dObjName,
+                axisName,
+                minSize,
+                maxSize);
+        }
+    }
+    return ito::retOk;
+}
+
+//-----------------------------------------------------------------------------------------------
+/*!
+    Use this method to test an incoming data object to be two-dimensional, have a certain width and
+   height and types.
+
+    If the data object has more than two dimensions, it is squeezed at the beginning and must than
+   contain two dimensions. In this case a two-dimensional shallow copy is returned (hence, the
+   squeezed version). If convertToType is != 0, the dataObject is finally converted to the desired
+   new type (in terms of ito::tDataType), if it is 0, it stays like it is.
+
+    Use the variable number of arguments at the end to pass all type enumeration that are allowed
+   for the incoming data object. numberOfAllowedTypes indicates the number of following type
+   arguments. Then pass all allowed types (ito::tDataType) as unique arguments. Don't pass an or
+   combination of types, since they are not organized as bitmask. If numberOfAllowedTypes is equal
+   to zero, all types are accepted.
+
+    \param dObj the input data object
+    \param name is the name of the data object (for error messages only)
+    \param sizeX is the allowed range for the width of the 2d data object (start and end are
+   included) \param sizeY is the allowed range for the height of the 2d data object (start and end
+   are included) \param retval is the return value \param convertToType is the type the data object
+   should be converted to (ito::tInt8, ito::tFloat32...) or -1 if no conversion should be done
+   (changed after itom 1.4.0, was 0 before which stands for int8) \param numberOfAllowedTypes is the
+   number of types that are allowed for the incoming object or 0 if all types are allowed \param ...
+   is the list of allowed types in terms of ito::tDataType added as multiple arguments (their number
+   must correspond to numberOfAllowedTypes) \return shallow or deep copy of the (squeezed) input
+   data object.
+*/
+ito::DataObject squeezeConvertCheck2DDataObject(
+    const ito::DataObject* dObj,
+    const char* name,
+    const ito::Range& sizeY,
+    const ito::Range& sizeX,
+    ito::RetVal& retval,
+    int convertToType,
+    uint8 numberOfAllowedTypes,
+    ...)
+{
+    ito::DataObject out;
+
+    if (dObj == NULL)
+    {
+        retval +=
+            ito::RetVal::format(ito::retError, 0, "DataObject '%s': data object is NULL.", name);
+    }
+    else if (numberOfAllowedTypes > 0)
+    {
+        va_list vl;
+        va_start(vl, numberOfAllowedTypes);
+        retval += verifyDataObjectType(dObj, name, numberOfAllowedTypes, vl);
+        va_end(vl);
+    }
+
+    if (!retval.containsError())
+    {
+        if (dObj->getDims() == 2)
+        {
+            // size checking
+            int width = dObj->getSize(1);
+            int height = dObj->getSize(0);
+
+            if (width < sizeX.start || width > sizeX.end)
+            {
+                retval += ito::RetVal::format(
+                    ito::retError,
+                    0,
+                    "sizeX of dataObject '%s' out of range [%i,%i]",
+                    name,
+                    sizeX.start,
+                    sizeX.end);
+            }
+            else if (height < sizeY.start || height > sizeY.end)
+            {
+                retval += ito::RetVal::format(
+                    ito::retError,
+                    0,
+                    "sizeY of dataObject '%s' out of range [%i,%i]",
+                    name,
+                    sizeY.start,
+                    sizeY.end);
+            }
+            else
+            {
+                // check if it needs to be converted
+                if (convertToType >= 0 && (convertToType != dObj->getType()))
+                {
+                    retval += dObj->convertTo(out, convertToType);
+                }
+                else // take as is
+                {
+                    out = *dObj;
+                }
+            }
+        }
+        else if (dObj->getDims() > 2)
+        {
+            // check that the first dims-2 dimensions are 1
+            out = dObj->squeeze();
+
+            if (out.getDims() == 2)
+            {
+                // size checking
+                int width = out.getSize(1);
+                int height = out.getSize(0);
+
+                if (width < sizeX.start || width > sizeX.end)
+                {
+                    retval += ito::RetVal::format(
+                        ito::retError,
+                        0,
+                        "sizeX of dataObject '%s' out of range [%i,%i]",
+                        name,
+                        sizeX.start,
+                        sizeX.end);
+                }
+                else if (height < sizeY.start || height > sizeY.end)
+                {
+                    retval += ito::RetVal::format(
+                        ito::retError,
+                        0,
+                        "sizeY of dataObject '%s' out of range [%i,%i]",
+                        name,
+                        sizeY.start,
+                        sizeY.end);
+                }
+                else
+                {
+                    // check if it needs to be converted
+                    if (convertToType > 0 && convertToType != out.getType())
+                    {
+                        ito::DataObject out2;
+                        retval += out.convertTo(out2, convertToType); // non-inplace conversion
+                        out = out2;
+                    }
+                    else
+                    {
+                    } // take as is
+                }
+            }
+            else
+            {
+                retval += ito::RetVal::format(
+                    ito::retError, 0, "DataObject '%s' must have 2 dimensions (squeezed)", name);
+            }
+        }
+        else
+        {
+            retval += ito::RetVal::format(
+                ito::retError, 0, "DataObject '%s' must have 2 dimensions (squeezed)", name);
+        }
+    }
+
+    return out;
+}
+
+//------------------------------------------------------------------------------------------------------------------------------------------------------
+//! returns a shallow or deep copy of a given data object that fits to given requirements
+/*!
+    Use this simple api method to test a given data object if it fits some requirements.
+    If this is the case, a shallow copy of the input data object is returned. Else, it is
+    tried to convert into the required object and a converted deep copy is returned. If the
+    input object does not fit the given requirements, NULL is returned and the ito::RetVal
+    parameter contains an error status including error message.
+
+    \note In any case you need to delete the returned data object
+
+    \param dObj the input data object
+    \param nrDims the required number of dimensions
+    \param type the required type of the returned data object
+    \param name name of the data object for an improved error message (zero-terminated string) or
+   NULL if no name is known. \param sizeLimits can be NULL if the sizes should not be checked, else
+   it is an array with length (2*nrDims). Every adjacent pair describes the minimum and maximum size
+   of each dimension. \param retval can be a pointer to an instance of ito::RetVal or NULL. If
+   given, the status of this method is added to this return value. \return shallow or deep copy of
+   the input data object or NULL (in case of unsolvable incompatibility)
+*/
+ito::DataObject* createFromNamedDataObject(
+    const ito::DataObject* dObj,
+    int nrDims,
+    ito::tDataType type,
+    const char* name /*= NULL*/,
+    int* sizeLimits /*= NULL*/,
+    ito::RetVal* retval /*= NULL*/)
+{
+    ito::DataObject* output = NULL;
+    ito::RetVal ret;
+
+    if (dObj)
+    {
+        if (dObj->getDims() != nrDims)
+        {
+            if (name)
+            {
+                ret += ito::RetVal::format(
+                    ito::retError,
+                    0,
+                    "The data object '%s' must have %i dimensions (%i given)",
+                    name,
+                    nrDims,
+                    dObj->getDims());
+            }
+            else
+            {
+                ret += ito::RetVal::format(
+                    ito::retError,
+                    0,
+                    "The given data object must have %i dimensions (%i given)",
+                    nrDims,
+                    dObj->getDims());
+            }
+        }
+        else if (sizeLimits) // check sizeLimits (must be twice as lang as nrDims)
+        {
+            for (int i = 0; i < nrDims; ++i)
+            {
+                int s = dObj->getSize(i);
+                if (s < sizeLimits[i * 2] || s > sizeLimits[i * 2 + 1])
+                {
+                    if (name)
+                    {
+                        ret += ito::RetVal::format(
+                            ito::retError,
+                            0,
+                            "The size of the %i. dimension of data object '%s' exceeds the given "
+                            "boundaries [%i, %i]",
+                            i + 1,
+                            name,
+                            sizeLimits[i * 2],
+                            sizeLimits[i * 2 + 1]);
+                    }
+                    else
+                    {
+                        ret += ito::RetVal::format(
+                            ito::retError,
+                            0,
+                            "The size of the %i. dimension exceeds the given boundaries [%i, %i]",
+                            i + 1,
+                            sizeLimits[i * 2],
+                            sizeLimits[i * 2 + 1]);
+                    }
+                    break;
+                }
+            }
+        }
+
+        if (!ret.containsError())
+        {
+            if (dObj->getType() == type)
+            {
+                output = new ito::DataObject(*dObj);
+            }
+            else
+            {
+                output = new ito::DataObject();
+                ret += dObj->convertTo(*output, type);
+            }
+        }
+    }
+
+    if (ret.containsError())
+    {
+        DELETE_AND_SET_NULL(output);
+    }
+
+    if (retval)
+        *retval += ret;
+    return output;
+}
+
+//-----------------------------------------------------------------------------------------------
+/*! \fn dObjCopyLastNAxisTags
+    \detail  Helperfunction to copy axis related tags from a n-D-Object to a m-D-Object.
+    \param[in]       dataObjIn   Input-Object / Source
+    \param[in|out]   dataObjOut  Preallocated Output-Object / Destination
+    \param[in]       copyLastNDims  Number of dimensions to copy, counted from the last Dimension
+    \param[in]       includeValueTags  Toggle copying of value tags (default = true)
+    \param[in]       includeRotationMatrix  Toggle copying of rotation matrix-meta-data (default =
+   true)
+
+    \return ito::retOk or ito::retError
+    \author  Lyda
+    \sa
+    \date    03.2013
+*/
+ito::RetVal dObjCopyLastNAxisTags(
+    const ito::DataObject& dataObjIn,
+    ito::DataObject& dataObjOut,
+    const int copyLastNDims,
+    const bool includeValueTags,
+    const bool includeRotationMatrix)
+{
+    int nDimOut = dataObjOut.getDims();
+    int nDimIn = dataObjIn.getDims();
+
+    if (nDimOut < 2)
+    {
+        return ito::RetVal(ito::retError, 0, "dataObjectOut is empty");
+    }
+    if (nDimIn < 2)
+    {
+        return ito::RetVal(ito::retError, 0, "DataObjectIn is empty");
+    }
+
+    if (nDimOut < copyLastNDims)
+    {
+        return ito::RetVal(
+            ito::retError, 0, "Requested dimensions exceeded number of dataObjectOut dims");
+    }
+    if (nDimIn < copyLastNDims)
+    {
+        return ito::RetVal(
+            ito::retError, 0, "Requested dimensions exceeded number of dataObjectIn dims");
+    }
+
+    bool test;
+
+    for (int i = copyLastNDims; i > 0; i--)
+    {
+        dataObjOut.setAxisDescription(
+            nDimOut - i, dataObjIn.getAxisDescription(nDimIn - i, test));
+        dataObjOut.setAxisUnit(nDimOut - i, dataObjIn.getAxisUnit(nDimIn - i, test));
+        dataObjOut.setAxisOffset(nDimOut - i, dataObjIn.getAxisOffset(nDimIn - i));
+        dataObjOut.setAxisScale(nDimOut - i, dataObjIn.getAxisScale(nDimIn - i));
+    }
+
+    if (includeValueTags)
+    {
+        dataObjOut.setValueDescription(dataObjIn.getValueDescription());
+        dataObjOut.setValueUnit(dataObjIn.getValueUnit());
+    }
+
+    if (includeRotationMatrix)
+    {
+        double r11, r12, r13, r21, r22, r23, r31, r32, r33;
+        dataObjIn.getXYRotationalMatrix(r11, r12, r13, r21, r22, r23, r31, r32, r33);
+        dataObjOut.setXYRotationalMatrix(r11, r12, r13, r21, r22, r23, r31, r32, r33);
+    }
+
+    return ito::retOk;
+}
+
+//---------------------------------------------------------------------------------
+ito::RetVal dObjSetScaleRectangle(
+    ito::DataObject& dataObj,
+    const double& x0,
+    const double& x1,
+    const double& y0,
+    const double& y1)
+{
+    ito::int32 dims = dataObj.getDims();
+
+    if (dims != 2)
+    {
+        return ito::RetVal(ito::retError, 0, "The given dataObject must have two dimensions.");
+    }
+
+    ito::float64 scaleX = (x1 - x0);
+    ito::float64 scaleY = (y1 - y0);
+
+    if (dataObj.getSize(dims - 1) > 1)
+    {
+        if (!ito::isNotZero(scaleX))
+        {
+            return ito::RetVal(ito::retError, 0, "x0 and x1 must not be equal if the number of columns is > 1.");
+        }
+
+        scaleX /= (dataObj.getSize(dims - 1) - 1);
+    }
+    else
+    {
+        scaleX = 1.0;
+    }
+
+    if (dataObj.getSize(dims - 2) > 1)
+    {
+        if (!ito::isNotZero(scaleX))
+        {
+            return ito::RetVal(ito::retError, 0, "y0 and y1 must not be equal if the number of rows is > 1.");
+        }
+
+
+        scaleY /= (dataObj.getSize(dims - 2) - 1);
+    }
+    else
+    {
+        scaleY = 1.0;
+    }
+
+    ito::float64 offset = x0 / scaleX;
+    dataObj.setAxisScale(dims - 1, scaleX);
+    dataObj.setAxisOffset(dims - 1, offset);
+
+    offset = y0 / scaleY;
+    dataObj.setAxisScale(dims - 2, scaleY);
+    dataObj.setAxisOffset(dims - 2, offset);
+
+    return ito::retOk;
+}
+
+} // namespace dObjHelper
+} // namespace ito