/* ********************************************************************
    itom software
    URL: http://www.uni-stuttgart.de/ito
    Copyright (C) 2020, Institut fuer Technische Optik (ITO),
    Universitaet Stuttgart, Germany

    This file is part of itom and its software development toolkit (SDK).

    itom is free software; you can redistribute it and/or modify it
    under the terms of the GNU Library General Public Licence as published by
    the Free Software Foundation; either version 2 of the Licence, or (at
    your option) any later version.

    In addition, as a special exception, the Institut fuer Technische
    Optik (ITO) gives you certain additional rights.
    These rights are described in the ITO LGPL Exception version 1.0,
    which can be found in the file LGPL_EXCEPTION.txt in this package.

    itom is distributed in the hope that it will be useful, but
    WITHOUT ANY WARRANTY; without even the implied warranty of
    MERCHANTABILITY or FITNESS FOR A PARTICULAR PURPOSE.  See the GNU Library
    General Public Licence for more details.

    You should have received a copy of the GNU Library General Public License
    along with itom. If not, see <http://www.gnu.org/licenses/>.
*********************************************************************** */

//#include <crtdbg.h>
#include "dataobj.h"
#include "../common/numeric.h"
#include <cmath>

#include <map>
#include <vector>

#ifdef USEOPENMP
// disabled due to application hang on closing when using AddInManager dll
#define USEOMP 0
#else
#define USEOMP 0
#endif
// need to implement this function, just for testing of openmp funcitonality
int getMaximumThreadCount()
{
    return 2;
}

namespace ito {


const int DataObject::m_sizeofs = sizeof(int) < sizeof(int*) ? 1 : sizeof(int) / sizeof(int*);


//--------------------------------------------------------------------------
//       BEGIN DataObjectTagsPrivate
//--------------------------------------------------------------------------
class DataObjectTagsPrivate
{
public:
    std::map<std::string, DataObjectTagType> m_tags; /*!< map for tags with keyword (std::string)
                                                        and value (either std::string or double) */
    std::vector<double>
        m_axisOffsets; /*!< vector with offset-values for each axis (offset in dataObject-Pixel).
                          Describes the distance from pixel [0,0,..0] to coordiante system origin.
                          Unit-Coordinate = ( px-Coordinate - Offset)* Scale*/
    std::vector<double>
        m_axisScales; /*!< vector with scale-values for each axis (unit / px). Unit-Coordinate = (
                         px-Coordinate - Offset)* Scale. Scale cannot be 0.0*/
    std::vector<std::string> m_axisDescription; /*!< vector with axis-describtions */
    std::vector<std::string> m_axisUnit; /*!< vector with axis-units-description (e.g. 'mm') */
    double m_valueOffset; /*!< offset of the values within the dataObject. Currently as read only
                             with value 0.0 */
    double m_valueScale; /*!< scale of the values within the dataObject. Currently as read only with
                            value 1.0 */
    std::string
        m_valueDescription; /*!< descriptions for the values (e.g. 'Intensity' or 'Heigth') */
    std::string m_valueUnit; /*!< unit description for the values (e.g. 'mm') */

    double m_rotMatrix[9]; /*!< array containing the rotation matrix for the yx-plane */
    ;

    DataObjectTagsPrivate() : m_valueOffset(0.0), m_valueScale(1.0)
    {
        memset(m_rotMatrix, 0, sizeof(double) * 9);
        m_rotMatrix[0] = 1; // r11
        m_rotMatrix[4] = 1; // r22
        m_rotMatrix[8] = 1; // r33
    }

    //!< Constructor
    DataObjectTagsPrivate(unsigned int totalAxisNum) : m_valueOffset(0.0), m_valueScale(1.0)
    {
        m_axisOffsets.resize(totalAxisNum, 0.0);
        m_axisScales.resize(totalAxisNum, 1.0);
        m_axisDescription.resize(totalAxisNum, "");
        m_axisUnit.resize(totalAxisNum, "");
        memset(m_rotMatrix, 0, sizeof(double) * 9);
        m_rotMatrix[0] = 1; // r11
        m_rotMatrix[4] = 1; // r22
        m_rotMatrix[8] = 1; // r33
    }

    //!< Destructor
    ~DataObjectTagsPrivate()
    {
    }

    ////!< Copy constructor
    // DataObjectTagsPrivate(const DataObjectTags& copyConstr)
};

//--------------------------------------------------------------------------
//       END DataObjectTagsPrivate
//--------------------------------------------------------------------------


//-------------------------------------------------------------------------
//! default constructor
DObjConstIterator::DObjConstIterator() :
    dObj(NULL), elemSize(0), ptr(NULL), sliceStart(NULL), sliceEnd(NULL), planeContinuous(false),
    plane(0)
{
}

//-------------------------------------------------------------------------
//! constructor that sets the iterator to the beginning of the matrix
DObjConstIterator::DObjConstIterator(const DataObject* _dObj, int pos /*= 0*/) : dObj(_dObj)
{
    elemSize = _dObj->elemSize();
    int dims = dObj->getDims();

    if (dObj->getSize(dims - 1) == dObj->getOriginalSize(dims - 1))
    {
        planeContinuous = true;
    }
    else
    {
        planeContinuous = false;
    }

    seekAbs(pos);
}

//-------------------------------------------------------------------------
//! copy constructor
DObjConstIterator::DObjConstIterator(const DObjConstIterator& it)
{
    dObj = it.dObj;
    planeContinuous = it.planeContinuous;
    elemSize = it.elemSize;
    ptr = it.ptr; // current pointer to current element
    sliceStart = it.sliceStart;
    sliceEnd = it.sliceEnd;
    plane = it.plane;
}

//-------------------------------------------------------------------------
//! copy operator
DObjConstIterator& DObjConstIterator::operator=(const DObjConstIterator& it)
{
    dObj = it.dObj;
    planeContinuous = it.planeContinuous;
    elemSize = it.elemSize;
    ptr = it.ptr; // current pointer to current element
    sliceStart = it.sliceStart;
    sliceEnd = it.sliceEnd;
    plane = it.plane;
    return *this;
}

//-------------------------------------------------------------------------
//! returns the current matrix element
const uchar* DObjConstIterator::operator*() const
{
    return ptr;
}

//-------------------------------------------------------------------------
//! returns the i-th matrix element, relative to the current
const uchar* DObjConstIterator::operator[](int i) const
{
    DObjConstIterator it2(*this);
    it2 += i;
    return (*it2);
}


//-------------------------------------------------------------------------
//! shifts the iterator forward by the specified number of elements
DObjConstIterator& DObjConstIterator::operator+=(int ofs)
{
    if (!dObj || ofs == 0)
    {
        return *this;
    }

    int ofsb = ofs * elemSize;
    ptr += ofsb;
    if (ptr < sliceStart || sliceEnd <= ptr)
    {
        ptr -= ofsb;
        seekRel(ofs);
    }
    return *this;
}

//-------------------------------------------------------------------------
//! shifts the iterator backward by the specified number of elements
DObjConstIterator& DObjConstIterator::operator-=(int ofs)
{
    return (*this) += -ofs;
}

//-------------------------------------------------------------------------
//! decrements the iterator
DObjConstIterator& DObjConstIterator::operator--()
{
    if (dObj && (ptr -= elemSize) < sliceStart)
    {
        ptr += elemSize;
        seekRel(-1);
    }
    return *this;
}

//-------------------------------------------------------------------------
//! decrements the iterator
DObjConstIterator DObjConstIterator::operator--(int)
{
    DObjConstIterator b = *this;
    *this -= 1;
    return b;
}

//-------------------------------------------------------------------------
//! increments the iterator
DObjConstIterator& DObjConstIterator::operator++()
{
    if (dObj && (ptr += elemSize) >= sliceEnd)
    {
        ptr -= elemSize;
        seekRel(1);
    }
    return *this;
}

//-------------------------------------------------------------------------
//! increments the iterator
DObjConstIterator DObjConstIterator::operator++(int)
{
    DObjConstIterator b = *this;
    *this += 1;
    return b;
}

//-------------------------------------------------------------------------
bool DObjConstIterator::operator==(const DObjConstIterator& dObjIt)
{
    return (plane == dObjIt.plane && ptr == dObjIt.ptr);
}

//-------------------------------------------------------------------------
bool DObjConstIterator::operator!=(const DObjConstIterator& dObjIt)
{
    return plane != dObjIt.plane || ptr != dObjIt.ptr;
}

//-------------------------------------------------------------------------
bool DObjConstIterator::operator<(const DObjConstIterator& dObjIt)
{
    return (plane < dObjIt.plane) || (plane == dObjIt.plane && ptr < dObjIt.ptr);
}

//-------------------------------------------------------------------------
bool DObjConstIterator::operator>(const DObjConstIterator& dObjIt)
{
    return (plane > dObjIt.plane) || (plane == dObjIt.plane && ptr > dObjIt.ptr);
}

//-------------------------------------------------------------------------
bool DObjConstIterator::operator<=(const DObjConstIterator& dObjIt)
{
    return (plane < dObjIt.plane) || (plane == dObjIt.plane && ptr <= dObjIt.ptr);
}

//-------------------------------------------------------------------------
bool DObjConstIterator::operator>=(const DObjConstIterator& dObjIt)
{
    return (plane > dObjIt.plane) || (plane == dObjIt.plane && ptr >= dObjIt.ptr);
}

//-------------------------------------------------------------------------
//! moves the iterator at pos ofs.
void DObjConstIterator::seekAbs(int ofs)
{
    if (dObj)
    {
        int matIndex;
        int dims = dObj->getDims();

        // crash running iterator on empty dataObject
        if (dims <= 0)
            return;

        if (ofs <= 0) // begin
        {
            // ptr = dObj->rowPtr(0,0);
            int matIndex = dObj->seekMat(0);
            ptr = (dObj->get_mdata()[matIndex])->data;

            sliceStart = ptr;
            plane = 0;

            if (planeContinuous)
            {
                sliceEnd = ptr +
                    elemSize * dObj->getSize(dims - 1) *
                        dObj->getSize(dims - 2); // one after the last ptr
            }
            else
            {
                sliceEnd = ptr + elemSize * dObj->getSize(dims - 1);
            }
        }
        else if ((int)ofs >= dObj->getTotal()) // end, (ofs > 0)
        {
            plane = dObj->getNumPlanes() - 1;

            if (planeContinuous)
            {
                // sliceStart = dObj->rowPtr(plane, 0 );
                matIndex = dObj->seekMat(plane);
                sliceStart = (dObj->get_mdata()[matIndex])->data;
                ptr = sliceStart + elemSize * dObj->getSize(dims - 1) * dObj->getSize(dims - 2);
            }
            else
            {
                // sliceStart = dObj->rowPtr(plane, dObj->getSize(dims-2)-1 );
                matIndex = dObj->seekMat(plane);
                sliceStart = const_cast<uchar*>(
                    (dObj->get_mdata()[matIndex])->ptr(dObj->getSize(dims - 2) - 1));
                ptr = sliceStart + elemSize * dObj->getSize(dims - 1);
            }

            sliceEnd = ptr;
        }
        else
        {
            // determine the plane, where it lies in
            int planeSize = dObj->getSize(dims - 1) * dObj->getSize(dims - 2);
            plane = ofs / planeSize; // floor value
            ofs -= (plane * planeSize);

            if (planeContinuous)
            {
                // sliceStart = dObj->rowPtr(plane, 0 );
                matIndex = dObj->seekMat(plane);
                sliceStart = (dObj->get_mdata()[matIndex])->data;
                ptr = sliceStart + elemSize * ofs;
                sliceEnd =
                    sliceStart + elemSize * dObj->getSize(dims - 1) * dObj->getSize(dims - 2);
            }
            else
            {
                int row = ofs / dObj->getSize(dims - 2); // floor value

                // sliceStart = dObj->rowPtr(plane,row);
                matIndex = dObj->seekMat(plane);
                sliceStart = const_cast<uchar*>((dObj->get_mdata()[matIndex])->ptr(row));

                sliceEnd = sliceStart + elemSize * dObj->getSize(dims - 1);
                ptr = sliceStart + elemSize * (ofs - row * dObj->getSize(dims - 2));
            }
        }
    }
}

//-------------------------------------------------------------------------
//! moves the iterator by pos ofs.
void DObjConstIterator::seekRel(int ofs)
{
    if (dObj)
    {
        int matIndex;
        int dims = dObj->getDims();
        int width = dObj->getSize(dims - 1);
        int stride = dObj->getOriginalSize(dims - 1);

        int curRowIdx = (ptr - dObj->rowPtr(plane, 0)) / (stride * elemSize); // floor
        int curElemIdxInPlane;
        if (planeContinuous)
        {
            curElemIdxInPlane = (ptr - dObj->rowPtr(plane, 0)) / elemSize;
        }
        else
        {
            curElemIdxInPlane = curRowIdx * width + (ptr - sliceStart) / elemSize;
        }
        int planeSize = static_cast<int>(dObj->getSize(dims - 1) * dObj->getSize(dims - 2));

        curElemIdxInPlane += ofs;

        if (curElemIdxInPlane >= planeSize) // any plane after this plane
        {
            ofs = (curElemIdxInPlane - planeSize);
        }
        else if (curElemIdxInPlane < 0) // any plane before this plane
        {
            ofs = curElemIdxInPlane;
        }
        else // same plane
        {
            if (planeContinuous)
            {
                ptr = sliceStart +
                    curElemIdxInPlane * elemSize; // sliceStart, sliceEnd still the same
            }
            else
            {
                curRowIdx = (curElemIdxInPlane / width);

                // sliceStart = dObj->rowPtr( plane, curRowIdx );
                matIndex = dObj->seekMat(plane);
                sliceStart = ((cv::Mat*)dObj->get_mdata()[matIndex])->ptr(curRowIdx);

                sliceEnd = sliceStart + width * elemSize;
                ptr = sliceStart + (curElemIdxInPlane - curRowIdx * width) * elemSize;
            }
            return;
        }

        // calc destination plane and adjust ofs
        int planeOffset = ofs / planeSize;
        plane += planeOffset;
        ofs -= (planeOffset * planeSize);
        plane += ((ofs >= 0) ? +1 : -1); // the destination plane is one before or after the last
                                         // plane, that has been fully skipped

        if (plane < 0) // move to begin
        {
            // ptr = dObj->rowPtr(0,0);
            int matIndex = dObj->seekMat(0);
            ptr = (dObj->get_mdata()[matIndex])->data;
            sliceStart = ptr;
            plane = 0;

            if (planeContinuous)
            {
                sliceEnd = ptr + elemSize * planeSize; // one after the last ptr
            }
            else
            {
                sliceEnd = ptr + elemSize * width;
            }
        }
        else if ((int)plane >= dObj->getNumPlanes()) // move to end (plane cannot be negative again)
        {
            plane = dObj->getNumPlanes() - 1;

            if (planeContinuous)
            {
                // sliceStart = dObj->rowPtr(plane, 0 );
                matIndex = dObj->seekMat(plane);
                sliceStart = (dObj->get_mdata()[matIndex])->data;
                ptr = sliceStart + elemSize * planeSize;
            }
            else
            {
                // sliceStart = dObj->rowPtr(plane, dObj->getSize(dims-2)-1 );
                matIndex = dObj->seekMat(plane);
                sliceStart = const_cast<uchar*>(
                    (dObj->get_mdata()[matIndex])->ptr(dObj->getSize(dims - 2) - 1));
                ptr = sliceStart + elemSize * width;
            }

            sliceEnd = ptr;
        }
        else // move to another plane or stay within this plane
        {
            curElemIdxInPlane = ((ofs >= 0) ? ofs : (planeSize - ofs));
            if (planeContinuous)
            {
                // sliceStart = dObj->rowPtr(plane, 0 );
                matIndex = dObj->seekMat(plane);
                sliceStart = (dObj->get_mdata()[matIndex])->data;
                ptr = sliceStart + curElemIdxInPlane * elemSize;
                sliceEnd = sliceStart + (planeSize * elemSize);
            }
            else
            {
                curRowIdx = (curElemIdxInPlane / width);
                // sliceStart = dObj->rowPtr( plane, curRowIdx );
                matIndex = dObj->seekMat(plane);
                sliceStart = const_cast<uchar*>((dObj->get_mdata()[matIndex])->ptr(curRowIdx));
                sliceEnd = sliceStart + width * elemSize;
                ptr = sliceStart + (curElemIdxInPlane - curRowIdx * width) * elemSize;
            }
        }
    }
}

//-------------------------------------------------------------------------
//-------------------------------------------------------------------------
//! default constructor
DObjIterator::DObjIterator() : DObjConstIterator()
{
}

//-------------------------------------------------------------------------
//! constructor that sets the iterator to the beginning of the matrix
DObjIterator::DObjIterator(DataObject* _dObj, int pos /*= 0*/) : DObjConstIterator(_dObj, pos)
{
}

//-------------------------------------------------------------------------
//! copy constructor
DObjIterator::DObjIterator(const DObjIterator& it)
{
    dObj = it.dObj;
    planeContinuous = it.planeContinuous;
    elemSize = it.elemSize;
    ptr = it.ptr; // current pointer to current element
    sliceStart = it.sliceStart;
    sliceEnd = it.sliceEnd;
    plane = it.plane;
}

//-------------------------------------------------------------------------
//! copy operator
DObjIterator& DObjIterator::operator=(const DObjIterator& it)
{
    dObj = it.dObj;
    planeContinuous = it.planeContinuous;
    elemSize = it.elemSize;
    ptr = it.ptr; // current pointer to current element
    sliceStart = it.sliceStart;
    sliceEnd = it.sliceEnd;
    plane = it.plane;
    return *this;
}

//-------------------------------------------------------------------------
//! returns the current matrix element
uchar* DObjIterator::operator*()
{
    return ptr;
}

//-------------------------------------------------------------------------
//! returns the i-th matrix element, relative to the current
uchar* DObjIterator::operator[](int i)
{
    DObjIterator it2(*this);
    it2 += i;
    return (*it2);
}

//-------------------------------------------------------------------------
//! shifts the iterator forward by the specified number of elements
DObjIterator& DObjIterator::operator+=(int ofs)
{
    if (!dObj || ofs == 0)
        return *this;
    int ofsb = ofs * elemSize;
    ptr += ofsb;
    if (ptr < sliceStart || sliceEnd <= ptr)
    {
        ptr -= ofsb;
        seekRel(ofs);
    }
    return *this;
}

//-------------------------------------------------------------------------
//! shifts the iterator backward by the specified number of elements
DObjIterator& DObjIterator::operator-=(int ofs)
{
    return (*this) += -ofs;
}

//-------------------------------------------------------------------------
//! decrements the iterator
DObjIterator& DObjIterator::operator--()
{
    if (dObj && (ptr -= elemSize) < sliceStart)
    {
        ptr += elemSize;
        seekRel(-1);
    }
    return *this;
}

//-------------------------------------------------------------------------
//! decrements the iterator
DObjIterator DObjIterator::operator--(int)
{
    DObjIterator b = *this;
    *this -= 1;
    return b;
}

//-------------------------------------------------------------------------
//! increments the iterator
DObjIterator& DObjIterator::operator++()
{
    if (dObj && (ptr += elemSize) >= sliceEnd)
    {
        ptr -= elemSize;
        seekRel(1);
    }
    return *this;
}

//-------------------------------------------------------------------------
//! increments the iterator
DObjIterator DObjIterator::operator++(int)
{
    DObjIterator b = *this;
    *this += 1;
    return b;
}

/*!
    \class DataObject
    \brief dataObject contains a n-dimensional matrix

    The n-dimensional matrix can have different element types. Recently the following types are
   supported: int8, uint8, int16, uint16, int32, uint32, float32, float64 (=> double), complex64 (2x
   float32), complex128 (2x float64)

    In order to handle huge matrices, the data object can divide one matrix into subparts in memory.
   Each subpart (called matrix-plane) is two-dimensional and covers data of the last two dimensions.
   Each of these matrix-planes is of type cv::Mat_<type> and can be used with every operator given
   by the openCV-framework (version 2.3.1 or higher).

    We assume to have a n-dimensional matrix A, where each dimension has its size s_i, hence A=[s_1,
   s_2, ..., s_(n-2), s_(n-1), s_n]

    Hence, in total there are s_1 * s_2 * ... * s_(n-2) different matrix-planes, which are all
   accessible by the member m_data, which is a std::vector of the general type int*. This type has
   to be casted to the specific cv::Mat_<...> when one matrix-plane has to be accessed. Sometimes it
   is also possible to simply cast to cv::Mat.

    In order to make the data object compatible to continuously organized data structures, like
   numpy-arrays, it is also possible to have all matrix-planes in one data-block in memory. Then the
   continuous-flag will be set and the whole data block can be accessed by taking the pointer given
   by m_data[0]. Nevertheless, the indicated data structure with the two-dimensional
   sub-matrix-planes is still existing, hence, the pointer to each matrix-planes points to the entry
   point of its matrix-planes lying withing the huge data block.

    The data organization is equal to the one of open-cv, hence, two-dimensional matrices are stored
   row-by-row (C-style)...

    The real size of each dimension is stored in the vector m_osize. Since it is possible to set a
   n-dimensional region of interest (ROI) to each matrix, the virtual dimensions, which will be
   delivered if the user asks for the matrix size, are stored in the member vector m_size.

    Concept to handle templated and non-templated methods<BR>
    -----------------------------------------------------

    According to openCV, the class dataObject is not templated, because there are some structures in
   the entire itom-framework which does not support any templating concept, like the plugin-handling
   or communication with external dll-functions. Additionally the signal-slot-design of the
   Qt-framework does not accept templated parameters beside some standard-objects. Therefore the
   element-data-type is set by the integer-member m_type. The transformation between the real data
   type and the integer number is coded several times within the whole framework and can be accessed
   by the enumeration tDataType in typeDefs.h. Since templating has got many advantages concerning
    low-level calculation, we adapted the transformation-process which is used by openCV:

    1. define a templated helper-method in the following form:

        template<typename _Tp> returnType 'MethodName'Func(Parameters1)

    2. define the following two lines of code:
        typedef returnType (*t'MethodName'Func)(Parameters1);
        MAKEFUNCLIST('MethodName'Func);

    3. define the method, accessed for example as public-method of dataObject
        RetVal DataObject::'PublicMethodName'(Parameters2)
        {
            ...
            fList'MethodName'Func[getType()](Parameters1);
            ...
            return ...
        }

    ---
    By the macro MAKEFUNCLIST a list fList'MethodName'Func is generated with each entry being a
   function pointer to the specific templated version of 'MethodName'Func. The specific method is
   accessed by using getType() of dataObject. Hence it is important to keep the element-data-types
   and their order consistent for the whole itom-project.


*/


////////int func1(void) { return 0; }
////////----------------------------------------------------------------------------------------------------------------------------------
///////
////// RetVal callBinFunc(const BinaryFunc *funcList, const int type, const DataObject *src1, const
///DataObject *src2, DataObject *dst)
//////{
//////   return (funcList[type])(src1, src2, dst);
//////}
//////

//! creates template defined function table for all supported data types
#define MAKEFUNCLIST(FuncName)                                                                     \
    static t##FuncName fList##FuncName[] = {                                                       \
        FuncName<int8>,                                                                            \
        FuncName<uint8>,                                                                           \
        FuncName<int16>,                                                                           \
        FuncName<uint16>,                                                                          \
        FuncName<int32>,                                                                           \
        FuncName<uint32>,                                                                          \
        FuncName<ito::float32>,                                                                    \
        FuncName<ito::float64>,                                                                    \
        FuncName<ito::complex64>,                                                                  \
        FuncName<ito::complex128>,                                                                 \
        FuncName<ito::Rgba32>};

//! creates function table for the function (FuncName) and both complex data types. The destination
//! method must be templated with two template values.
#define MAKEFUNCLIST_CMPLX_TO_REAL(FuncName)                                                       \
    static t##FuncName fList##FuncName[] = {                                                       \
        FuncName<ito::complex64, float32>, FuncName<ito::complex128, float64>};

#define TYPE_OFFSET_COMPLEX 8
#define TYPE_OFFSET_RGBA 10


#define CHECK_SAME_TYPE_AND_NUM_PLANES_AND_PLANE_SIZE(otherObject)                                 \
    if (m_type != otherObject.m_type)                                                              \
    {                                                                                              \
        cv::error(cv::Exception(                                                                   \
            CV_StsUnmatchedFormats, "dataObjects differ in type", "", __FILE__, __LINE__));        \
    }                                                                                              \
    else if ((m_dims == otherObject.m_dims) && (m_size != otherObject.m_size))                     \
    {                                                                                              \
        cv::error(cv::Exception(                                                                   \
            CV_StsUnmatchedSizes, "dataObjects differ in size", "", __FILE__, __LINE__));          \
    }                                                                                              \
    else if (getNumPlanes() != otherObject.getNumPlanes())                                         \
    {                                                                                              \
        /*dataObjects have different numbers of planes.*/                                          \
        cv::error(cv::Exception(                                                                   \
            CV_StsUnmatchedSizes,                                                                  \
            "dataObjects differ in size (non equal number of planes)",                             \
            "",                                                                                    \
            __FILE__,                                                                              \
            __LINE__));                                                                            \
    }                                                                                              \
    else if (m_dims > 0 && (get_mdata()[0]->size() != otherObject.get_mdata()[0]->size()))         \
    {                                                                                              \
        /*both objects have at least dimension two (same number of planes, and this->m_dims >      \
         * 0).*/                                                                                   \
        /*but the size of both planes (last two dimensions) is not equal.*/                        \
        cv::error(cv::Exception(                                                                   \
            CV_StsUnmatchedSizes,                                                                  \
            "dataObjects differ in size (non equal size of each plane)",                           \
            "",                                                                                    \
            __FILE__,                                                                              \
            __LINE__));                                                                            \
    }                                                                                              \
    else if (m_size.m_p[0] == 0 || m_size.m_p[1] == 0)                                             \
    {                                                                                              \
        /*One of the matrix dimensions is zeros, so matrix operations are meaningless*/            \
        cv::error(cv::Exception(                                                                   \
            CV_StsOutOfRange,                                                                      \
            "one of the matrices dimension is zero, meaningless operation",                        \
            "",                                                                                    \
            __FILE__,                                                                              \
            __LINE__));                                                                            \
    }

#define CHECK_NUM_PLANES_AND_PLANE_SIZE(otherObject)                                               \
    if ((m_dims == otherObject.m_dims) && (m_size != otherObject.m_size))                          \
    {                                                                                              \
        cv::error(cv::Exception(                                                                   \
            CV_StsUnmatchedSizes, "dataObjects differ in size", "", __FILE__, __LINE__));          \
    }                                                                                              \
    else if (getNumPlanes() != otherObject.getNumPlanes())                                         \
    {                                                                                              \
        /*dataObjects have different numbers of planes.*/                                          \
        cv::error(cv::Exception(                                                                   \
            CV_StsUnmatchedSizes,                                                                  \
            "dataObjects differ in size (non equal number of planes)",                             \
            "",                                                                                    \
            __FILE__,                                                                              \
            __LINE__));                                                                            \
    }                                                                                              \
    else if (m_dims > 0 && (get_mdata()[0]->size() != otherObject.get_mdata()[0]->size()))         \
    {                                                                                              \
        /*both objects have at least dimension two (same number of planes, and this->m_dims >      \
         * 0).*/                                                                                   \
        /*but the size of both planes (last two dimensions) is not equal.*/                        \
        cv::error(cv::Exception(                                                                   \
            CV_StsUnmatchedSizes,                                                                  \
            "dataObjects differ in size (non equal size of each plane)",                           \
            "",                                                                                    \
            __FILE__,                                                                              \
            __LINE__));                                                                            \
    }                                                                                              \
    else if (m_size.m_p[0] == 0 || m_size.m_p[1] == 0)                                             \
    {                                                                                              \
        /*One of the matrix dimensions is zeros, so matrix operations are meaningless*/            \
        cv::error(cv::Exception(                                                                   \
            CV_StsOutOfRange,                                                                      \
            "one of the matrices dimension is zero, meaningless operation",                        \
            "",                                                                                    \
            __FILE__,                                                                              \
            __LINE__));                                                                            \
    }

//----------------------------------------------------------------------------------------------------------------------------------
//! low-level, templated method for freeing allocated data blocks
/*!
First, the header information of the corresponding data block is deleted. Then the reference counter
of the data block is decremented. In the same way, the reference counter for every matrix-plane is
incremented by calling the corresponding release-method. If the ref-counter is lower than zero no
other instance needs this data block and it is deallocated if the m_owndata-flag is true.

\param *dObj whose data block should be freed
\return retOk
\sa freeData
*/
template <typename _Tp> RetVal FreeFunc(DataObject* dObj)
{
    // clear header
    if (dObj->m_roi.m_p) // m_roi.m_p-1 is the pointer mapping to the first element of [size of roi
                         // , roi-vector , size of osize, osize-vector, size of size, size-vector]
    {
        delete[](dObj->m_roi.m_p - 1);
    }

    int old_m_dims = dObj->m_dims;

    dObj->m_size.m_p = NULL;
    dObj->m_osize.m_p = NULL;
    dObj->m_roi.m_p = NULL;
    dObj->m_dims = 0;

    // there is data?
    if (dObj->m_pRefCount)
    {
        // check if we are the last one
        if (*(dObj->m_pRefCount))
        {
            // no so just remove matrix headers and return
            CV_XADD(dObj->m_pRefCount, -1);

            // this version of deleting the m_data vector is much faster than the version above (M.
            // Gronle, 13.02.2012)
            //            unsigned int size = dObj->m_data.size();
            int size = dObj->mdata_size();

#if (USEOMP)
#pragma omp parallel num_threads(getMaximumThreadCount())
            {
#pragma omp for schedule(guided)
#endif
                for (int i = 0; i < size; i++)
                {
                    cv::Mat_<_Tp>* dataMat = (cv::Mat_<_Tp>*)dObj->m_data[i];
                    delete dataMat;
                }
#if (USEOMP)
            }
#endif
            dObj->mdata_free();

            dObj->m_pRefCount = NULL;
            dObj->m_pDataObjectTags = NULL;

            return ito::retOk;
        }
        delete dObj->m_pRefCount;
        dObj->m_pRefCount = NULL;
        delete dObj->m_pDataObjectTags;
        dObj->m_pDataObjectTags = NULL;
    }

    // yes so really clean up
    if (!dObj->mdata_size())
    {
        return ito::retOk;
    }

    // check if the data has been allocated "en bloc" and delete the data first.
    if (dObj->m_continuous && old_m_dims > 2 && dObj->m_owndata)
    {
        cv::Mat_<_Tp>* dataMat = (cv::Mat_<_Tp>*)dObj->m_data[0];
        free((void*)dataMat->datastart); // data is wrong, since data-pointer does not point to
                                         // start in case of ROI
    }

    // this version of deleting the m_data vector is much faster than the version above (M.
    // Gronle, 13.02.2012)
    //    unsigned int size = dObj->m_data.size();
    int size = dObj->mdata_size();
#if (USEOMP)
#pragma omp parallel num_threads(getMaximumThreadCount())
    {
#pragma omp for schedule(guided)
#endif
        for (int i = 0; i < size; i++)
        {
            cv::Mat_<_Tp>* dataMat = (cv::Mat_<_Tp>*)dObj->m_data[i];
            delete dataMat;
        }
#if (USEOMP)
    }
#endif
    dObj->mdata_free();

    return ito::retOk;
}

typedef RetVal (*tFreeFunc)(DataObject* dObj);

MAKEFUNCLIST(FreeFunc);

//! high-level, non-templated method for freeing data
/*!
\sa FreeFunc
*/
void DataObject::freeData(void)
{
    fListFreeFunc[m_type](this);
}

//----------------------------------------------------------------------------------------------------------------------------------
template <typename _Tp> RetVal SecureFreeFunc(DataObject* dObj)
{
    int old_m_dims = dObj->m_dims;

    // clear header
    if (dObj->m_roi.m_p) // m_roi.m_p-1 is the pointer mapping to the first element of [size of roi
                         // , roi-vector , size of osize, osize-vector, size of size, size-vector]
    {
        delete[](dObj->m_roi.m_p - 1);
    }

    dObj->m_size.m_p = NULL;
    dObj->m_osize.m_p = NULL;
    dObj->m_roi.m_p = NULL;
    dObj->m_dims = 0;

    // does the data object contain a reference counter
    if (dObj->m_pRefCount)
    {
        if (*(dObj->m_pRefCount) > 0) // we are not the last to use the data
        {
            // decrease reference counter
            CV_XADD(dObj->m_pRefCount, -1);

            // delete cvMats in m_data array (OpenCV organizes the rest)
            if (dObj->m_data)
            {
                int size = dObj->mdata_size();
#if (USEOMP)
#pragma omp parallel num_threads(getMaximumThreadCount())
                {
#endif
                    cv::Mat_<_Tp>* dataMat = NULL;
#if (USEOMP)
#pragma omp for schedule(guided)
#endif
                    for (int i = 0; i < size; i++)
                    {
                        dataMat = (cv::Mat_<_Tp>*)dObj->m_data[i];
                        if (dataMat)
                            delete dataMat;
                    }
#if (USEOMP)
                }
#endif
                dObj->mdata_free();
            }

            dObj->m_pRefCount = NULL;
            dObj->m_pDataObjectTags = NULL;

            return retOk;
        }
        else // this is the last instance to use this data
        {
            if (dObj->m_pRefCount)
                delete dObj->m_pRefCount;
            dObj->m_pRefCount = NULL;
            if (dObj->m_pDataObjectTags)
                delete dObj->m_pDataObjectTags;
            dObj->m_pDataObjectTags = NULL;
        }
    }

    // this section is only entered if we are the last to use the data or if no reference counter
    // has been set (the latter usually should not happen)
    int numMats = dObj->mdata_size();

    if (numMats > 0)
    {
        // check if the data has been allocated "en bloc" and delete the data first.
        if (dObj->m_continuous && old_m_dims > 2 && dObj->m_owndata)
        {
            cv::Mat_<_Tp>* dataMat = (cv::Mat_<_Tp>*)dObj->m_data[0];
            if (dataMat && dataMat->datastart)
            {
                free((void*)dataMat->datastart);
            }
        }

#if (USEOMP)
#pragma omp parallel num_threads(getMaximumThreadCount())
        {
#endif
            cv::Mat_<_Tp>* dataMat = NULL;
#if (USEOMP)
#pragma omp for schedule(guided)
#endif
            for (int i = 0; i < numMats; i++)
            {
                dataMat = (cv::Mat_<_Tp>*)dObj->m_data[i];
                if (dataMat)
                    delete dataMat;
            }
#if (USEOMP)
        }
#endif

        dObj->mdata_free();
    }

    return retOk;
}

typedef RetVal (*tSecureFreeFunc)(DataObject* dObj);
MAKEFUNCLIST(SecureFreeFunc);

//! high-level, non-templated method for securely freeing data
/*!
\sa SecureFreeFunc
*/
void DataObject::secureFreeData(void)
{
    fListSecureFreeFunc[m_type](this);
}

//----------------------------------------------------------------------------------------------------------------------------------
//! constructor for empty data object
/*!
    no data will be allocated, the number of elements and dimensions is set to zero
*/
DataObject::DataObject(void) :
    m_continuous(1), m_owndata(1), m_type(0), m_pRefCount(0), m_dims(0), m_data(NULL),
    m_pDataObjectTags(0)
{
}

//----------------------------------------------------------------------------------------------------------------------------------
//! constructor for one-dimensional data object. The data is newly allocated and arbitrarily filled.
/*!
    In fact, by this constructor a two-dimensional matrix with dimension 1 x size will be created.
    the owndata-flag is set to true, the continuously-flag, too (since only one matrix-plane will be
   created)

    \param size is the number of elements
    \param type is the data-type of each element (use type of enumeration tDataType)
    \sa create, tDataType
*/
DataObject::DataObject(const int size, const int type) :
    m_continuous(1), m_owndata(1), m_pRefCount(0), m_dims(0), m_data(NULL), m_pDataObjectTags(0)
{
    int sizes[2] = {1, size};
    this->create(2, sizes, type, 1);
}

//----------------------------------------------------------------------------------------------------------------------------------
//! constructor for two-dimensional data object. The data is newly allocated and arbitrarily filled.
/*!
    the owndata-flag is set to true, the continuously-flag, too (since only one matrix-plane will be
   created)

    \param sizeY is the number of rows in each matrix-plane
    \param sizeX is the number of columns in each matrix-plane
    \param type is the data-type of each element (use type of enumeration tDataType)
    \sa create, tDataType
*/
DataObject::DataObject(const int sizeY, const int sizeX, const int type) :
    m_continuous(1), m_owndata(1), m_pRefCount(0), m_dims(0), m_data(NULL), m_pDataObjectTags(0)
{
    int sizes[2] = {sizeY, sizeX};
    this->create(2, sizes, type, 1);
}

//----------------------------------------------------------------------------------------------------------------------------------
//! constructor for three-dimensional data object. The data is newly allocated and arbitrarily
//! filled.
/*!
    the owndata-flag is set to true

    \param sizeZ is the number of images in the z-direction
    \param sizeY is the number of rows in each matrix-plane
    \param sizeX is the number of columns in each matrix-plane
    \param type is the data-type of each element (use type of enumeration tDataType)
    \param continuous indicates whether all matrix-planes should continuously lie in memory (1) or
   not (0) (default: 0) \sa create, tDataType
*/
DataObject::DataObject(
    const int sizeZ,
    const int sizeY,
    const int sizeX,
    const int type,
    const unsigned char continuous /*= 0*/) :
    m_continuous(continuous),
    m_owndata(1), m_pRefCount(0), m_dims(0), m_data(NULL), m_pDataObjectTags(0)
{
    int sizes[3] = {sizeZ, sizeY, sizeX};
    this->create(3, sizes, type, m_continuous);
}

//----------------------------------------------------------------------------------------------------------------------------------
//! constructor for 3-dimensional data object which uses the data given by the continuousDataPtr.
/*!
    In case of the continuousDataPtr, the owndata-flag is set to false, hence this DataObject will
   not delete the data. Additionally the continuous-flag is set to true. The external data must be
   kept alive during the entire lifetime of this DataObject.

    \param sizeZ is the number of images in the z-direction
    \param sizeY is the number of rows in each matrix-plane
    \param sizeX is the number of columns in each matrix-plane
    \param type is the data-type of each element (use type of enumeration tDataType)
    \param *continuousDataPtr points to the first element of a continuous data block of the specific
   data type \param *steps may be NULL, if the data in continuousDataPtr should be taken
   continuously, hence the ROI is the whole matrix, else this is a vector with three elements, where
   each elements indicates the number of bytes one has to move in order to get from one element to
   the next one in the same dimension. Hence, the last element in this vector is equal to the size
   of one single element (in bytes) \sa create, tDataType
*/
DataObject::DataObject(
    const int sizeZ,
    const int sizeY,
    const int sizeX,
    const int type,
    const uchar* continuousDataPtr,
    const int* steps /*= NULL*/) :
    m_continuous(1),
    m_owndata(1), m_pRefCount(0), m_dims(0), m_data(NULL), m_pDataObjectTags(0)
{
    int sizes[3] = {sizeZ, sizeY, sizeX};
    this->create(3, sizes, type, m_continuous, continuousDataPtr, steps);
}

//----------------------------------------------------------------------------------------------------------------------------------
//! constructor for data object with given dimension. The data is newly allocated and arbitrarily
//! filled.
/*!
    the owndata-flag is set to true

    \param sizes
    \param type is the data-type of each element (use type of enumeration tDataType)
    \param continuous indicates whether all matrix-planes should continuously lie in memory (1) or
   not (0) (default: 0) \sa create, tDataType
*/
DataObject::DataObject(const MSize& sizes, const int type, const unsigned char continuous /*= 0*/) :
    m_continuous(continuous), m_owndata(1), m_pRefCount(0), m_dims(0), m_data(NULL),
    m_pDataObjectTags(0)
{
    this->create(sizes.m_p[-1], sizes.operator const int*(), type, m_continuous);
}

//----------------------------------------------------------------------------------------------------------------------------------
//! constructor for data object with given dimension. The data is newly allocated and arbitrarily
//! filled.
/*!
    the owndata-flag is set to true

    \param dimensions indicates the total number of dimensions
    \param *sizes is a vector of size 'dimensions', where each element gives the size (not osize) of
   the specific dimension \param type is the data-type of each element (use type of enumeration
   tDataType) \param continuous indicates whether all matrix-planes should continuously lie in
   memory (1) or not (0) (default: 0) \sa create, tDataType
*/
DataObject::DataObject(
    const unsigned char dimensions,
    const int* sizes,
    const int type,
    const unsigned char continuous /*= 0*/) :
    m_continuous(continuous),
    m_owndata(1), m_pRefCount(0), m_dims(0), m_data(NULL), m_pDataObjectTags(0)
{
    this->create(dimensions, sizes, type, m_continuous);
}

//----------------------------------------------------------------------------------------------------------------------------------
//! constructor for data object which uses the data given by the continuousDataPtr.
/*!
    In case of the continuousDataPtr, the owndata-flag is set to false, hence this dataObj will not
   delete the data. Additionally the continuous-flag is set to true. The external data must be kept
   alive during the entire lifetime of this DataObject.

    \param dimensions indicates the total number of dimensions
    \param *sizes is a vector of size 'dimensions', where each element gives the size (not osize) of
   the specific dimension \param type is the data-type of each element (use type of enumeration
   tDataType) \param *continuousDataPtr points to the first element of a continuous data block of
   the specific data type \param *steps may be NULL, if the data in continuousDataPtr should be
   taken continuously, hence the ROI is the whole matrix, else this is a vector of size
   'dimensions', where each elements indicates the number of bytes one has to move in order to get
   from one element to the next one in the same dimension. Hence, the last element in this vector is
   equal to the size of one single element (in bytes) \sa create, ito::tDataType
*/
DataObject::DataObject(
    const unsigned char dimensions,
    const int* sizes,
    const int type,
    const uchar* continuousDataPtr,
    const int* steps /*= NULL*/) :
    m_continuous(1),
    m_owndata(1), m_pRefCount(0), m_dims(0), m_data(NULL), m_pDataObjectTags(0)
{
    this->create(dimensions, sizes, type, m_continuous, continuousDataPtr, steps);
}

//----------------------------------------------------------------------------------------------------------------------------------
DataObject::DataObject(
    const unsigned char dimensions,
    const int* sizes,
    const int type,
    const cv::Mat* planes,
    const unsigned int nrOfPlanes) :
    m_continuous(0),
    m_owndata(1), m_pRefCount(0), m_dims(0), m_data(NULL), m_pDataObjectTags(0)
{
    // usually it is dangerous to say that m_owndata is 1 in this case, since we cannot be sure if
    // the given planes are the owner of their data. however, in this case, owndata is unimportant
    // since the created dataObject is always not continuous, therefore owndata will never be
    // analyzed and the destructor of the dataObject never tries to delete the continuous data block.
    // The underlying cv::Mats however still know whether they can or can't delete their data.
    this->create(dimensions, sizes, type, planes, nrOfPlanes);
}

//----------------------------------------------------------------------------------------------------------------------------------
DataObject::DataObject(const cv::Mat& data) :
    m_continuous(1), m_owndata(1), m_pRefCount(0), m_dims(0), m_data(NULL), m_pDataObjectTags(0)
{
    int sizes[2] = {data.rows, data.cols};

    if (data.dims != 2)
    {
        cv::error(cv::Exception(
            CV_StsAssert, "DataObject only accepts a 2D cv::Mat.", "", __FILE__, __LINE__));
    }

    switch (data.type())
    {
    case CV_8U:
        this->create(2, sizes, ito::tUInt8, &data, 1);
        break;
    case CV_8S:
        this->create(2, sizes, ito::tInt8, &data, 1);
        break;
    case CV_16U:
        this->create(2, sizes, ito::tUInt16, &data, 1);
        break;
    case CV_16S:
        this->create(2, sizes, ito::tInt16, &data, 1);
        break;
        //        case CV_32U:
        //            this->create(2, sizes, ito::tUInt32, &data, 1);
        //        break;
    case CV_32S:
        this->create(2, sizes, ito::tInt32, &data, 1);
        break;
    case CV_32F:
        this->create(2, sizes, ito::tFloat32, &data, 1);
        break;
    case CV_64F:
        this->create(2, sizes, ito::tFloat64, &data, 1);
        break;
    default:
        cv::error(cv::Exception(
            CV_StsAssert,
            "DataObject does not accept this type of cv::Mat.",
            "",
            __FILE__,
            __LINE__));
    }
}

//----------------------------------------------------------------------------------------------------------------------------------
//! destructor
/*!
    reference pointer of data is decremented and if <0, data will be deleted if owndata-flag is
   true. Additionally the allocated memory for header information will be deleted, too.

    \sa freeData
*/
DataObject::~DataObject(void)
{
    freeData();
}


//----------------------------------------------------------------------------------------------------------------------------------
//! returns the pointer to the underlying cv::Mat that represents the plane with given planeIndex of
//! the entire data object.
/*!
    This command is equivalent to get_mdata()[seekMat(planeIndex)] but checks for out-of-range
   errors.

    \param planeIndex is the zero-based index of the requested plane within the current ROI of the
   data object \return pointer to the cv::Mat plane or NULL if planeIndex is out of range \sa
   seekMat \sa get_mdata, getContinuousCvPlaneMat
*/
cv::Mat* DataObject::getCvPlaneMat(const int planeIndex)
{
    int numMats = getNumPlanes();

    if (planeIndex >= 0 && planeIndex < numMats)
    {
        return (cv::Mat*)(m_data[seekMat(planeIndex, numMats)]);
    }
    return NULL;
}

//----------------------------------------------------------------------------------------------------------------------------------
//! returns the pointer to the underlying cv::Mat that represents the plane with given planeIndex of
//! the entire data object.
/*!
    This command is equivalent to get_mdata()[seekMat(planeIndex)] but checks for out-of-range
   errors.

    \param planeIndex is the zero-based index of the requested plane within the current ROI of the
   data object \return pointer to the cv::Mat plane or NULL if planeIndex is out of range \sa
   seekMat \sa get_mdata, getContinuousCvPlaneMat
*/
const cv::Mat* DataObject::getCvPlaneMat(const int planeIndex) const
{
    int numMats = getNumPlanes();

    if (planeIndex >= 0 && planeIndex < numMats)
    {
        return (const cv::Mat*)(m_data[seekMat(planeIndex, numMats)]);
    }
    return NULL;
}

//----------------------------------------------------------------------------------------------------------------------------------
//! returns a shallow or deep copy of a cv::Mat plane with given index. If the current plane is not
//! continuous (due to a roi), a cloned, continuous matrix is returned, else a shallow copy.
/*!
    \param planeIndex is the zero-based index of the requested plane within the current ROI of the
   data object \return shallow copy or clone of desired plane, depending if the plane is continuous
   (no roi set in plane dimensions) or not. \sa seekMat \sa get_mdata, getCvPlaneMat
*/
const cv::Mat DataObject::getContinuousCvPlaneMat(const int planeIndex) const
{
    int numMats = getNumPlanes();

    if (planeIndex >= 0 && planeIndex < numMats)
    {
        const cv::Mat* mat = (const cv::Mat*)(m_data[seekMat(planeIndex, numMats)]);

        if (mat->isContinuous())
        {
            return *mat;
        }
        else
        {
            return mat->clone();
        }
    }

    return cv::Mat();
}

//----------------------------------------------------------------------------------------------------------------------------------
int DataObject::mdata_realloc(const int size)
{
    if (m_data)
    {
        m_data =
            static_cast<uchar**>(realloc(m_data - m_sizeofs, (size + m_sizeofs) * sizeof(uchar*)));
    }
    else
    {
        int numBytes = (size + m_sizeofs) * sizeof(uchar*);
        m_data = static_cast<uchar**>(calloc(numBytes, 1));
        memset(m_data, 0, numBytes);
    }
    (*reinterpret_cast<int*>(m_data)) = size;
    m_data += m_sizeofs;
    return 0;
}

//----------------------------------------------------------------------------------------------------------------------------------
int DataObject::mdata_size(void) const
{
    if (!m_data)
    {
        return 0;
    }
    else
    {
        return (*reinterpret_cast<int*>(m_data - m_sizeofs));
    }
}

//----------------------------------------------------------------------------------------------------------------------------------
int DataObject::mdata_free()
{
    if (m_data)
    {
        uchar** ptr = m_data - m_sizeofs;
        free(ptr);
    }
    m_data = NULL;
    return 0;
}

//----------------------------------------------------------------------------------------------------------------------------------
//! \todo documentation is missing
/*!

*/
RetVal DataObject::matNumToIdx(const int matNum, int* matIdx) const
{
    int tMatNum = matNum;
    int planeSize = 1;
    int m_dims_us = m_dims;

    for (int nDim = 1; nDim < m_dims_us - 2; nDim++)
    {
        planeSize *= m_osize[nDim];
    }

    for (int nDim = 0; nDim < m_dims_us - 2; nDim++)
    {
        matIdx[nDim] = tMatNum / planeSize - m_roi[nDim];
        tMatNum %= planeSize;
        planeSize /= m_osize[nDim + 1];
    }

    return RetVal(retOk);
}

//----------------------------------------------------------------------------------------------------------------------------------
//! \brief calculates the index of the matrix-plane in the m_data-vector for a given vector of
//! indices, which address one element in the n-dimensional matrix
/*!
    The matrix indices are zero-based and consider the ROI of this data object.

    \param *matIdx is a vector containing indices which address one element in the n-dimensional
   matrix \param *matNum is a pointer, where the resulting matrix-plane-index is written. \return
   retOk \throws cv::Exception if the given indices are out of bounds
*/
ito::RetVal DataObject::matIdxToNum(const unsigned int* matIdx, int* matNum) const
{
    *matNum = 0;
    if (m_dims <= 2)
    {
        return ito::retOk;
    }

    int planeSize = 1;

    for (int n = m_dims - 3; n >= 0; n--)
    {
#if __ITODEBUG
        if (((int)matIdx[n] + m_roi[n]) >= m_osize[n])
        {
            cv::error(cv::Exception(CV_StsAssert, "Index out of bounds", "", __FILE__, __LINE__));
        }
#endif
        (*matNum) += ((int)matIdx[n] + m_roi[n]) * planeSize; // CAST_TODO
        planeSize *= m_osize[n];
    }

    return ito::retOk;
}


//----------------------------------------------------------------------------------------------------------------------------------
//! calculates numbers of single opencv matrices which are part of the ROI which has previously been
//! set.
/*!
    \return 0 if empty range or empty matrix, 1 if two dimensional, else product of sizes of all
   dimensions besides the last two ones.

    \sa getNumPlanes
*/
int DataObject::calcNumMats(void) const
{
    return getNumPlanes();
}

//----------------------------------------------------------------------------------------------------------------------------------
//! returns the index vector-index of m_data which corresponds to the given zero-based
//! two-dimensional matrix-index
/*!
    Since there might be a difference between the "real" matrix size in memory and the virtual size
   which is set by subslicing a matrix and hence setting any ROI, this method transforms a desired
   matrix-plane index to the real index in memory of the data-vector m_data

    \param matNum zero-based matrix-plane considering the virtual matrix size (ROI),
   0<=matNum<getNumPlanes \return real vector-index for the desired matrix-plane \sa seekMat \sa
   getNumPlanes
*/
int DataObject::seekMat(const int matNum) const
{
    int numMats = getNumPlanes();
    return seekMat(matNum, numMats);
}

//----------------------------------------------------------------------------------------------------------------------------------
int DataObject::getStep(int index) const
{
    if (index < 0 || index >= m_dims)
    {
        cv::error(cv::Exception(CV_StsAssert, "Index out of bounds", "", __FILE__, __LINE__));
    }

    int step = 1;
    // for (int i = index + 1; i < m_dims; ++i)
    // last two dimensions we take from cv::Mat
    for (int i = index + 1; i < m_dims - 2; ++i)
    {
        step *= m_osize[i];
    }

    cv::Size osize;
    cv::Point ofs;
    ((cv::Mat*)(this->m_data[0]))->locateROI(osize, ofs);

    if (index > 2) // steps of 3D Objekt from plane to plane
        step *= osize.height * osize.width;
    else if ((m_dims == 2 && index == 0) || (m_dims > 2 && (m_dims - index) == 2))
        step *= osize.width;

    return step;
}

//----------------------------------------------------------------------------------------------------------------------------------
//! returns the index vector-index of m_data which corresponds to the given zero-based
//! two-dimensional matrix-index
/*!
    Since there might be a difference between the "real" matrix size in memory and the virtual size
   which is set by subslicing a matrix and hence setting any ROI, this method transforms a desired
   matrix-plane index to the real index in memory of the data-vector m_data

    \param matNum zero-based matrix-plane-index, considering the virtual matrix size (ROI),
   0<=matNum<getNumPlanes \param numMats total number of matrix-planes, lying within the ROI \return
   real vector-index for the desired matrix-plane or 0 if matNum >= numMats.
*/
int DataObject::seekMat(const int matNum, const int numMats) const
{
    if (matNum >= numMats || matNum < 0)
        return 0; // check boundaries

    if (m_dims <= 2)
    {
        return 0;
    }

    // in order to understand the calculation, consider first to determine the index-vector, where
    // the last two items are set to zero. the index vector starts counting at the first element of
    // the ROI (zero-based), therefore:
    //
    // 3.dim-matrix: idx = { i & size[0] , 0 , 0 }
    //
    // 4.dim-matrix: idx = { ((i - idx[1]*t[1])/t[0]) % size[0] , i % size[1] , 0 , 0 }
    //        where    t = {         t[1] * size[1]             ,     1       , 0 , 0 }
    //
    // 5.dim-matrix: idx = { ((i - idx[1]*t[1] - idx[2]*t[2])/t[0]) % size[0] , ((i -
    // idx[2]*t[2])/t[1]) % size[1] , i % size[2] , 0 , 0 }
    //        where    t = {                  t[1] * size[1]                  ,         t[2] *
    //        size[2]             ,     1       , 0 , 0 }
    //
    // Simplification of this scheme leads to first or second possibility.

    ////begin 1. possibility: determine indices within region of interest an call matIdxToNum in
    ///order to get the plane-number for this index /begin 2. possibility: integrate matIdxToNum
    ///here.
    // int *idx = new int[m_dims];
    // idx[m_dims-2] = 0;
    // idx[m_dims-1] = 0;
    // int val = matNum;
    // int t = 1;
    // int result = 0;

    // for(int i = m_dims - 3 ; i >=0 ; i--)
    //{
    //    idx[i] = ( val/t ) % m_size[i];
    //    val -= (idx[i] * t);
    //    t *= m_size[i];
    //}

    ////1. possibility:
    // matIdxToNum(idx, &result);

    ////2. possibility:
    // int planeSize = 1;

    // for (int n = m_dims - 3; n >= 0; n--)
    //{
    //        result += (idx[n] + m_roi[n]) * planeSize; //CAST_TODO
    //        planeSize *= m_osize[n];
    //}

    // delete[] idx;
    // return result;

    ////end 1. and 2. possibility

    // begin 3. possibility, directly combine 2. possiblity into one loop without allocating
    // idx-vector
    int result = 0;

    // a little bit of loop unrolling to allow faster run for the most common dimensions (0,1,2,3)
    switch (m_dims)
    {
    case 0:
    case 1:
    case 2:
        break;
    case 3: {
        int idx = matNum % m_size[0];
        result += (idx + m_roi[0]);
    }
    break;
    default: {
        int val = matNum;
        int t = 1;
        int idx = 0;
        int planeSize = 1;

        for (int i = m_dims - 3; i >= 0; --i)
        {
            idx = (val / t) % m_size[i];
            result += (idx + m_roi[i]) * planeSize;
            val -= (idx * t);
            t *= m_size[i];
            planeSize *= m_osize[i];
        }
    }
    break;
    }

    return result;
}


//----------------------------------------------------------------------------------------------------------------------------------
//! helper method for creation of header information
/*!
    This method allocates memory for the member variables m_roi, m_osize and m_size. Therefore one
   memory-block is continuously allocated with length 3*(dims+1):

    [dimensions, roi1, ..., roiN, dimensions, osize1,..., osizeN, dimensions, size1,...,sizeN]
    m_roi.m_p points to roi1, m_osize.m_p points to osize1 and m_size.m_p points to size1

    \param dimensions indicates the number of dimensions
    \param *sizes is an array with length of 'dimensions'. Each element gives the size of the
   corresponding dimension \param *steps This parameter makes the data object compatible to numpy
   and opencv and is only used if a continuousDataPtr has been given to the data object. Else set
   steps = NULL. Each element if steps indicates by how many bytes one has to go in order to get
   from one element in this dimension to the next one. Hence, the last element is equal to elemSize
    \param elemSize number of bytes each element requires
    \throws cv::Exception if dimensions is <= 1
    \sa CreateFunc
*/
// length(sizes) == length(steps)
void DataObject::createHeader(
    const unsigned char dimensions, const int* sizes, const int* steps, const int elemSize)
{
    if (dimensions == 1)
    {
        cv::error(cv::Exception(
            CV_StsAssert, "number of dimensions must be at least 2", "", __FILE__, __LINE__));
    }

    m_dims = dimensions;

    if (dimensions > 0)
    {
        if (m_roi.m_p)
        {
            if (*(m_roi.m_p - 1) != dimensions)
            {
                delete[](m_roi.m_p - 1);

                // the newly allocated array for a 2d object of size [40,50] should look like this:
                //[2, 0, 0, 2, 40, 50, 2, 40, 50].
                // m_roi.m_p finally points to the 2nd entry,
                // m_osize.m_p to the 4. entry and
                // m_size.m_p to the 8. entry
                // m_roi/m_osize/msize.m_p[-1] always contains the number of dimensions (here: 2)
                m_roi.m_p = new int[(dimensions + 1) + (dimensions + 1) + (dimensions + 1)];
                m_roi.m_p = m_roi.m_p + 1;
                m_osize.m_p = static_cast<int*>(m_roi.m_p + dimensions) + 1;
                m_osize.m_p[-1] = dimensions;
                m_size.m_p = static_cast<int*>(m_osize.m_p + dimensions) + 1;
                m_size.m_p[-1] = dimensions;

                m_roi.m_p[-1] = dimensions;
            }
        }
        else
        {
            // the newly allocated array for a 2d object of size [40,50] should look like this:
            //[2, 0, 0, 2, 40, 50, 2, 40, 50].
            // m_roi.m_p finally points to the 2nd entry,
            // m_osize.m_p to the 4. entry and
            // m_size.m_p to the 8. entry
            // m_roi/m_osize/msize.m_p[-1] always contains the number of dimensions (here: 2)
            m_roi.m_p = new int[(dimensions + 1) + (dimensions + 1) + (dimensions + 1)];
            m_roi.m_p = m_roi.m_p + 1;
            m_osize.m_p = static_cast<int*>(m_roi.m_p + dimensions) + 1;
            m_osize.m_p[-1] = dimensions;
            m_size.m_p = static_cast<int*>(m_osize.m_p + dimensions) + 1;
            m_size.m_p[-1] = dimensions;

            m_roi.m_p[-1] = dimensions;
        }

        for (uchar n = 0; n < dimensions; n++)
        {
            m_size.m_p[n] = sizes[n];
            m_roi.m_p[n] = 0;

            if (steps == NULL || n == 0)
            {
                m_osize.m_p[n] = sizes[n];
            }
            else if (n == dimensions - 1) // last element
            {
                if (elemSize == 0)
                    cv::Exception(CV_StsAssert, "elemSize is zero", "", __FILE__, __LINE__);
                m_osize.m_p[n] = steps[n - 1] / elemSize;
            }
            else /*if(n < dimensions -1)*/
            {
                if (steps[n] == 0)
                    cv::Exception(CV_StsAssert, "step size is zero", "", __FILE__, __LINE__);
                m_osize.m_p[n] = steps[n - 1] / steps[n];
            }
        }
    }
}

//----------------------------------------------------------------------------------------------------------------------------------
//! helper method for creation of header information considering the region of interest
/*!
    This method allocates memory for the member variables m_roi, m_osize and m_size. Therefore one
   memory-block is continuously allocated with length 3*(dims+1):

    [dimensions, roi1, ..., roiN, dimensions, osize1,..., osizeN, dimensions, size1,...,sizeN]
    m_roi.m_p points to roi1, m_osize.m_p points to osize1 and m_size.m_p points to size1

    \param dimensions indicates the number of dimensions
    \param *sizes is an array with length of 'dimensions'. Each element gives the size of the
   corresponding dimension \param *osizes gives a vector with the original size of each dimension,
   which corresponds to the physical data in memory, if NULL, a full size ROI is assumed, hence
   osize is equal to size (default : NULL) \param *roi gives a vector with the offset from the
   starting point of the allocated data block to the first element in the region of interest, must
   be NULL if osizes is NULL too (default : NULL) \throws cv::Exception if dimensions is <= 1 \sa
   CreateFunc
*/
void DataObject::createHeaderWithROI(
    const unsigned char dimensions,
    const int* sizes,
    const int* osizes /*= NULL*/,
    const int* roi /*= NULL*/)
{
    if (dimensions == 1)
    {
        cv::error(cv::Exception(
            CV_StsAssert, "number of dimensions must be at least 2", "", __FILE__, __LINE__));
    }

    m_dims = dimensions;

    if (dimensions > 0)
    {
        if (m_roi.m_p)
        {
            if (*(m_roi.m_p - 1) != dimensions)
            {
                delete[](m_roi.m_p - 1);

                // the newly allocated array for a 2d object of size [40,50] should look like this:
                //[2, 0, 0, 2, 40, 50, 2, 40, 50].
                // m_roi.m_p finally points to the 2nd entry,
                // m_osize.m_p to the 4. entry and
                // m_size.m_p to the 8. entry
                // m_roi/m_osize/msize.m_p[-1] always contains the number of dimensions (here: 2)
                m_roi.m_p = new int[(dimensions + 1) + (dimensions + 1) + (dimensions + 1)];
                m_roi.m_p = m_roi.m_p + 1; // move m_p pointer by one
                m_osize.m_p = static_cast<int*>(m_roi.m_p + dimensions) + 1;
                m_osize.m_p[-1] = dimensions;
                m_size.m_p = static_cast<int*>(m_osize.m_p + dimensions) + 1;
                m_size.m_p[-1] = dimensions;
                m_roi.m_p[-1] = dimensions;
            }
        }
        else
        {
            // the newly allocated array for a 2d object of size [40,50] should look like this:
            //[2, 0, 0, 2, 40, 50, 2, 40, 50].
            // m_roi.m_p finally points to the 2nd entry,
            // m_osize.m_p to the 4. entry and
            // m_size.m_p to the 8. entry
            // m_roi/m_osize/msize.m_p[-1] always contains the number of dimensions (here: 2)
            m_roi.m_p = new int[(dimensions + 1) + (dimensions + 1) + (dimensions + 1)];
            m_roi.m_p = m_roi.m_p + 1; // move m_p pointer by one
            m_osize.m_p = static_cast<int*>(m_roi.m_p + dimensions) + 1;
            m_osize.m_p[-1] = dimensions;
            m_size.m_p = static_cast<int*>(m_osize.m_p + dimensions) + 1;
            m_size.m_p[-1] = dimensions;
            m_roi.m_p[-1] = dimensions;
        }

        for (uchar n = 0; n < dimensions; n++)
        {
            m_size.m_p[n] = sizes[n];

            if (osizes)
            {
                m_osize.m_p[n] = osizes[n];
            }
            else
            {
                m_osize.m_p[n] = sizes[n];
            }

            if (roi)
            {
                m_roi.m_p[n] = roi[n];
            }
            else
            {
                m_roi.m_p[n] = 0;
            }
        }
    }
}

//----------------------------------------------------------------------------------------------------------------------------------
//! templated method for create
/*!
    creates or initializes matrix with given parameters

    \param dObj DataObject, whose matrix is created here
    \param dimensions total number of dimensions (>=1), if dimensions == 1, dimensions will be set
   to two and a matrix with dimension [1 x orginial dimension] is created \param *sizes vector with
   size of dimensions, each element gives the size of elements in each dimension \param continuous,
   indicates whether the data stored in this data object is stored in one continuous data block or
   not. if dimension <= 2, matrix is always continuous be careful, continuous has not the same
   meaning than the continuous flag in opencv or numpy. \param continuousDataPtr if this pointer is
   NULL, new data will be allocated. Else the given data indicates data which will be used by this
   data object. only possible if continuous is true. m_ownflag will be set to 0 if this pointer is
   set \param *steps vector with size of dimensions, indicates how many bytes one has to move in
   order to get to the next element in the same dimension, the step-size for the last element must
   be equal to element-size (in byte) \return retOk \sa create
*/
template <typename _Tp>
RetVal CreateFunc(
    DataObject* dObj,
    const unsigned char dimensions,
    const int* sizes,
    const unsigned char continuous,
    const uchar* continuousDataPtr,
    const int* steps)
{
    int numMats = 0;

    if (dimensions == 0)
    {
        dObj->m_dims = 0;
    }
    else if (dimensions > 1)
    {
        dObj->createHeader(dimensions, sizes, steps, sizeof(_Tp));
    }
    else // if one-dimensional create a two-dimensional data-object
    {
        int sizes_inc[2] = {1, sizes[0]};
        int steps_inc[2] = {sizes[0] * sizeof(_Tp), sizeof(_Tp)};
        dObj->createHeader(2, sizes_inc, steps_inc, sizeof(_Tp));
    }

    if (!dObj->m_pRefCount && dimensions > 0)
    {
        dObj->m_pRefCount = new int(0);
        if (dimensions == 1)
        {
            dObj->m_pDataObjectTags = new DataObjectTagsPrivate(2);
        }
        else
        {
            dObj->m_pDataObjectTags = new DataObjectTagsPrivate(dimensions);
        }
    }

    cv::Mat_<_Tp>* dataMat = NULL;

    if (!continuous && continuousDataPtr)
    {
        cv::error(cv::Exception(
            CV_BadDataPtr,
            "data pointer must be empty if matrix is not continuous",
            "",
            __FILE__,
            __LINE__));
    }

    // CV_USRTYPE1 support has been dropped in OpenCV 4.0
    /*
    if (cv::DataType<_Tp>::type == CV_USRTYPE1)
    {
        cv::error(cv::Exception(CV_BadDepth, "unsupported type (e.g. uint32 not possible)", "",
    __FILE__, __LINE__));
    }*/

    dObj->m_owndata = (continuousDataPtr == NULL);

    switch (dimensions)
    {
    case 0:
        break;
    case 1:
        dObj->mdata_realloc(1);

        try
        {
            if (continuousDataPtr)
            {
                dataMat = new cv::Mat_<_Tp>(
                    1, static_cast<int>(sizes[0]), (_Tp*)continuousDataPtr, sizes[0] * sizeof(_Tp));
            }
            else
            {
                dataMat = new cv::Mat_<_Tp>(1, static_cast<int>(sizes[0]));
            }
        }
        catch (cv::Exception /*&exc*/) // handle memory error
        {
            SecureFreeFunc<_Tp>(dObj);
            throw; // rethrow error
        }

        dObj->m_data[0] = reinterpret_cast<uchar*>(dataMat);
        break;

    case 2:
        dObj->mdata_realloc(1);

        try
        {
            if (continuousDataPtr)
            {
                dataMat = new cv::Mat_<_Tp>(
                    static_cast<int>(sizes[0]),
                    static_cast<int>(sizes[1]),
                    (_Tp*)continuousDataPtr,
                    steps ? steps[0] : cv::Mat::AUTO_STEP);
            }
            else
            {
                dataMat = new cv::Mat_<_Tp>(static_cast<int>(sizes[0]), static_cast<int>(sizes[1]));
            }
        }
        catch (cv::Exception /*&exc*/) // handle memory error
        {
            SecureFreeFunc<_Tp>(dObj);
            throw; // rethrow error
        }

        dObj->m_data[0] = reinterpret_cast<uchar*>(dataMat);
        break;

    default:
        numMats = dObj->getNumPlanes();
        dObj->mdata_realloc(numMats);

        try
        {
            if (!continuous)
            {
                for (int n = 0; n < numMats; ++n)
                {
                    dataMat = new cv::Mat_<_Tp>(
                        static_cast<int>(sizes[dimensions - 2]),
                        static_cast<int>(sizes[dimensions - 1]));
                    dObj->m_data[n] = reinterpret_cast<uchar*>(dataMat);
                }
            }
            else //! continuous
            {
                size_t matSize = static_cast<size_t>(dObj->m_osize.m_p[dimensions - 2]) *
                    static_cast<size_t>(dObj->m_osize.m_p[dimensions - 1]) * sizeof(_Tp);

                if (continuousDataPtr)
                {
                    dObj->mdata_realloc(numMats);
                    for (int n = 0; n < numMats; n++)
                    {
                        dataMat = new cv::Mat_<_Tp>(
                            static_cast<int>(sizes[dimensions - 2]),
                            static_cast<int>(sizes[dimensions - 1]),
                            (_Tp*)continuousDataPtr,
                            steps ? steps[dimensions - 2] : cv::Mat::AUTO_STEP);
                        dObj->m_data[n] = reinterpret_cast<uchar*>(dataMat);
                        continuousDataPtr += matSize;
                    }
                }
                else
                {
                    if (numMats > 0 && (std::numeric_limits<size_t>::max() / numMats) < matSize)
                    {
                        cv::error(cv::Exception(
                            CV_StsNoMem, ("Failed to allocate memory"), "", __FILE__, __LINE__));
                    }

                    size_t bytesToAllocate = static_cast<size_t>(numMats) * matSize;
                    char* dataPtr = (char*)malloc(
                        bytesToAllocate); // this continuous data block must be freed if dataObject
                                          // is destroyed. (done in FreeFunc and SecureFreeFunc)
                    if (dataPtr == NULL)
                    {
                        cv::error(cv::Exception(
                            CV_StsNoMem, ("Failed to allocate memory"), "", __FILE__, __LINE__));
                    }

                    dObj->mdata_realloc(numMats);
                    for (int n = 0; n < numMats; n++)
                    {
                        dataMat = new cv::Mat_<_Tp>(
                            static_cast<int>(sizes[dimensions - 2]),
                            static_cast<int>(sizes[dimensions - 1]),
                            (_Tp*)dataPtr);
                        dObj->m_data[n] = reinterpret_cast<uchar*>(dataMat);
                        dataPtr += matSize;
                    }
                }
            }
        }
        catch (cv::Exception /*&exc*/)
        {
            SecureFreeFunc<_Tp>(dObj);
            throw; // rethrow error
        }
        break;
    }

    return ito::retOk;
}

typedef RetVal (*tCreateFunc)(
    DataObject* dObj,
    const unsigned char dimensions,
    const int* sizes,
    const unsigned char continuous,
    const uchar* continuousDataPtr,
    const int* steps);
MAKEFUNCLIST(CreateFunc)

//! high-level, non-templated method for data allocation
/*!
    \param dimensions is the total number of dimensions
    \param *sizes is a vector whose length is equal to dimensions. Each entry indicates the size of
   the specific dimension. Each matrix-plane is allocated with the size of the last two sizes \param
   type is the desired element data type (see tDataType) \param continuous indicates wether the
   entire array should be allocated in one connected data block in memory (true) or not (default,
   better for huge matrices) \param *continuousDataPtr is NULL if new data storage should be
   allocated (then m_owndata is true). Otherwise this pointer points to the starting point of a
   continuous data block, where this data-object should be refer to (then m_owndata is false). The
   data is not copied and the dataObject does not take ownership of the external data, hence it must
   be allocated during the lifetime of the dataObject and deallocated afterwards. \param *steps
   vector with size of dimensions, indicates how many bytes one has to move in order to get to the
   next element in the same dimension, the step-size for the last element must be set to
   element-size \throws open-cv error in case of error \sa CreateFunc
*/
void DataObject::create(
    const unsigned char dimensions,
    const int* sizes,
    const int type,
    const unsigned char continuous,
    const uchar* continuousDataPtr,
    const int* steps)
{
    m_type = type;

    if (type == ito::tUInt32)
    {
        cv::error(cv::Exception(
            CV_BadDepth,
            "uint32 is an unsupported data type for dataObject.",
            "",
            __FILE__,
            __LINE__));
    }

    if (dimensions <= 2)
    {
        m_continuous = 1; // matrix is always continuous if dimensions are <=2, since there exists
                          // only one cv::Mat-plane
    }
    else
    {
        m_continuous = continuous;
    }

    if (!m_continuous && continuousDataPtr)
    {
        cv::error(cv::Exception(
            CV_BadDataPtr,
            "data pointer must be empty if matrix is not continuous",
            "",
            __FILE__,
            __LINE__));
    }

    fListCreateFunc[type](this, dimensions, sizes, m_continuous, continuousDataPtr, steps);
}

//----------------------------------------------------------------------------------------------------------------------------------
//! templated method for creation with given vector of cv::Mat-planes
/*!
    \param [in] dimensions is the total number of dimensions
    \param [in] *sizes is a vector whose length is equal to dimensions. Each entry indicates the
   size of the specific dimension. Each matrix-plane is allocated with the size of the last two
   sizes \param [in] type is the desired element data type (see tDataType) \param [in] *planes is an
   array of cv::Mat-planes which will be used as matrices for every single 2D-plane. Every Mat must
   have the same size and type. The type must correspond to the param type, the size must fit to the
   last two given sizes. \param [in] nrOfPlanes is the length of the planes-array. This value must
   be the same than (sizes[0]*sizes[1]*...*sizes[dimensions-2]) \return retOk \sa create
*/
template <typename _Tp>
RetVal CreateFuncWithCVPlanes(
    DataObject* dObj,
    const unsigned char dimensions,
    const int* sizes,
    const cv::Mat* planes,
    const unsigned int nrOfPlanes)
{
    cv::Size tempOrgSize;
    cv::Size tempSize;
    cv::Point tempPoint;

    if (dimensions == 0)
    {
        dObj->m_dims = 0;
    }
    else
    {
        planes[0].locateROI(tempOrgSize, tempPoint);
        tempSize = planes[0].size();
        int dtop = tempPoint.y;
        int dleft = tempPoint.x;
        int dbottom = tempOrgSize.height - tempSize.height - dtop;
        int dright = tempOrgSize.width - tempSize.width - dleft;

        int* sizes_inc = new int[dimensions];
        int* osizes_inc = new int[dimensions];
        int* roi_inc = new int[dimensions];

        if (dimensions > 1)
        {
            for (int i = 0; i < dimensions - 2; i++)
            {
                sizes_inc[i] = osizes_inc[i] = sizes[i];
                roi_inc[i] = 0;
            }

            sizes_inc[dimensions - 2] = sizes[dimensions - 2];
            osizes_inc[dimensions - 2] = sizes[dimensions - 2] + dtop + dbottom;
            roi_inc[dimensions - 2] = +dtop;

            sizes_inc[dimensions - 1] = sizes[dimensions - 1];
            osizes_inc[dimensions - 1] = sizes[dimensions - 1] + dleft + dright;
            roi_inc[dimensions - 1] = +dleft;
        }
        else // if one-dimensional create a two-dimensional data-object
        {
            sizes_inc[0] = 1;
            sizes_inc[1] = sizes[0];
            osizes_inc[0] = 1;
            osizes_inc[1] = sizes[0] + dleft + dright;
            roi_inc[0] = 0;
            roi_inc[1] = +dleft;
        }

        dObj->createHeaderWithROI(dimensions, sizes_inc, osizes_inc, roi_inc);

        delete[] sizes_inc;
        delete[] osizes_inc;
        delete[] roi_inc;

        if (!dObj->m_pRefCount)
        {
            dObj->m_pRefCount = new int(0);
            dObj->m_pDataObjectTags = new DataObjectTagsPrivate(dimensions);
        }

        dObj->mdata_realloc(nrOfPlanes);

        try
        {
            for (unsigned int i = 0; i < nrOfPlanes; i++)
            {
                cv::Mat_<_Tp>* dataMat = new cv::Mat_<_Tp>(planes[i]); // memory error might occur
                dObj->m_data[i] = reinterpret_cast<uchar*>(dataMat);
            }
        }
        catch (cv::Exception /*&exc*/) // memory exception
        {
            SecureFreeFunc<_Tp>(dObj);
            throw; // rethrow error
        }
    }

    return retOk;
}

typedef RetVal (*tCreateFuncWithCVPlanes)(
    DataObject* dObj,
    const unsigned char dimensions,
    const int* sizes,
    const cv::Mat* planes,
    const unsigned int nrOfPlanes);
MAKEFUNCLIST(CreateFuncWithCVPlanes)

//! high-level, non-templated method for data allocation
/*!
    \param [in] dimensions is the total number of dimensions
    \param [in] *sizes is a vector whose length is equal to dimensions. Each entry indicates the
   size of the specific dimension. Each matrix-plane is allocated with the size of the last two
   sizes \param [in] type is the desired element data type (see tDataType) \param [in] *planes is an
   array of cv::Mat-planes which will be used as matrices for every single 2D-plane. Every Mat must
   have the same size and type. The type must correspond to the param type, the size must fit to the
   last two given sizes. \param [in] nrOfPlanes is the length of the planes-array. This value must
   be the same than (sizes[0]*sizes[1]*...*sizes[dimensions-2]) \throws open-cv error in case of
   error \sa CreateFuncWithCVPlanes
*/
void DataObject::create(
    const unsigned char dimensions,
    const int* sizes,
    const int type,
    const cv::Mat* planes,
    const unsigned int nrOfPlanes)
{
    m_type = type;
    m_owndata = 1;

    if (type == ito::tUInt32)
    {
        cv::error(cv::Exception(
            CV_BadDepth,
            "uint32 is an unsupported data type for dataObject.",
            "",
            __FILE__,
            __LINE__));
    }

    if (dimensions == 0 || dimensions == 2)
    {
        m_continuous = 1; // matrix is always continuous if dimensions are <=2, since there exists
                          // only one cv::Mat-plane
    }
    else if (dimensions == 1)
    {
        cv::error(cv::Exception(
            CV_StsError, "DataObject with dimension = 1 not allowed.", "", __FILE__, __LINE__));
    }
    else
    {
        m_continuous = 0;
    }

    // check whether planes do have the right size
    int sizex = dimensions ? sizes[dimensions - 1] : static_cast<int>(0);
    int sizey = dimensions ? sizes[dimensions - 2] : static_cast<int>(0);
    int numMats = dimensions ? 1 : 0;
    cv::Size planeSize;
    int requiredElemSize = 0;

    switch (type)
    {
    case ito::tUInt8:
    case ito::tInt8:
        requiredElemSize = 1;
        break;

    case ito::tUInt16:
    case ito::tInt16:
        requiredElemSize = 2;
        break;

    case ito::tUInt32:
    case ito::tInt32:
    case ito::tFloat32:
    case ito::tRGBA32:
        requiredElemSize = 4;
        break;

    case ito::tFloat64:
    case ito::tComplex64:
        requiredElemSize = 8;
        break;

    case ito::tComplex128:
        requiredElemSize = 16;
        break;

    default:
        cv::error(cv::Exception(CV_StsError, "unkown type.", "", __FILE__, __LINE__));
        break;
    }

    for (int i = 0; i < dimensions - 2; i++)
    {
        numMats *= sizes[i];
    }

    if (numMats != nrOfPlanes)
    {
        cv::error(cv::Exception(
            CV_BadImageSize,
            "nrOfPlanes must be equal to the product of the first (n-2) dimensions.",
            "",
            __FILE__,
            __LINE__));
    }

    if ((type == ito::tComplex64) || (type == ito::tComplex128))
    {
        for (int i = 0; i < numMats; i++)
        {
            planeSize = planes[i].size();

            if ((int)planeSize.height != sizey || (int)planeSize.width != sizex)
            {
                cv::error(cv::Exception(
                    CV_BadImageSize,
                    "image size of at least one cv::Mat-plane does not correspond to the given "
                    "height and width.",
                    "",
                    __FILE__,
                    __LINE__));
            }

            if (planes[i].channels() != 2)
            {
                cv::error(cv::Exception(
                    CV_StsUnsupportedFormat,
                    "at least one cv::Mat-plane has not two channels (complex type).",
                    "",
                    __FILE__,
                    __LINE__));
            }

            if ((planes[i].elemSize1() * 2) != requiredElemSize)
            {
                cv::error(cv::Exception(
                    CV_StsUnsupportedFormat,
                    "the element size of at least one cv::Mat-plane does not correspond to the "
                    "given dataObject-type.",
                    "",
                    __FILE__,
                    __LINE__));
            }

            if (planes[i].data == NULL)
            {
                cv::error(cv::Exception(
                    CV_StsUnsupportedFormat,
                    "data pointer of cv::Mat is zeros.",
                    "",
                    __FILE__,
                    __LINE__));
            }
        }
    }
    else if (type == ito::tRGBA32)
    {
        for (int i = 0; i < numMats; i++)
        {
            planeSize = planes[i].size();

            if ((int)planeSize.height != sizey || (int)planeSize.width != sizex)
            {
                cv::error(cv::Exception(
                    CV_BadImageSize,
                    "image size of at least one cv::Mat-plane does not correspond to the given "
                    "height and width.",
                    "",
                    __FILE__,
                    __LINE__));
            }

            if (planes[i].channels() != 4)
            {
                cv::error(cv::Exception(
                    CV_StsUnsupportedFormat,
                    "at least one cv::Mat-plane has not four channels (RGBA type).",
                    "",
                    __FILE__,
                    __LINE__));
            }

            if ((planes[i].elemSize1() * 4) != requiredElemSize)
            {
                cv::error(cv::Exception(
                    CV_StsUnsupportedFormat,
                    "the element size of at least one cv::Mat-plane does not correspond to the "
                    "given dataObject-type.",
                    "",
                    __FILE__,
                    __LINE__));
            }

            if (planes[i].data == NULL)
            {
                cv::error(cv::Exception(
                    CV_StsUnsupportedFormat,
                    "data pointer of cv::Mat is zeros.",
                    "",
                    __FILE__,
                    __LINE__));
            }
        }
    }
    else
    {
        for (int i = 0; i < numMats; i++)
        {
            planeSize = planes[i].size();

            if ((int)planeSize.height != sizey || (int)planeSize.width != sizex)
            {
                cv::error(cv::Exception(
                    CV_BadImageSize,
                    "image size of at least one cv::Mat-plane does not correspond to the given "
                    "height and width.",
                    "",
                    __FILE__,
                    __LINE__));
            }

            if (planes[i].channels() != 1)
            {
                cv::error(cv::Exception(
                    CV_StsUnsupportedFormat,
                    "at least one cv::Mat-plane has not one channel.",
                    "",
                    __FILE__,
                    __LINE__));
            }

            if (planes[i].elemSize1() != requiredElemSize)
            {
                cv::error(cv::Exception(
                    CV_StsUnsupportedFormat,
                    "the element size of at least one cv::Mat-plane does not correspond to the "
                    "given dataObject-type.",
                    "",
                    __FILE__,
                    __LINE__));
            }

            if (planes[i].data == NULL)
            {
                cv::error(cv::Exception(
                    CV_StsUnsupportedFormat,
                    "data pointer of cv::Mat is zeros.",
                    "",
                    __FILE__,
                    __LINE__));
            }
        }
    }

    fListCreateFuncWithCVPlanes[type](this, dimensions, sizes, planes, nrOfPlanes);
}

//----------------------------------------------------------------------------------------------------------------------------------
/**
\brief Function returns the not rounded pixel index of a physical coordinate
\detail Function returns the not rounded pixel index of a physical coordinate (Unit-Coordinate = (
px-Coordinate - Offset)* Scale). If the pixel is outside of the image, the isInsideImage-flag is set
to false else it is set to true. To avoid memory access-error, the returnvalue is clipped within the
range of the image ([0...imagesize-1]) \param[in] dim  Axis-dimension for which the physical
coordinate is calculated \param[in] pix  Pixel-index as double \param[out] isInsideImage   flag
which is set to true if coordinate is within range of the image. \return (double)( phys / AxisScale
+ AxisOffset) & [0..imagesize-1]
*/
double DataObject::getPhysToPix(
    const unsigned int dim, const double phys, bool& isInsideImage) const
{
    double tPx = 0.0;
    if (static_cast<int>(dim) >= m_dims)
    {
        if (phys == 0.0)
        {
            isInsideImage = true;
        }
        else
        {
            isInsideImage = false;
        }
        return 0.0;
    }

    if (m_pDataObjectTags)
    {
        // tPx = (phys / scale) + offset
        tPx = (phys / m_pDataObjectTags->m_axisScales[dim]) +
            (m_pDataObjectTags->m_axisOffsets[dim] - m_roi[dim]);
    }
    else
    {
        tPx = phys;
    }

    if (tPx > getSize(dim) - 1)
    {
        isInsideImage = false;
        tPx = static_cast<double>(getSize(dim) - 1);
    }
    else if (tPx < 0)
    {
        isInsideImage = false;
        tPx = 0;
    }
    else
    {
        isInsideImage = true;
    }

    return tPx;
}


/**
\brief Function returns the not rounded pixel index of a physical coordinate
\detail Function returns the not rounded pixel index of a physical coordinate (Unit-Coordinate = (
px-Coordinate - Offset)* Scale). To avoid memory access-error, the return value is clipped within
the range of the image ([0...imagesize-1]) \param[in] dim  Axis-dimension for which the physical
coordinate is calculated \param[in] pix  Pixel-index as double \return (double)( phys / AxisScale +
AxisOffset) & [0..imagesize-1]
*/
double DataObject::getPhysToPix(const unsigned int dim, const double phys) const
{
    double tPx = 0.0;
    if (static_cast<int>(dim) >= m_dims)
    {
        return 0.0;
    }

    if (m_pDataObjectTags)
    {
        // tPx = (phys / scale) + offset
        tPx = (phys / m_pDataObjectTags->m_axisScales[dim]) +
            (m_pDataObjectTags->m_axisOffsets[dim] - m_roi[dim]);
    }
    else
    {
        tPx = phys;
    }

    if (tPx > getSize(dim) - 1)
    {
        tPx = static_cast<double>(getSize(dim) - 1);
    }
    else if (tPx < 0)
    {
        tPx = 0;
    }

    return tPx;
}

/**
\brief Function returns the not rounded pixel index of a physical coordinate.

This method only considers the x- and y-coordinates (last two dimensions of the dataObject).

\param physY is the physical coordinate of the y axis
\param tPxY [byRef] contains the corresponding pixel coordinate of physY after the function has been
called \param isInsideImageY [byRef] is true if physY is inside of the dataObject area, else false
\param physX is the physical coordinate of the x axis
\param tPxX [byRef] contains the corresponding pixel coordinate of physX after the function has been
called \param isInsideImageX [byRef] is true if physX is inside of the dataObject area, else false
\return 0 (always)
*/
int DataObject::getPhysToPix2D(
    const double physY,
    double& tPxY,
    bool& isInsideImageY,
    const double physX,
    double& tPxX,
    bool& isInsideImageX) const
{
    isInsideImageX = isInsideImageY = true;

    if (m_dims < 2)
    {
        tPxY = physY;
        if (physY != 0.0)
        {
            isInsideImageY = false;
        }

        tPxX = physX / getAxisScale(0) +
            getAxisOffset(
                   0); // m_pDataObjectTags->m_axisScales[0] + m_pDataObjectTags->m_axisOffsets[0];

        if (tPxX > m_size[0] - 1)
        {
            isInsideImageX = false;
            tPxX = static_cast<double>(m_size[0] - 1);
        }
    }
    else
    {
        if (m_pDataObjectTags)
        {
            tPxX = physX / getAxisScale(m_dims - 1) + getAxisOffset(m_dims - 1);
            tPxY = physY / getAxisScale(m_dims - 2) + getAxisOffset(m_dims - 2);
        }
        else
        {
            tPxX = physX;
            tPxY = physY;
        }

        if (tPxY > m_size[m_dims - 2] - 1)
        {
            isInsideImageY = false;
            tPxY = static_cast<double>(m_size[m_dims - 2] - 1);
        }
        if (tPxX > m_size[m_dims - 1] - 1)
        {
            isInsideImageX = false;
            tPxX = static_cast<double>(m_size[m_dims - 1] - 1);
        }
    }

    if (tPxX < 0)
    {
        tPxX = 0;
        isInsideImageX = false;
    }
    if (tPxY < 0)
    {
        tPxY = 0;
        isInsideImageY = false;
    }
    return 0;
}

/**
\brief Function returns the physical coordinate of a pixel
\detail Function returns the physical coordinate of a pixel index (Unit-Coordinate = ( px-Coordinate
- Offset)* Scale). If the pixel is outside of the image, the isInsideImage-flag is set to false else
it is set to true \param[in] dim  Axis-dimension for which the physical coordinate is calculated
\param[in] pix  Pixel-index as double
\param[out] isInsideImage   flag which is set to true if coordinate is within range of the image.
\return (double)( pix - AxisOffset)* AxisScale)
*/
double DataObject::getPixToPhys(const unsigned int dim, const double pix, bool& isInsideImage) const
{
    double tPhys = 0.0;
    if (static_cast<int>(dim) >= m_dims)
    {
        if (pix == 0)
        {
            isInsideImage = true;
        }
        else
        {
            isInsideImage = false;
        }
        return 0.0;
    }
    if (m_pDataObjectTags)
    {
        // tPhys = (pix - offset) * scale
        tPhys = (pix - (m_pDataObjectTags->m_axisOffsets[dim] - m_roi[dim])) *
            m_pDataObjectTags->m_axisScales[dim];
    }
    else
    {
        tPhys = pix;
    }

    if ((pix > getSize(dim) - 1) || (pix < 0))
    {
        isInsideImage = false;
    }
    else
    {
        isInsideImage = true;
    }

    return tPhys;
}

/**
\brief Function returns the physical coordinate of a pixel
\detail Function returns the physical coordinate of a pixel index (Unit-Coordinate = ( px-Coordinate
- Offset)* Scale). \param[in] dim  Axis-dimension for which the physical coordinate is calculated
\param[in] pix  Pixel-index as double
\return (double)( pix - AxisOffset)* AxisScale)
*/
double DataObject::getPixToPhys(const unsigned int dim, const double pix) const
{
    double tPhys = 0.0;
    if (static_cast<int>(dim) >= m_dims)
    {
        return 0.0;
    }

    if (m_pDataObjectTags)
    {
        // tPhys = (pix - offset) * scale
        tPhys = (pix - (m_pDataObjectTags->m_axisOffsets[dim] - m_roi[dim])) *
            m_pDataObjectTags->m_axisScales[dim];
    }
    else
    {
        tPhys = pix;
    }

    return tPhys;
}

//----------------------------------------------------------------------------------------------------------------------------------
//! low-level, templated method for deeply copying the data of one matrix to another given matrix
/*!
    In case of 'regionOnly' == false, the destination dataObject 'rhs' is always newly allocated
    before copying data and the tags as well as the axis descriptions etc. are also copied from
    the source object. If the source object has a ROI set, the entire object with all data
    outside of the ROI is copied and the ROI is applied to the destination object, too.

    If 'regionOnly' == true, only data within a current ROI is copied to the destination object.
    In this case, the destination is only newly allocated if its current dimension, size or type
    do not fit to the source object. Else, data is copied into the existing memory. Tags and
    axis descriptions etc. are always copied to the destination object.

    \param &lhs is the matrix whose data is copied
    \param &rhs is the matrix where the data is copied to. The old data of rhs is deleted first
    \param regionOnly, if true, only the data of the ROI in lhs is copied, hence, the org-size of
   rhs corresponds to the ROI-size of lhs, else the whole data block is copied and the ROI of rhs is
   set to the ROI of lhs \return retOk \sa copyTo, CreateFunc
*/
template <typename _Tp>
RetVal CopyToFunc(const DataObject& lhs, DataObject& rhs, unsigned char regionOnly)
{
    if (&lhs == &rhs)
    {
        return ito::retOk;
    }

    int numMats = 0;
    int tMat = 0, newMat = 0;
    cv::Mat_<_Tp>* tempMat = NULL;
    cv::Mat_<_Tp>* rhsMat = NULL;

    if (regionOnly && rhs.getDims() == lhs.getDims() && rhs.getType() == lhs.getType())
    {
        if (lhs.getSize() != rhs.getSize())
        {
            newMat = 1;
            rhs.freeData();
            rhs.m_type = lhs.m_type;
            char rhsOldContinuous = rhs.getDims() > 2
                ? rhs.m_continuous
                : 0; // if dims(rhs)<=2, then the continuity-flag should only be influenced by lhs,
                     // since then the continuity doesn't change the representation and the
                     // constructor of empty dataObject sets the flag to one (default)
            rhs.m_continuous = rhsOldContinuous | lhs.m_continuous;
        }
    }
    else
    {
        newMat = 1;
        rhs.freeData();
        rhs.m_type = lhs.m_type;
        char rhsOldContinuous = rhs.getDims() > 2
            ? rhs.m_continuous
            : 0; // if dims(rhs)<=2, then the continuity-flag should only be influenced by lhs,
                 // since then the continuity doesn't change the representation and the constructor
                 // of empty dataObject sets the flag to one (default)
        rhs.m_continuous = rhsOldContinuous | lhs.m_continuous;
    }

    if (regionOnly ||
        lhs.m_dims ==
            0) // Marc: bug, if empty data object, it is necessary to use this if case, too.
    {
        numMats = lhs.getNumPlanes();
        if (newMat)
            CreateFunc<_Tp>(&rhs, lhs.m_dims, lhs.m_size, rhs.m_continuous, NULL, NULL);
        for (int nMat = 0; nMat < numMats; nMat++)
        {
            tMat = lhs.seekMat(nMat);
            tempMat = (cv::Mat_<_Tp>*)lhs.m_data[tMat];
            rhsMat = (cv::Mat_<_Tp>*)rhs.m_data[nMat];
            tempMat->copyTo(*rhsMat);
        }
    }
    else
    {
        numMats = lhs.mdata_size();
        if (newMat)
            CreateFunc<_Tp>(&rhs, lhs.m_dims, lhs.m_osize, rhs.m_continuous, NULL, NULL);

        for (int i = 0; i < rhs.m_size.m_p[-1]; i++)
        {
            rhs.m_size.m_p[i] = lhs.m_size.m_p[i];
        }
        for (int i = 0; i < rhs.m_roi.m_p[-1]; i++)
        {
            rhs.m_roi.m_p[i] = lhs.m_roi.m_p[i];
        }

        for (int nMat = 0; nMat < numMats; nMat++)
        {
            tempMat = (cv::Mat_<_Tp>*)lhs.m_data[nMat];
            rhsMat = (cv::Mat_<_Tp>*)rhs.m_data[nMat];

            cv::Size tempOrgSize;
            cv::Size tempSize = tempMat->size();
            cv::Point tempPoint;

            tempMat->locateROI(tempOrgSize, tempPoint);

            int dtop = tempPoint.y;
            int dleft = tempPoint.x;
            int dbottom = tempOrgSize.height - tempSize.height - tempPoint.y;
            int dright = tempOrgSize.width - tempSize.width - tempPoint.x;

            tempMat->adjustROI(dtop, dbottom, dleft, dright);

            tempMat->copyTo(*rhsMat);

            tempMat->adjustROI(-dtop, -dbottom, -dleft, -dright);
            rhsMat->adjustROI(-dtop, -dbottom, -dleft, -dright);
        }
    }

    return ito::retOk;
}

typedef RetVal (*tCopyToFunc)(const DataObject& lhs, DataObject& rhs, unsigned char regionOnly);

MAKEFUNCLIST(CopyToFunc);

//! high-level, non-templated method to deeply copy the data of this matrix to another matrix rhs
/*!
    In case of 'regionOnly' == false, the destination dataObject 'rhs' is always newly allocated
    before copying data and the tags as well as the axis descriptions etc. are also copied from
    the source object. If the source object has a ROI set, the entire object with all data
    outside of the ROI is copied and the ROI is applied to the destination object, too.

    If 'regionOnly' == true, only data within a current ROI is copied to the destination object.
    In this case, the destination is only newly allocated if its current dimension, size or type
    do not fit to the source object. Else, data is copied into the existing memory. Tags and
    axis descriptions etc. are always copied to the destination object.

    \param &rhs is the matrix where the data is copied to. The old data of rhs is deleted first
    \param regionOnly, if true, only the data of the ROI in lhs is copied, hence, the org-size of
           rhs corresponds to the ROI-size of lhs, else the whole data block is copied and the ROI
           of rhs is set to the ROI of lhs
    \return retOk
    \sa deepCopyPartial
*/
RetVal DataObject::copyTo(DataObject& rhs, unsigned char regionOnly) const
{
    ito::RetVal ret = fListCopyToFunc[m_type](*this, rhs, regionOnly);

    if (!ret.containsError())
    {
        this->copyTagMapTo(rhs); // Deepcopy the tagspace
        this->copyAxisTagsTo(rhs); // Deepcopy the tagspace
    }
    return ret;
}


//----------------------------------------------------------------------------------------------------------------------------------
//! low-level, templated method to copy the values of the ROI of matrix lhs to the ROI of matrix
//! rhs.
/*!
    the ROI of rhs must already correspond to the ROI of lhs, hence, rhs must have allocated data.

    \param &lhs is the original data object
    \param &rhs is the data object, where the values are copied to.
    \return retOk
    \sa deepCopyPartial
    \todo avoid DObjIterator for speed-up
*/
template <typename _Tp> RetVal DeepCopyPartialFunc(const DataObject& lhs, DataObject& rhs)
{
    if (&lhs == &rhs)
    {
        return ito::retOk;
    }

    int lhs_numPlanes = lhs.getNumPlanes();
    int rhs_numPlanes = rhs.getNumPlanes();
    int dims_lhs = lhs.getDims();
    int dims_rhs = rhs.getDims();

    const cv::Mat** lhs_mdata = lhs.get_mdata();
    cv::Mat** rhs_mdata = rhs.get_mdata();
    const cv::Mat* lhs_mat;
    cv::Mat* rhs_mat;

    if (lhs_numPlanes ==
        rhs_numPlanes) // both planes have the same size, line wise or block wise memcpy is possible
    {
        int sizeX = lhs.getSize(dims_lhs - 1);
        int sizeY = lhs.getSize(dims_lhs - 2);
        int sizeX_rhs = rhs.getSize(dims_rhs - 1);

        int lineBytes = sizeX * sizeof(_Tp);
        int planeBytes = sizeY * lineBytes;

        const uchar* lhs_ptr;
        uchar* rhs_ptr;

        for (int nMat = 0; nMat < lhs_numPlanes; ++nMat)
        {
            lhs_mat = lhs_mdata[lhs.seekMat(nMat, lhs_numPlanes)];
            rhs_mat = rhs_mdata[rhs.seekMat(nMat, lhs_numPlanes)];

            if (lhs_mat->isContinuous() && rhs_mat->isContinuous())
            {
                memcpy(rhs_mat->data, lhs_mat->data, planeBytes);
            }
            else if (sizeX == sizeX_rhs)
            {
                lhs_ptr = lhs_mat->data;
                rhs_ptr = rhs_mat->data;

                for (int y = 0; y < sizeY; ++y)
                {
                    memcpy(rhs_ptr, lhs_ptr, lineBytes);
                    lhs_ptr += lhs_mat->step[0];
                    rhs_ptr += rhs_mat->step[0];
                }
            }
            else // so lhs has shape nXm while rhs is of shape mXn so it is necessary to loop ofer
                 // the cv:mats
            {
                lhs_ptr = lhs_mat->data;
                rhs_ptr = rhs_mat->data;
                lineBytes = lhs_mat->step[0];

#if (USEOMP)
#pragma omp parallel num_threads(getMaximumThreadCount())
                {
#pragma omp for schedule(guided)
#endif
                    for (int row = 0; row < lhs_mat->rows; ++row)
                    {
                        for (int col = 0; col < lhs_mat->cols; ++col)
                        {
                            rhs_mat->ptr<_Tp>(col)[row] =
                                ((const _Tp*)((lhs_ptr + row * lineBytes)))[col];
                        }
                    }
#if (USEOMP)
                }
#endif
            }
        }
    }
    else
    {
        // the number of planes is not equal, hence each plane has another size (only the type, the
        // sequence of the size of (non-one-size) dimensions is equal) this can mean a partial copy
        // from a 1x5 object to a 5x1x1 object.
        DObjConstIterator lhs_it = lhs.constBegin();
        DObjIterator rhs_it = rhs.begin();

        while (lhs_it != lhs.constEnd())
        {
            memcpy(*rhs_it, *lhs_it, sizeof(_Tp));
            ++lhs_it;
            ++rhs_it;
        }
    }

    return ito::retOk;
}

typedef RetVal (*tDeepCopyPartialFunc)(const DataObject& lhs, DataObject& rhs);

MAKEFUNCLIST(DeepCopyPartialFunc);

//! high-level, non-templated method. Deeply copies data of this data object which is within its ROI
//! to the ROI of rhs.
/*!
    \param &rhs is the right-handed data object, where data is copied to.
    \return retOk
    \throws cv::Exception(CV_StsAssert) if sizes or type of both matrices are not equal
    \sa DeepCopyPartialFunc
*/
RetVal DataObject::deepCopyPartial(DataObject& copyTo)
{
    if (m_type != copyTo.m_type)
    {
        cv::error(cv::Exception(
            CV_StsAssert, "DataObject - operands differ in type", "", __FILE__, __LINE__));
    }

    // calc and compare squeezed dimensions
    int thisDims = this->getDims();
    int rhsDims = copyTo.getDims();
    int* thisSizes = new int[thisDims];
    int* rhsSizes = new int[rhsDims];

    int j = 0;
    for (int i = 0; i < thisDims; i++)
    {
        thisSizes[j] = this->getSize(i);
        if (thisSizes[j] > 1)
            j++;
    }
    thisDims = j;

    j = 0;
<<<<<<< HEAD
    for(int i = 0; i < rhsDims; i++)
    {
        rhsSizes[j] = copyTo.getSize(i);
        if (rhsSizes[j] > 1) 
        { 
            j++;
        }
=======
    for (int i = 0; i < rhsDims; i++)
    {
        rhsSizes[j] = copyTo.getSize(i);
        if (rhsSizes[j] > 1)
            j++;
>>>>>>> 66200683
    }
    rhsDims = j;

    if (thisDims != rhsDims)
    {
<<<<<<< HEAD
        DELETE_AND_SET_NULL_ARRAY(thisSizes);
        DELETE_AND_SET_NULL_ARRAY(rhsSizes);
        cv::error(cv::Exception(CV_StsAssert, "DataObject - operands differ in number of dimensions","", __FILE__,__LINE__));
    }

    for(int i = 0; i < thisDims; i++)
=======
        cv::error(cv::Exception(
            CV_StsAssert,
            "DataObject - operands differ in number of dimensions",
            "",
            __FILE__,
            __LINE__));
    }

    for (int i = 0; i < thisDims; i++)
>>>>>>> 66200683
    {
        if (thisSizes[i] != rhsSizes[i])
        {
<<<<<<< HEAD
            DELETE_AND_SET_NULL_ARRAY(thisSizes);
            DELETE_AND_SET_NULL_ARRAY(rhsSizes);
            cv::error(cv::Exception(CV_StsAssert, "DataObject - operands differ in size","", __FILE__,__LINE__));
=======
            cv::error(cv::Exception(
                CV_StsAssert, "DataObject - operands differ in size", "", __FILE__, __LINE__));
>>>>>>> 66200683
        }
    }

    DELETE_AND_SET_NULL_ARRAY(thisSizes);
    DELETE_AND_SET_NULL_ARRAY(rhsSizes);


    ito::RetVal ret = fListDeepCopyPartialFunc[m_type](*this, copyTo);

    // in copypartial, no tags or axis (offsets, scales...) should be copy to core object!
    // if(!ret.containsError())
    //{
    //    this->copyTagMapTo(rhs);   //Deepcopy the tagspace
    //    this->copyAxisTagsTo(rhs); //Deepcopy the tagspace
    //}
    return ret;
}


//----------------------------------------------------------------------------------------------------------------------------------
/*!
    \detail this function makes a deepcopy of the tags map to rhs object from this object.
    \param &rhs is the matrix where the map is copied to. The old map of ths object is cleared first
    \return retOk
    \sa DataObjectTags
*/
RetVal DataObject::copyTagMapTo(DataObject& rhs) const
{
    if (this == &rhs)
    {
        return ito::retOk;
    }

    if (!m_pDataObjectTags)
    {
        return ito::RetVal(ito::retError, 0, "Source tagspace is not allocated");
    }
    if (!rhs.m_pDataObjectTags)
    {
        return ito::RetVal(ito::retError, 0, "Destination tagspace is not allocated");
    }

    rhs.m_pDataObjectTags->m_tags.clear();

    if (m_pDataObjectTags->m_tags.empty())
    {
        return ito::RetVal(ito::retWarning, 0, "Source tag map was empty");
    }

    rhs.m_pDataObjectTags->m_tags = m_pDataObjectTags->m_tags;

    return ito::retOk;
}

//----------------------------------------------------------------------------------------------------------------------------------
/*!
    \detail this function makes a deepcopy of the axis and value metadata from this object to rhs
   object. It copies \param &rhs is the matrix where the map is copied from. The old map of this
   object is cleared first \return retOk \sa DataObjectTags
*/
RetVal DataObject::copyAxisTagsTo(DataObject& rhs) const
{
    if (this == &rhs)
    {
        return ito::retOk;
    }

    if (!m_pDataObjectTags)
    {
        return ito::RetVal(ito::retError, 0, "Source tagspace is not allocated");
    }
    if (!rhs.m_pDataObjectTags)
    {
        return ito::RetVal(ito::retError, 0, "Destination tagspace is not allocated");
    }

    const double* rot = m_pDataObjectTags->m_rotMatrix;
    rhs.setXYRotationalMatrix(
        rot[0], rot[1], rot[2], rot[3], rot[4], rot[5], rot[6], rot[7], rot[8]);

    int axisNumRhs = rhs.getDims() - 1;
    bool isValid;

    for (int axisNum = getDims() - 1; axisNum > -1; axisNum--)
    {
        rhs.setAxisOffset(axisNumRhs, getAxisOffset(axisNum));
        rhs.setAxisScale(axisNumRhs, getAxisScale(axisNum));

        isValid = false;
        std::string tempDes = getAxisDescription(axisNum, isValid); // check this
        if (isValid)
        {
            rhs.setAxisDescription(axisNumRhs, tempDes);
        }

        isValid = false;
        std::string tempUnit = getAxisUnit(axisNum, isValid);
        if (isValid)
        {
            rhs.setAxisUnit(axisNumRhs, tempUnit);
        }

        axisNumRhs--;
        if (axisNumRhs < 0)
        {
            break;
        }
    }

    rhs.setValueDescription(getValueDescription());
    rhs.setValueUnit(getValueUnit());

    return ito::retOk;
}
//----------------------------------------------------------------------------------------------------------------------------------
//! allocates a zero-value matrix of size 1x1 with the given type
/*!
    \param type is the desired type-number
    \return retOk
    \sa zeros, ZerosFunc
*/
RetVal DataObject::zeros(const int type)
{
    int sizes[2] = {1, 1};
    return zeros(2, sizes, type);
}

//----------------------------------------------------------------------------------------------------------------------------------
//! allocates a zero-value matrix of size 1 x size with the given type
/*!
    \param size is the desired length of the vector
    \param type is the desired type-number
    \return retOk
    \sa zeros, ZerosFunc
*/
RetVal DataObject::zeros(const int size, const int type)
{
    int sizes[2] = {1, size};
    return zeros(2, sizes, type);
}

//----------------------------------------------------------------------------------------------------------------------------------
//! allocates a zero-value matrix of size sizeY x sizeX with the given type
/*!
    \param sizeY are the number of rows
    \param sizeX are the number of columns
    \param type is the desired type-number
    \return retOk
    \sa zeros, ZerosFunc
*/
RetVal DataObject::zeros(const int sizeY, const int sizeX, const int type)
{
    int sizes[2] = {sizeY, sizeX};
    return zeros(2, sizes, type);
}

//----------------------------------------------------------------------------------------------------------------------------------
//! allocates a zero-value, 3D- matrix of size sizeZ x sizeY x sizeX with the given type
/*!
    \param sizeZ are the number of matrix-planes
    \param sizeY are the number of rows
    \param sizeX are the number of columns
    \param type is the desired type-number
    \param continuous indicates wether the data should be in one continuous block (true) or not
   (false) \return retOk \sa zeros, ZerosFunc
*/
RetVal DataObject::zeros(
    const int sizeZ,
    const int sizeY,
    const int sizeX,
    const int type,
    const unsigned char continuous)
{
    int sizes[3] = {sizeZ, sizeY, sizeX};
    return zeros(3, sizes, type, continuous);
}

//----------------------------------------------------------------------------------------------------------------------------------
//! low-level, templated method for creation of zero-valued matrix-plane
/*!

    \param sizeY are the number of rows
    \param sizeX are the number of columns
    \param **dstMat is the pointer to the already allocated cv::Mat_<type>-matrix-plane
    \return retOk
    \sa zeros
*/
template <typename _Tp> RetVal ZerosFunc(const int sizeY, const int sizeX, uchar** dstMat)
{
    (*((cv::Mat_<_Tp>*)(*dstMat))) =
        cv::Mat_<_Tp>::zeros(static_cast<int>(sizeY), static_cast<int>(sizeX));

    return ito::retOk;
}

typedef RetVal (*tZerosFunc)(const int sizeY, const int sizeX, uchar** dstMat);
MAKEFUNCLIST(ZerosFunc);

//! high-level, non-templated base function for allocation of new matrix whose elements are all set
//! to zero
/*!
    \param dimensions indicates the number of dimensions
    \param *sizes is a vector with the same length than dimensions. Every element indicates the size
   of the specific dimension \param type is the desired data-element-type \param continuous
   indicates wether the data should be in one continuous block (true) or not (false) \return retOk
    \sa ZerosFunc
*/
RetVal DataObject::zeros(
    const unsigned char dimensions,
    const int* sizes,
    const int type,
    const unsigned char continuous)
{
    freeData();
    create(dimensions, sizes, type, continuous);

    int numMats = getNumPlanes();

    int sizeX = sizes[dimensions - 1];
    int sizeY = 1;
    if (dimensions > 1)
    {
        sizeY = sizes[dimensions - 2];
    }

    for (int matn = 0; matn < numMats; matn++)
    {
        fListZerosFunc[type](sizeY, sizeX, &(m_data[matn]));
    }

    return ito::retOk;
}

//----------------------------------------------------------------------------------------------------------------------------------
//! allocates a one-value matrix of size 1x1 with the given type
/*!
    \param type is the desired type-number
    \return retOk
    \sa zeros, ZerosFunc
*/
RetVal DataObject::ones(const int type)
{
    int sizes[2] = {1, 1};
    return ones(2, sizes, type);
}

//----------------------------------------------------------------------------------------------------------------------------------
//! allocates a one-value matrix of size 1 x size with the given type
/*!
    \param size is the desired length of the vector
    \param type is the desired type-number
    \return retOk
    \sa zeros, ZerosFunc
*/
RetVal DataObject::ones(const int size, const int type)
{
    int sizes[2] = {1, size};
    return ones(2, sizes, type);
}

//----------------------------------------------------------------------------------------------------------------------------------
//! allocates a one-value matrix of size sizeY x sizeX with the given type
/*!
    \param sizeY are the number of rows
    \param sizeX are the number of columns
    \param type is the desired type-number
    \return retOk
    \sa zeros, ZerosFunc
*/
RetVal DataObject::ones(const int sizeY, const int sizeX, const int type)
{
    int sizes[2] = {sizeY, sizeX};
    return ones(2, sizes, type);
}

//----------------------------------------------------------------------------------------------------------------------------------
//! allocates a one-valued, 3D- matrix of size sizeZ x sizeY x sizeX with the given type
/*!
    \param sizeZ are the number of matrix-planes
    \param sizeY are the number of rows
    \param sizeX are the number of columns
    \param type is the desired type-number
    \param unsigned char continuous indicates wether the data should be in one continuous block
   (true) or not (false) \return retOk \sa zeros, ZerosFunc
*/
RetVal DataObject::ones(
    const int sizeZ,
    const int sizeY,
    const int sizeX,
    const int type,
    const unsigned char continuous)
{
    int sizes[3] = {sizeZ, sizeY, sizeX};
    return ones(3, sizes, type, continuous);
}

//----------------------------------------------------------------------------------------------------------------------------------
//! low-level, templated method for creation of one-valued matrix-plane
/*!

    \param sizeY are the number of rows
    \param sizeX are the number of columns
    \param **dstMat is the pointer to the already allocated cv::Mat_<type>-matrix-plane
    \return retOk
    \sa zeros
*/
template <typename _Tp> RetVal OnesFunc(const int sizeY, const int sizeX, uchar** dstMat)
{
    (*((cv::Mat_<_Tp>*)(*dstMat))) =
        cv::Mat_<_Tp>::ones(static_cast<int>(sizeY), static_cast<int>(sizeX));
    return ito::retOk;
}

//----------------------------------------------------------------------------------------------------------------------------------
//! low-level, overloaded template method for creation of one-valued matrix-plane of RGBA32
/*!

    \param sizeY are the number of rows
    \param sizeX are the number of columns
    \param **dstMat is the pointer to the already allocated cv::Mat_<type>-matrix-plane
    \return retOk
    \sa zeros
*/
template <> RetVal OnesFunc<ito::Rgba32>(const int sizeY, const int sizeX, uchar** dstMat)
{
    (*((cv::Mat_<ito::Rgba32>*)(*dstMat))) =
        cv::Mat_<ito::Rgba32>(static_cast<int>(sizeY), static_cast<int>(sizeX));
    memset(
        (*((cv::Mat*)(*dstMat))).ptr<ito::uint8>(),
        255,
        static_cast<int>(sizeY) * static_cast<int>(sizeX) * sizeof(ito::Rgba32));
    return ito::retOk;
}

typedef RetVal (*tOnesFunc)(const int sizeY, const int sizeX, uchar** dstMat);
MAKEFUNCLIST(OnesFunc);

//! high-level, non-templated base function for allocation of new matrix whose elements are all set
//! to one
/*!
    \param dimensions indicates the number of dimensions
    \param *sizes is a vector with the same length than dimensions. Every element indicates the size
   of the specific dimension \param type is the desired data-element-type \param continuous
   indicates wether the data should be in one continuous block (true) or not (false) \return retOk
    \sa OnesFunc
*/
RetVal DataObject::ones(
    const unsigned char dimensions,
    const int* sizes,
    const int type,
    const unsigned char continuous)
{
    freeData();
    create(dimensions, sizes, type, continuous);

    int numMats = getNumPlanes();

    int sizeX = sizes[dimensions - 1];
    int sizeY = 1;
    if (dimensions > 1)
    {
        sizeY = sizes[dimensions - 2];
    }

    for (int matn = 0; matn < numMats; matn++)
    {
        fListOnesFunc[type](sizeY, sizeX, &(m_data[matn]));
    }

    return ito::retOk;
}

//###############################

//----------------------------------------------------------------------------------------------------------------------------------
//! allocates a one-value matrix of size 1x1 with the given type
/*!
\param type is the desired type-number
\return retOk
\sa zeros, ZerosFunc
*/
RetVal DataObject::nans(const int type)
{
    int sizes[2] = {1, 1};
    return nans(2, sizes, type);
}

//----------------------------------------------------------------------------------------------------------------------------------
//! allocates a one-value matrix of size 1 x size with the given type
/*!
\param size is the desired length of the vector
\param type is the desired type-number
\return retOk
\sa zeros, ZerosFunc
*/
RetVal DataObject::nans(const int size, const int type)
{
    int sizes[2] = {1, size};
    return nans(2, sizes, type);
}

//----------------------------------------------------------------------------------------------------------------------------------
//! allocates a one-value matrix of size sizeY x sizeX with the given type
/*!
\param sizeY are the number of rows
\param sizeX are the number of columns
\param type is the desired type-number
\return retOk
\sa zeros, ZerosFunc
*/
RetVal DataObject::nans(const int sizeY, const int sizeX, const int type)
{
    int sizes[2] = {sizeY, sizeX};
    return nans(2, sizes, type);
}

//----------------------------------------------------------------------------------------------------------------------------------
//! allocates a one-valued, 3D- matrix of size sizeZ x sizeY x sizeX with the given type
/*!
\param sizeZ are the number of matrix-planes
\param sizeY are the number of rows
\param sizeX are the number of columns
\param type is the desired type-number
\param unsigned char continuous indicates wether the data should be in one continuous block (true)
or not (false) \return retOk \sa zeros, ZerosFunc
*/
RetVal DataObject::nans(
    const int sizeZ,
    const int sizeY,
    const int sizeX,
    const int type,
    const unsigned char continuous)
{
    int sizes[3] = {sizeZ, sizeY, sizeX};
    return nans(3, sizes, type, continuous);
}

//----------------------------------------------------------------------------------------------------------------------------------
//! low-level, templated method for creation of one-valued matrix-plane
/*!

\param sizeY are the number of rows
\param sizeX are the number of columns
\param **dstMat is the pointer to the already allocated cv::Mat_<type>-matrix-plane
\return retOk
\sa zeros
*/
template <typename _Tp> RetVal NansFunc(const int sizeY, const int sizeX, uchar** dstMat)
{
    cv::Mat* dstMat_ = (cv::Mat*)(*dstMat);
    *dstMat_ = cv::Mat_<_Tp>(static_cast<int>(sizeY), static_cast<int>(sizeX));

    _Tp* pt = NULL;
    for (int y = 0; y < dstMat_->rows; y++)
    {
        pt = dstMat_->ptr<_Tp>(y);
        for (int x = 0; x < dstMat_->cols; x++)
        {
            pt[x] = std::numeric_limits<_Tp>::quiet_NaN();
        }
    }

    return ito::retOk;
}

//----------------------------------------------------------------------------------------------------------------------------------
//! low-level, overloaded template method for creation of one-valued matrix-plane of complex64,
//! complex128
/*!

\param sizeY are the number of rows
\param sizeX are the number of columns
\param **dstMat is the pointer to the already allocated cv::Mat_<type>-matrix-plane
\return retOk
\sa zeros
*/
template <> RetVal NansFunc<ito::complex64>(const int sizeY, const int sizeX, uchar** dstMat)
{
    (*((cv::Mat_<ito::complex64>*)(*dstMat))) =
        cv::Mat_<ito::complex64>(static_cast<int>(sizeY), static_cast<int>(sizeX));

    for (int y = 0; y < (*((cv::Mat_<ito::complex64>*)(*dstMat))).rows; y++)
    {
        ito::complex64* pt = (*((cv::Mat_<ito::complex64>*)(*dstMat))).ptr<ito::complex64>(y);
        for (int x = 0; x < (*((cv::Mat_<ito::complex64>*)(*dstMat))).cols; x++)
        {
            pt[x] = std::numeric_limits<ito::float32>::quiet_NaN();
        }
    }
    return ito::retOk;
}

template <> RetVal NansFunc<ito::complex128>(const int sizeY, const int sizeX, uchar** dstMat)
{
    (*((cv::Mat_<ito::complex128>*)(*dstMat))) =
        cv::Mat_<ito::complex128>(static_cast<int>(sizeY), static_cast<int>(sizeX));

    for (int y = 0; y < (*((cv::Mat_<ito::complex128>*)(*dstMat))).rows; y++)
    {
        ito::complex128* pt = (*((cv::Mat_<ito::complex128>*)(*dstMat))).ptr<ito::complex128>(y);
        for (int x = 0; x < (*((cv::Mat_<ito::complex128>*)(*dstMat))).cols; x++)
        {
            pt[x] = std::numeric_limits<ito::float64>::quiet_NaN();
        }
    }
    return ito::retOk;
}

typedef RetVal (*tNansFunc)(const int sizeY, const int sizeX, uchar** dstMat);
MAKEFUNCLIST(NansFunc);

//! high-level, non-templated base function for allocation of new matrix whose elements are all set
//! to one
/*!
\param dimensions indicates the number of dimensions
\param *sizes is a vector with the same length than dimensions. Every element indicates the size of
the specific dimension \param type is the desired data-element-type \param continuous indicates
wether the data should be in one continuous block (true) or not (false) \return retOk \sa OnesFunc
*/
RetVal DataObject::nans(
    const unsigned char dimensions,
    const int* sizes,
    const int type,
    const unsigned char continuous)
{
    if (type != ito::tFloat32 && type != ito::tFloat64 && type != ito::tComplex64 &&
        type != ito::tComplex128)
    {
        cv::error(cv::Exception(
            CV_StsAssert,
            "nans method is only allowed for float32, float64, complex64 or complex128",
            "",
            __FILE__,
            __LINE__));
    }

    freeData();
    create(dimensions, sizes, type, continuous);

    int numMats = getNumPlanes();

    int sizeX = sizes[dimensions - 1];
    int sizeY = 1;
    if (dimensions > 1)
    {
        sizeY = sizes[dimensions - 2];
    }

    for (int matn = 0; matn < numMats; matn++)
    {
        fListNansFunc[type](sizeY, sizeX, &(m_data[matn]));
    }

    return ito::retOk;
}
//###############################

//----------------------------------------------------------------------------------------------------------------------------------
//! allocates a random-value matrix of size 1x1 with the given type
/*!
    \detail this function allocates an random value matrix using cv::randu for uniform (randMode =
   false) or gausion noise (randMode = true). In case of an integer type, the uniform noise is from
   min(inclusiv) to max(inclusiv). For floating point types, the noise is between 0(inclusiv) and
   1(exclusiv). In case of an integer type, the gausian noise mean value is (max+min)/2.0 and the
   standard deviation is (max-min/)6.0 to max. For floating point types, the noise mean value is 0
   and the standard deviation is 1.0/3.0. \param type is the desired type-number \param randMode
   switch mode between uniform distributed(false) and normal distributed noise(true) \return retOk
    \sa zeros, ZerosFunc
*/
RetVal DataObject::rand(const int type, const bool randMode)
{
    int sizes[2] = {1, 1};
    return rand(2, sizes, type, randMode);
}

//----------------------------------------------------------------------------------------------------------------------------------
//! allocates a random-value matrix of size 1 x size with the given type
/*!
    \detail this function allocates an random value matrix using cv::randu for uniform (randMode =
   false) or gausion noise (randMode = true). In case of an integer type, the uniform noise is from
   min(inclusiv) to max(inclusiv). For floating point types, the noise is between 0(inclusiv) and
   1(exclusiv). In case of an integer type, the gausian noise mean value is (max+min)/2.0 and the
   standard deviation is (max-min/)6.0 to max. For floating point types, the noise mean value is 0
   and the standard deviation is 1.0/3.0. \param size is the desired length of the vector \param
   type is the desired type-number \param randMode switch mode between uniform distributed(false)
   and normal distributed noise(true) \return retOk \sa zeros, ZerosFunc
*/
RetVal DataObject::rand(const int size, const int type, const bool randMode)
{
    int sizes[2] = {1, size};
    return rand(2, sizes, type, randMode);
}

//----------------------------------------------------------------------------------------------------------------------------------
//! allocates a random-value matrix of size sizeY x sizeX with the given type
/*!
    \detail this function allocates an random value matrix using cv::randu for uniform (randMode =
   false) or gausion noise (randMode = true). In case of an integer type, the uniform noise is from
   min(inclusiv) to max(inclusiv). For floating point types, the noise is between 0(inclusiv) and
   1(exclusiv). In case of an integer type, the gausian noise mean value is (max+min)/2.0 and the
   standard deviation is (max-min/)6.0 to max. For floating point types, the noise mean value is 0
   and the standard deviation is 1.0/3.0. \param sizeY are the number of rows \param sizeX are the
   number of columns \param type is the desired type-number \param randMode switch mode between
   uniform distributed(false) and normal distributed noise(true) \return retOk \sa zeros, ZerosFunc
*/
RetVal DataObject::rand(const int sizeY, const int sizeX, const int type, const bool randMode)
{
    int sizes[2] = {sizeY, sizeX};
    return rand(2, sizes, type, randMode);
}

//----------------------------------------------------------------------------------------------------------------------------------
//! allocates a random-valued, 3D- matrix of size sizeZ x sizeY x sizeX with the given type
/*!
    \detail this function allocates an random value matrix using cv::randu for uniform (randMode =
   false) or gausion noise (randMode = true). In case of an integer type, the uniform noise is from
   min(inclusiv) to max(inclusiv). For floating point types, the noise is between 0(inclusiv) and
   1(exclusiv). In case of an integer type, the gausian noise mean value is (max+min)/2.0 and the
   standard deviation is (max-min/)6.0 to max. For floating point types, the noise mean value is 0
   and the standard deviation is 1.0/3.0. \param sizeZ are the number of matrix-planes \param sizeY
   are the number of rows \param sizeX are the number of columns \param type is the desired
   type-number \param randMode switch mode between uniform distributed(false) and normal distributed
   noise(true) \param unsigned char continuous indicates wether the data should be in one continuous
   block (true) or not (false) \return retOk \sa zeros, ZerosFunc
*/
RetVal DataObject::rand(
    const int sizeZ,
    const int sizeY,
    const int sizeX,
    const int type,
    const bool randMode,
    const unsigned char continuous)
{
    int sizes[3] = {sizeZ, sizeY, sizeX};
    return rand(3, sizes, type, randMode, continuous);
}

//----------------------------------------------------------------------------------------------------------------------------------
//! low-level, templated method for creation of random-valued matrix-plane
/*!

    \param sizeY are the number of rows
    \param sizeX are the number of columns
    \param type is the desired data-element-type
    \param randMode switch mode between uniform distributed(false) and normal distributed
   noise(true) \param **dstMat is the pointer to the already allocated cv::Mat_<type>-matrix-plane
    \return retOk
    \sa zeros
*/
template <typename _Tp>
RetVal RandFunc(
    const int sizeY,
    const int sizeX,
    const double value1,
    const double value2,
    const bool randMode,
    uchar** dstMat)
{
    // dstMat must already be preallocated concerning size and type!
    if (randMode)
    {
        cv::randn((*((cv::Mat_<_Tp>*)(*dstMat))), value1, value2);
    }
    else
    {
        cv::randu((*((cv::Mat_<_Tp>*)(*dstMat))), value1, value2);
    }
    return retOk;
}

//! template specialisation for low-level, templated method for creation of random-valued
//! matrix-plane of type complex128
/*!
    \return retOk
    \sa  RandFunc, zeros, ones
*/
template <>
RetVal RandFunc<ito::complex128>(
    const int sizeY,
    const int sizeX,
    const double value1,
    const double value2,
    const bool randMode,
    uchar** dstMat)
{
    // dstMat must already be preallocated concerning size and type!

    if (randMode)
    {
        cv::Mat_<ito::float64> tempMat(
            sizeY, sizeX * 2, ((cv::Mat*)(*dstMat))->ptr<ito::float64>());
        cv::randn(tempMat, value1, value2);
    }
    else
    {
        cv::randu((*((cv::Mat_<ito::complex128>*)(*dstMat))), value1, value2);
    }
    return retOk;
}

//! template specialisation for low-level, templated method for creation of random-valued
//! matrix-plane of type rgba32
/*!
    \return retOk
    \sa  RandFunc, zeros, ones
*/
template <>
RetVal RandFunc<ito::Rgba32>(
    const int sizeY,
    const int sizeX,
    const double value1,
    const double value2,
    const bool randMode,
    uchar** dstMat)
{
    // dstMat must already be preallocated concerning size and type!
    cv::Mat_<ito::uint8> tempMat(sizeY, sizeX * 4, ((cv::Mat*)(*dstMat))->ptr<ito::uint8>());
    if (randMode)
    {
        cv::randn(tempMat, value1, value2);
    }
    else
    {
        cv::randu(tempMat, value1, value2);
    }
    return retOk;
}

typedef RetVal (*tRandFunc)(
    const int sizeY,
    const int sizeX,
    const double value1,
    const double value2,
    const bool randMode,
    uchar** dstMat);
MAKEFUNCLIST(RandFunc);

//! high-level, non-templated base function for allocation of new matrix whose elements are all set
//! to one
/*!
    \detail this function allocates an random value matrix using cv::randu for uniform (randMode =
   false) or gausion noise (randMode = true). In case of an integer type, the uniform noise is from
   min(inclusiv) to max(exclusive). For floating point types, the noise is between 0(inclusiv) and
   1(exclusiv). In case of an integer type, the gausian noise mean value is (max+min)/2.0 and the
   standard deviation is (max-min/)6.0 to max. For floating point types, the noise mean value is 0
   and the standard deviation is 1.0/3.0. \param dimensions indicates the number of dimensions
    \param *sizes is a vector with the same length than dimensions. Every element indicates the size
   of the specific dimension \param type is the desired data-element-type \param randMode switch
   mode between uniform distributed(false) and normal distributed noise(true) \param continuous
   indicates wether the data should be in one continuous block (true) or not (false) \return retOk
    \sa OnesFunc
*/
RetVal DataObject::rand(
    const unsigned char dimensions,
    const int* sizes,
    const int type,
    const bool randMode,
    const unsigned char continuous)
{
    freeData();
    create(dimensions, sizes, type, continuous);

    double val1 = 1.0;
    double val2 = 1.0;

    int numMats = getNumPlanes();

    if (randMode)
    {
        switch (type)
        {
        case ito::tRGBA32:
        case ito::tUInt8:
            val1 = ((double)std::numeric_limits<uint8>::max() +
                    (double)std::numeric_limits<uint8>::min()) /
                2.0;
            val2 = ((double)std::numeric_limits<uint8>::max() -
                    (double)std::numeric_limits<uint8>::min()) /
                6.0;
            break;
        case ito::tInt8:
            val1 =
                ((double)std::numeric_limits<int8>::max() + std::numeric_limits<int8>::min()) / 2.0;
            val2 =
                ((double)std::numeric_limits<int8>::max() - std::numeric_limits<int8>::min()) / 6.0;
            break;
        case ito::tUInt16:
            val1 = ((double)std::numeric_limits<uint16>::max() +
                    (double)std::numeric_limits<uint16>::min()) /
                2.0;
            val2 = ((double)std::numeric_limits<uint16>::max() -
                    (double)std::numeric_limits<uint16>::min()) /
                6.0;
            break;
        case ito::tInt16:
            val1 = ((double)std::numeric_limits<int16>::max() +
                    (double)std::numeric_limits<int16>::min()) /
                2.0;
            val2 = ((double)std::numeric_limits<int16>::max() -
                    (double)std::numeric_limits<int16>::min()) /
                6.0;
            break;
        case ito::tUInt32:
            val1 = ((double)std::numeric_limits<uint32>::max() +
                    (double)std::numeric_limits<uint32>::min()) /
                2.0;
            val2 = ((double)std::numeric_limits<uint32>::max() -
                    (double)std::numeric_limits<uint32>::min()) /
                6.0;
            break;
        case ito::tInt32:
            val1 = ((double)std::numeric_limits<int32>::max() +
                    (double)std::numeric_limits<int32>::min()) /
                2.0;
            val2 = ((double)std::numeric_limits<int32>::max() -
                    (double)std::numeric_limits<int32>::min()) /
                6.0;
            break;
        default:
            val1 = 0.0;
            val2 = 1.0 / 3.0;
            break;
        }
    }
    else
    {
        switch (type)
        {
        case ito::tRGBA32:
        case ito::tUInt8:
            val1 = (double)std::numeric_limits<uint8>::min();
            val2 =
                (double)std::numeric_limits<uint8>::max(); // was +1 in order to make it inclusive,
                                                           // however this leads to overflows with
                                                           // non-uniform distribution
            break;
        case ito::tInt8:
            val1 = (double)std::numeric_limits<int8>::min();
            val2 =
                (double)std::numeric_limits<int8>::max(); // was +1 in order to make it inclusive,
                                                          // however this leads to overflows with
                                                          // non-uniform distribution
            break;
        case ito::tUInt16:
            val1 = (double)std::numeric_limits<uint16>::min();
            val2 =
                (double)std::numeric_limits<uint16>::max(); // was +1 in order to make it inclusive,
                                                            // however this leads to overflows with
                                                            // non-uniform distribution
            break;
        case ito::tInt16:
            val1 = (double)std::numeric_limits<int16>::min();
            val2 =
                (double)std::numeric_limits<int16>::max(); // was +1 in order to make it inclusive,
                                                           // however this leads to overflows with
                                                           // non-uniform distribution
            break;
        case ito::tUInt32:
            val1 = (double)std::numeric_limits<uint32>::min();
            val2 = (double)std::numeric_limits<uint32>::max();
            break;
        case ito::tInt32:
            val1 = (double)std::numeric_limits<int32>::min();
            val2 =
                (double)std::numeric_limits<int32>::max(); // was +1 in order to make it inclusive,
                                                           // however this leads to overflows with
                                                           // non-uniform distribution
            break;
        default:
            val1 = 0.0;
            val2 = 1.0;
            break;
        }
    }

    int sizeX = sizes[dimensions - 1];
    int sizeY = 1;
    if (dimensions > 1)
    {
        sizeY = sizes[dimensions - 2];
    }

    for (int matn = 0; matn < numMats; matn++)
    {
        fListRandFunc[type](sizeY, sizeX, val1, val2, randMode, &(m_data[matn]));
    }

    return retOk;
}

//----------------------------------------------------------------------------------------------------------------------------------
//! low-level, templated method that executes a shallow-copy of every matrix-plane in the
//! source-vector and stores the copies in the destination-vector
/*!
    \param &src is the source vector which contains matrix-planes of type cv::Mat_<_Tp>
    \param &dst is the destination vector, where the shallow-copies are stored. dst should be empty
   at the beginning \return retOk \sa operator =, DataObject::DataObject(const DataObject&
   copyConstr)
*/
// template<typename _Tp> RetVal CopyMatFunc(const std::vector<int *> &src, std::vector<int *> &dst)
template <typename _Tp>
RetVal CopyMatFunc(const uchar** src, uchar**& dst, bool transposed, const int sizeofs)
{
    int size = (*reinterpret_cast<int*>(src - sizeofs));

    if (dst)
    {
        dst =
            reinterpret_cast<uchar**>(realloc((dst - sizeofs), (size + sizeofs) * sizeof(uchar*)));
    }
    else
    {
        int numBytes = (size + sizeofs) * sizeof(uchar*);
        dst = reinterpret_cast<uchar**>(calloc(numBytes, 1));
        memset(dst, 0, numBytes);
    }

    (*reinterpret_cast<int*>(dst)) = size;
    dst += sizeofs;

    if (transposed)
    {
        cv::Mat_<_Tp>* dataMat = NULL;
        cv::Mat_<_Tp> srcMat;
        // for transposed matrices we always make a deep copy
        for (int i = 0; i < size; i++)
        {
            dataMat = new cv::Mat_<_Tp>();
            srcMat = ((const cv::Mat_<_Tp>*)src[i])->t();
            srcMat.copyTo(*dataMat);
            dst[i] = reinterpret_cast<uchar*>(dataMat);
            // dst[i] = reinterpret_cast<uchar *>( new cv::Mat_<_Tp>( ((const cv::Mat_<_Tp>
            // *)(src[i]))->t() ) );
        }
    }
    else
    {
        for (int i = 0; i < size; i++)
        {
            dst[i] = reinterpret_cast<uchar*>(new cv::Mat_<_Tp>(*((const cv::Mat_<_Tp>*)(src[i]))));
        }
    }

    return RetVal(retOk);
}

typedef RetVal (*tCopyMatFunc)(const uchar** src, uchar**& dst, bool transposed, const int sizeofs);
MAKEFUNCLIST(CopyMatFunc)

//-----------------------------------------------------------------------------------------------------------
//! assign-operator which creates a two-dimensional data object as a shallow copy of a two
//! dimensional cv::Mat object.
/*!
    shallow-copy means, that the header information of this data-object is physically created at the
   hard disk, while the data is shared with the original cv::Mat.

    \param &rhs is the cv::Mat where the shallow copy is taken from. At first, the existing data of
   this object is freed. \return this data object \throws cv::Exception if rhs is not
   two-dimensional or data type has no compatible data type of dataObject. \sa create
*/
DataObject& DataObject::operator=(const cv::Mat& rhs)
{
    int dataObjType = -1;

    // check data type of rhs
    switch (rhs.type())
    {
    case CV_8UC1:
        dataObjType = ito::tUInt8;
        break;
    case CV_8SC1:
        dataObjType = ito::tInt8;
        break;
    case CV_16UC1:
        dataObjType = ito::tUInt16;
        break;
    case CV_16SC1:
        dataObjType = ito::tInt16;
        break;
    // case CV_32UC1: dataObjType = ito::tUInt32; break; //does not exist in OpenCV cv::Mat
    case CV_32SC1:
        dataObjType = ito::tInt32;
        break;
    case CV_32FC1:
        dataObjType = ito::tFloat32;
        break;
    case CV_64FC1:
        dataObjType = ito::tFloat64;
        break;
    case CV_32FC2:
        dataObjType = ito::tComplex64;
        break;
    case CV_64FC2:
        dataObjType = ito::tComplex128;
        break;
    case CV_8UC4:
        dataObjType = ito::tRGBA32;
        break;
    default:
        dataObjType = -1;
    }

    if (dataObjType == -1)
    {
        cv::error(cv::Exception(
            CV_StsAssert,
            "data type of cv::Mat is not compatible to dataObject.",
            "",
            __FILE__,
            __LINE__));
    }

    if (rhs.dims != 2)
    {
        cv::error(cv::Exception(
            CV_StsAssert, "cv::Mat must have two dimensions.", "", __FILE__, __LINE__));
    }

    freeData();

    const int sizes[2] = {(int)rhs.rows, (int)rhs.cols};
    create(2, sizes, dataObjType, &rhs, 1);

    return *this;
}

//-----------------------------------------------------------------------------------------------------------
//! assign-operator which makes a shallow-copy of the rhs data object and stores it in this data
//! object
/*!
    shallow-copy means, that the header information of the rhs data-object is physically copied to
   this-dataObject while the data is shared, hence, only its reference counter is incremented.

    The previous array covered by this data object is completely released before assigning the new
   rhs data object. In order to deeply copy the values from one object into another pre-allocated
   object use the method deepCopyPartial.

    \param &rhs is the data object where the shallow copy is taken from. At first, the existing data
   of this object is freed. \return this data object \throws cv::Exception if lock state of both
   objects is not equal. Please make sure, that both lock states are equal \sa CopyMatFunc,
   deepCopyPartial
*/
DataObject& DataObject::operator=(const DataObject& rhs)
{
    if (this == &rhs)
    {
        return *this;
    }

    freeData();

    createHeaderWithROI(rhs.m_dims, rhs.m_size.m_p, rhs.m_osize.m_p, rhs.m_roi.m_p);
    m_type = rhs.m_type;
    m_continuous = rhs.m_continuous;
    m_pRefCount = rhs.m_pRefCount;
    m_owndata = rhs.m_owndata; // if the rhs object already shared its data with another owner, this
                               // object will also shared data with the original owner!

    if (rhs.m_dims > 0 || m_pRefCount)
    {
        CV_XADD((m_pRefCount), 1); //++;

        m_pDataObjectTags = rhs.m_pDataObjectTags;

        try
        {
            fListCopyMatFunc[m_type](
                const_cast<const uchar**>(rhs.m_data), m_data, false, m_sizeofs);
        }
        catch (cv::Exception /*&exc*/) // memory error
        {
            secureFreeData();
            throw; // rethrow exception
        }
    } // else: rhs is empty

    return *this;
}

//----------------------------------------------------------------------------------------------------------------------------------
//! copy constructor for data object
/*!
    creates a data object with respect to the given data object. The header information is
   completely copied, while the data is a shallow copy. The lock of the new data object is unlocked
   while the lock for the common data block is taken from the current lock status of the given data
   object.

    \param &copyConstr is the data object, which will be copied
*/
DataObject::DataObject(const DataObject& copyConstr) : m_pRefCount(0), m_dims(0), m_data(NULL)
{
    createHeaderWithROI(
        copyConstr.m_dims, copyConstr.m_size.m_p, copyConstr.m_osize.m_p, copyConstr.m_roi.m_p);
    m_pRefCount = copyConstr.m_pRefCount;
    m_pDataObjectTags = copyConstr.m_pDataObjectTags; // Make a shallowCopy of the TagSpace

    // header lock for new dataObject is unlocked, therefore does not increment shared data lock,
    // since nobody is decrement this new object
    // only increment if data exists
    if (m_pRefCount != NULL)
    {
        CV_XADD((m_pRefCount), 1); //++;
    }

    m_type = copyConstr.m_type;
    m_continuous = copyConstr.m_continuous;
    m_owndata = copyConstr.m_owndata;

    if (copyConstr.m_data != NULL)
    {
        mdata_realloc(const_cast<DataObject&>(copyConstr).mdata_size());

        try
        {
            fListCopyMatFunc[m_type](
                const_cast<const uchar**>(copyConstr.m_data), m_data, false, m_sizeofs);
        }
        catch (cv::Exception /*&exc*/) // memory error
        {
            secureFreeData();
            throw; // rethrow exception
        }
    }
}

//-----------------------------------------------------------------------------------------------------------
DataObject::DataObject(const DataObject& dObj, bool transposed)
{
    // shallow copy of dataobject
    if (!transposed)
    {
        createHeaderWithROI(dObj.m_dims, dObj.m_size.m_p, dObj.m_osize.m_p, dObj.m_roi.m_p);
        m_pRefCount = dObj.m_pRefCount;
        m_pDataObjectTags = dObj.m_pDataObjectTags; // Make a shallowCopy of the TagSpace

        // header lock for new dataObject is unlocked, therefore does not increment shared data
        // lock, since nobody is decrement this new object
        // only increment if data exists
        if (m_pRefCount != NULL)
        {
            CV_XADD((m_pRefCount), 1); //++;
        }

        m_type = dObj.m_type;
        m_continuous = dObj.m_continuous;
        m_owndata = dObj.m_owndata;

        if (dObj.m_data != NULL)
        {
            mdata_realloc(const_cast<DataObject&>(dObj).mdata_size());

            try
            {
                fListCopyMatFunc[m_type](
                    const_cast<const uchar**>(dObj.m_data), m_data, false, m_sizeofs);
            }
            catch (cv::Exception /*&exc*/) // memory error
            {
                secureFreeData();
                throw; // rethrow exception
            }
        }
    }
    else // deep, eventually transposed copy of dataObject
    {
        int dims = dObj.m_dims;
        int* newSize = new int[dims];
        int* newOSize = new int[dims];
        int* newRoi = new int[dims];
        memcpy(newSize, dObj.m_size.m_p, dims * sizeof(int));
        memcpy(newOSize, dObj.m_osize.m_p, dims * sizeof(int));
        memcpy(newRoi, dObj.m_roi.m_p, dims * sizeof(int));

        // flip the last two dimensions
        if (dims >= 2)
        {
            std::swap(newSize[dims - 1], newSize[dims - 2]);
            std::swap(newOSize[dims - 1], newOSize[dims - 2]);
            std::swap(newRoi[dims - 1], newRoi[dims - 2]);
        }

        createHeaderWithROI(dims, newSize, newOSize, newRoi);
        delete[] newSize;
        delete[] newOSize;
        delete[] newRoi;

        if (dims > 0)
        {
            m_pRefCount = new int(0);

            m_pDataObjectTags =
                new DataObjectTagsPrivate(*dObj.m_pDataObjectTags); // deep copy of tags

            // flip last two elements of axisDescription, axisOffsets, axisScale, axisUnit
            if (dims >= 2)
            {
                std::swap(
                    m_pDataObjectTags->m_axisDescription[dims - 1],
                    m_pDataObjectTags->m_axisDescription[dims - 2]);
                std::swap(
                    m_pDataObjectTags->m_axisOffsets[dims - 1],
                    m_pDataObjectTags->m_axisOffsets[dims - 2]);
                std::swap(
                    m_pDataObjectTags->m_axisScales[dims - 1],
                    m_pDataObjectTags->m_axisScales[dims - 2]);
                std::swap(
                    m_pDataObjectTags->m_axisUnit[dims - 1],
                    m_pDataObjectTags->m_axisUnit[dims - 2]);
            }
        }
        else
        {
            m_pRefCount = NULL;
            m_pDataObjectTags = NULL;
        }

        m_type = dObj.m_type;
        m_continuous = dObj.m_continuous;
        m_owndata = dObj.m_owndata;

        m_data = NULL;

        if (dObj.m_data != NULL)
        {
            mdata_realloc(const_cast<DataObject&>(dObj).mdata_size());

            try
            {
                fListCopyMatFunc[m_type](
                    const_cast<const uchar**>(dObj.m_data), m_data, true, m_sizeofs);

                // adjust the dataObject roi, according to cv::Mat
                cv::Size osize;
                cv::Point ofs;
                ((cv::Mat*)(m_data[0]))
                    ->locateROI(osize, ofs); // test the original size of the NEW matrix!
                m_size.m_p[m_dims - 1] = ((cv::Mat*)m_data[0])->cols;
                m_size.m_p[m_dims - 2] = ((cv::Mat*)m_data[0])->rows;
                m_osize.m_p[m_dims - 1] = osize.width;
                m_osize.m_p[m_dims - 2] = osize.height;
            }
            catch (cv::Exception /*&exc*/) // memory error
            {
                secureFreeData();
                throw; // rethrow exception
            }
        }
    }
}

//----------------------------------------------------------------------------------------------------------------------------------
//! low-level, templated helper method to assign the given scalar to every element within its ROI in
//! DataObject src.
/*!
    The scalar value is converted to the type of the source data object

    \param *src is the source data object whose elements will be modified
    \param type is the data type of the scalar value
    \param *scalar is a void pointer to the scalar value
    \return retOk
    \throws cv::exception if conversion of scalar to dataObject's type is not possible
    \sa numberConcversion
*/
template <typename _Tp>
RetVal AssignScalarFunc(DataObject* src, const ito::tDataType type, const void* scalar)
{
    int numMats = src->getNumPlanes();
    int MatNum = 0;

    _Tp scalar2 = ito::numberConversion<_Tp>(
        type, scalar); // convert the void* scalar to the data type of the source data object
                       // (throws error if not possible)

    cv::Mat** tempMats = src->get_mdata();
    cv::Mat* tempMat;
    int sizex = static_cast<int>(src->getSize(src->getDims() - 1));
    int sizey = static_cast<int>(src->getSize(src->getDims() - 2));
    for (int nmat = 0; nmat < numMats; nmat++)
    {
        MatNum = src->seekMat(nmat, numMats);
        tempMat = tempMats[MatNum];

#if (USEOMP)
#pragma omp parallel num_threads(getMaximumThreadCount())
        {
#endif
            _Tp* dstPtr = NULL;
#if (USEOMP)
#pragma omp for schedule(guided)
#endif
            for (int y = 0; y < sizey; y++)
            {
                dstPtr = tempMat->ptr<_Tp>(y);
                for (int x = 0; x < sizex; ++x)
                {
                    dstPtr[x] = scalar2;
                }
            }
#if (USEOMP)
        }
#endif
    }

    return retOk;
}

typedef RetVal (*tAssignScalarFunc)(DataObject* src, const ito::tDataType type, const void* scalar);
MAKEFUNCLIST(AssignScalarFunc);


//! Every data element in this data object is set to the given value
/*!
    \param value is the scalar assignment value
    \return modified data object
    \sa AssignScalarValue
*/
DataObject& DataObject::operator=(const int8& value)
{
    fListAssignScalarFunc[m_type](this, ito::tInt8, static_cast<const void*>(&value));
    return *this;
}

//! Every data element in this data object is set to the given value
/*!
    \param value is the scalar assignment value
    \return modified data object
    \sa AssignScalarValue
*/
DataObject& DataObject::operator=(const uint8& value)
{
    fListAssignScalarFunc[m_type](this, ito::tUInt8, static_cast<const void*>(&value));
    return *this;
}

//! Every data element in this data object is set to the given value
/*!
    \param value is the scalar assignment value
    \return modified data object
    \sa AssignScalarValue
*/
DataObject& DataObject::operator=(const int16& value)
{
    fListAssignScalarFunc[m_type](this, ito::tInt16, static_cast<const void*>(&value));
    return *this;
}

//! Every data element in this data object is set to the given value
/*!
    \param value is the scalar assignment value
    \return modified data object
    \sa AssignScalarValue
*/
DataObject& DataObject::operator=(const uint16& value)
{
    fListAssignScalarFunc[m_type](this, ito::tUInt16, static_cast<const void*>(&value));
    return *this;
}

//! Every data element in this data object is set to the given value
/*!
    \param value is the scalar assignment value
    \return modified data object
    \sa AssignScalarValue
*/
DataObject& DataObject::operator=(const int32& value)
{
    fListAssignScalarFunc[m_type](this, ito::tInt32, static_cast<const void*>(&value));
    return *this;
}

//! Every data element in this data object is set to the given value
/*!
    \param value is the scalar assignment value
    \return modified data object
    \sa AssignScalarValue
*/
DataObject& DataObject::operator=(const uint32& value)
{
    fListAssignScalarFunc[m_type](this, ito::tUInt32, static_cast<const void*>(&value));
    return *this;
}

//! Every data element in this data object is set to the given value
/*!
    \param value is the scalar assignment value
    \return modified data object
    \sa AssignScalarValue
*/
DataObject& DataObject::operator=(const float32& value)
{
    fListAssignScalarFunc[m_type](this, ito::tFloat32, static_cast<const void*>(&value));
    return *this;
}

//! Every data element in this data object is set to the given value
/*!
    \param value is the scalar assignment value
    \return modified data object
    \sa AssignScalarValue
*/
DataObject& DataObject::operator=(const float64& value)
{
    fListAssignScalarFunc[m_type](this, ito::tFloat64, static_cast<const void*>(&value));
    return *this;
}

//! Every data element in this data object is set to the given value
/*!
    \param value is the scalar assignment value
    \return modified data object
    \sa AssignScalarValue
*/
DataObject& DataObject::operator=(const complex64& value)
{
    fListAssignScalarFunc[m_type](this, ito::tComplex64, static_cast<const void*>(&value));
    return *this;
}

//! Every data element in this data object is set to the given value
/*!
    \param value is the scalar assignment value
    \return modified data object
    \sa AssignScalarValue
*/
DataObject& DataObject::operator=(const complex128& value)
{
    fListAssignScalarFunc[m_type](this, ito::tComplex128, static_cast<const void*>(&value));
    return *this;
}

//! Every data element in this data object is set to the given value
/*!
    \param value is the scalar assignment value
    \return modified data object
    \sa AssignScalarValue
*/
DataObject& DataObject::operator=(const ito::Rgba32& value)
{
    fListAssignScalarFunc[m_type](this, ito::tRGBA32, static_cast<const void*>(&value));
    return *this;
}


//----------------------------------------------------------------------------------------------------------------------------------
//! low-level, templated helper method to assign the given scalar to every element within its ROI in
//! DataObject src.
/*!
    The scalar value is converted to the type of the source data object

    \param *src is the source data object whose elements will be modified
    \param type is the data type of the scalar value
    \param *scalar is a void pointer to the scalar value
    \return retOk
    \throws cv::exception if conversion of scalar to dataObject's type is not possible
    \sa numberConcversion
*/
template <typename _Tp>
RetVal AssignScalarMaskFunc(
    DataObject* src, const DataObject* mask, const ito::tDataType type, const void* scalar)
{
    if (mask->getDims() < 2)
    {
        return AssignScalarFunc<_Tp>(src, type, scalar);
    }
    else
    {
        ito::RetVal retval;
        if (mask->getType() != ito::tUInt8)
        {
            retval += ito::RetVal(ito::retError, 0, "mask must have type uint8");
        }
        else if (mask->getSize() != src->getSize())
        {
            retval += ito::RetVal(
                ito::retError, 0, "size of mask must correspond to size of data object");
        }
        else
        {
            int numMats = src->getNumPlanes();
            int MatNum = 0;

            _Tp scalar2 = ito::numberConversion<_Tp>(
                type, scalar); // convert the void* scalar to the data type of the source data
                               // object (throws error if not possible)

            cv::Mat** tempMats = src->get_mdata();
            cv::Mat* tempMat;
            const cv::Mat** maskMats = mask->get_mdata();
            const cv::Mat* maskMat;

            int sizex = static_cast<int>(src->getSize(src->getDims() - 1));
            int sizey = static_cast<int>(src->getSize(src->getDims() - 2));

            for (int nmat = 0; nmat < numMats; nmat++)
            {
                MatNum = src->seekMat(nmat, numMats);
                tempMat = tempMats[MatNum];
                MatNum = mask->seekMat(nmat, numMats);
                maskMat = maskMats[MatNum];

#if (USEOMP)
#pragma omp parallel num_threads(getMaximumThreadCount())
                {
#endif
                    const ito::uint8* maskPtr = NULL;
                    _Tp* dstPtr = NULL;
#if (USEOMP)
#pragma omp for schedule(guided)
#endif
                    for (int y = 0; y < sizey; y++)
                    {
                        maskPtr = maskMat->ptr<ito::uint8>(y);
                        dstPtr = tempMat->ptr<_Tp>(y);
                        for (int x = 0; x < sizex; ++x)
                        {
                            if (maskPtr[x] > 0)
                            {
                                dstPtr[x] = scalar2;
                            }
                        }
                    }
#if (USEOMP)
                }
#endif
            }
        }

        return retval;
    }
}

typedef RetVal (*tAssignScalarMaskFunc)(
    DataObject* src, const DataObject* mask, const ito::tDataType type, const void* scalar);
MAKEFUNCLIST(AssignScalarMaskFunc);

//! Sets all or some of the array elements to the specific value
/*!
    \param assigned scalar converted to the actual array type
    \param mask Operation mask of the same size as *this and type uint8 or empty data object if no
   mask should be considered (default) \return retError in case of error \sa AssignScalarValue
*/
RetVal DataObject::setTo(const int8& value, const DataObject& mask /*= DataObject()*/)
{
    return fListAssignScalarMaskFunc[m_type](
        this, &mask, ito::tInt8, static_cast<const void*>(&value));
}

//! Sets all or some of the array elements to the specific value
/*!
    \param assigned scalar converted to the actual array type
    \param mask Operation mask of the same size as *this and type uint8 or empty data object if no
   mask should be considered (default) \return retError in case of error \sa AssignScalarValue
*/
RetVal DataObject::setTo(const uint8& value, const DataObject& mask /*= DataObject()*/)
{
    return fListAssignScalarMaskFunc[m_type](
        this, &mask, ito::tUInt8, static_cast<const void*>(&value));
}

//! Sets all or some of the array elements to the specific value
/*!
    \param assigned scalar converted to the actual array type
    \param mask Operation mask of the same size as *this and type uint8 or empty data object if no
   mask should be considered (default) \return retError in case of error \sa AssignScalarValue
*/
RetVal DataObject::setTo(const int16& value, const DataObject& mask /*= DataObject()*/)
{
    return fListAssignScalarMaskFunc[m_type](
        this, &mask, ito::tInt16, static_cast<const void*>(&value));
}

//! Sets all or some of the array elements to the specific value
/*!
    \param assigned scalar converted to the actual array type
    \param mask Operation mask of the same size as *this and type uint8 or empty data object if no
   mask should be considered (default) \return retError in case of error \sa AssignScalarValue
*/
RetVal DataObject::setTo(const uint16& value, const DataObject& mask /*= DataObject()*/)
{
    return fListAssignScalarMaskFunc[m_type](
        this, &mask, ito::tUInt16, static_cast<const void*>(&value));
}

//! Sets all or some of the array elements to the specific value
/*!
    \param assigned scalar converted to the actual array type
    \param mask Operation mask of the same size as *this and type uint8 or empty data object if no
   mask should be considered (default) \return retError in case of error \sa AssignScalarValue
*/
RetVal DataObject::setTo(const int32& value, const DataObject& mask /*= DataObject()*/)
{
    return fListAssignScalarMaskFunc[m_type](
        this, &mask, ito::tInt32, static_cast<const void*>(&value));
}

//! Sets all or some of the array elements to the specific value
/*!
    \param assigned scalar converted to the actual array type
    \param mask Operation mask of the same size as *this and type uint8 or empty data object if no
   mask should be considered (default) \return retError in case of error \sa AssignScalarValue
*/
RetVal DataObject::setTo(const uint32& value, const DataObject& mask /*= DataObject()*/)
{
    return fListAssignScalarMaskFunc[m_type](
        this, &mask, ito::tUInt32, static_cast<const void*>(&value));
}

//! Sets all or some of the array elements to the specific value
/*!
    \param assigned scalar converted to the actual array type
    \param mask Operation mask of the same size as *this and type uint8 or empty data object if no
   mask should be considered (default) \return retError in case of error \sa AssignScalarValue
*/
RetVal DataObject::setTo(const float32& value, const DataObject& mask /*= DataObject()*/)
{
    return fListAssignScalarMaskFunc[m_type](
        this, &mask, ito::tFloat32, static_cast<const void*>(&value));
}

//! Sets all or some of the array elements to the specific value
/*!
    \param assigned scalar converted to the actual array type
    \param mask Operation mask of the same size as *this and type uint8 or empty data object if no
   mask should be considered (default) \return retError in case of error \sa AssignScalarValue
*/
RetVal DataObject::setTo(const float64& value, const DataObject& mask /*= DataObject()*/)
{
    return fListAssignScalarMaskFunc[m_type](
        this, &mask, ito::tFloat64, static_cast<const void*>(&value));
}

//! Sets all or some of the array elements to the specific value
/*!
    \param assigned scalar converted to the actual array type
    \param mask Operation mask of the same size as *this and type uint8 or empty data object if no
   mask should be considered (default) \return retError in case of error \sa AssignScalarValue
*/
RetVal DataObject::setTo(const complex64& value, const DataObject& mask /*= DataObject()*/)
{
    return fListAssignScalarMaskFunc[m_type](
        this, &mask, ito::tComplex64, static_cast<const void*>(&value));
}

//! Sets all or some of the array elements to the specific value
/*!
    \param assigned scalar converted to the actual array type
    \param mask Operation mask of the same size as *this and type uint8 or empty data object if no
   mask should be considered (default) \return retError in case of error \sa AssignScalarValue
*/
RetVal DataObject::setTo(const complex128& value, const DataObject& mask /*= DataObject()*/)
{
    return fListAssignScalarMaskFunc[m_type](
        this, &mask, ito::tComplex128, static_cast<const void*>(&value));
}

//! Sets all or some of the array elements to the specific value
/*!
    \param assigned scalar converted to the actual array type
    \param mask Operation mask of the same size as *this and type uint8 or empty data object if no
   mask should be considered (default) \return retError in case of error \sa AssignScalarValue
*/
RetVal DataObject::setTo(const ito::Rgba32& value, const DataObject& mask /*= DataObject()*/)
{
    return fListAssignScalarMaskFunc[m_type](
        this, &mask, ito::tRGBA32, static_cast<const void*>(&value));
}

//! Sets all or some of the array elements to the specific value
/*!
    \param assigned scalar converted to the actual array type
    \param mask Operation mask of the same size as *this and type uint8 or empty data object if no
   mask should be considered (default) \return retError in case of error \sa AssignScalarValue
*/

//----------------------------------------------------------------------------------------------------------------------------------
// arithmetic operators
//----------------------------------------------------------------------------------------------------------------------------------
//! low-level, templated method for element-wise addition of two given data objects.
/*!
    dObjRes = dObj1 + dObj2

    \param *dObj1 is the first data object
    \param *dObj2 is the second data object
    \param *dObjRes is the pointer to the data object, where the values will be written to. This
   data object must already be allocated. \remark The size check for all data objects must be done
   before. \return retOk \sa operator +=, operator +
*/
template <typename _Tp>
RetVal AddFunc(const DataObject* dObj1, const DataObject* dObj2, DataObject* dObjRes)
{
    int srcTmat1 = 0;
    int srcTmat2 = 0;
    int dstTmat = 0;
    int numMats = dObj1->getNumPlanes();
    const cv::Mat_<_Tp>* cvSrcTmat1 = NULL;
    const cv::Mat_<_Tp>* cvSrcTmat2 = NULL;
    cv::Mat_<_Tp>* cvDstTmat = NULL;

    for (int nmat = 0; nmat < numMats; ++nmat)
    {
        dstTmat = dObjRes->seekMat(nmat, numMats);
        srcTmat1 = dObj1->seekMat(nmat, numMats);
        srcTmat2 = dObj2->seekMat(nmat, numMats);
        cvSrcTmat1 = static_cast<const cv::Mat_<_Tp>*>(dObj1->get_mdata()[srcTmat1]);
        cvSrcTmat2 = static_cast<const cv::Mat_<_Tp>*>(dObj2->get_mdata()[srcTmat2]);
        cvDstTmat = static_cast<cv::Mat_<_Tp>*>(dObjRes->get_mdata()[dstTmat]);
        *cvDstTmat = *cvSrcTmat1 + *cvSrcTmat2;
    }

    return RetVal(retOk);
}

typedef RetVal (*tAddFunc)(const DataObject* src1, const DataObject* src2, DataObject* dst);
MAKEFUNCLIST(AddFunc);

template <typename _Tp>
RetVal AddScalarFunc(const DataObject* dObjIn, ito::float64 scalar, DataObject* dObjOut)
{
    int srcTmat = 0;
    int dstTmat = 0;
    int numMats = dObjIn->getNumPlanes();
    const cv::Mat_<_Tp>* cvSrc = NULL;
    cv::Mat_<_Tp>* cvDest = NULL;

    cv::Scalar s = scalar;
    for (int nmat = 0; nmat < numMats; ++nmat)
    {
        dstTmat = dObjOut->seekMat(nmat, numMats);
        srcTmat = dObjIn->seekMat(nmat, numMats);
        cvSrc = static_cast<const cv::Mat_<_Tp>*>(dObjIn->get_mdata()[srcTmat]);
        cvDest = static_cast<cv::Mat_<_Tp>*>(dObjOut->get_mdata()[dstTmat]);
        *cvDest = *cvSrc + s;
    }

    return RetVal(retOk);
}

template <>
RetVal AddScalarFunc<ito::Rgba32>(
    const DataObject* dObjIn, ito::float64 scalar, DataObject* dObjOut)
{
    int srcTmat = 0;
    int dstTmat = 0;
    int numMats = dObjIn->getNumPlanes();
    const cv::Mat_<ito::Rgba32>* cvSrc = NULL;
    cv::Mat_<ito::Rgba32>* cvDest = NULL;
    cv::Scalar s;
    ito::int32 sign = scalar < 0.0 ? -1 : 1;
    ito::uint32 val = fabs(scalar) > 4294967295 ? 0xFFFFFFFF : (ito::uint32)fabs(scalar);
    s[0] = ((ito::uint8*)&val)[0] * sign;
    s[1] = ((ito::uint8*)&val)[1] * sign;
    s[2] = ((ito::uint8*)&val)[2] * sign;
    s[3] = ((ito::uint8*)&val)[3] * sign;

    for (int nmat = 0; nmat < numMats; ++nmat)
    {
        dstTmat = dObjOut->seekMat(nmat, numMats);
        srcTmat = dObjIn->seekMat(nmat, numMats);
        cvSrc = static_cast<const cv::Mat_<ito::Rgba32>*>(dObjIn->get_mdata()[srcTmat]);
        cvDest = static_cast<cv::Mat_<ito::Rgba32>*>(dObjOut->get_mdata()[dstTmat]);
        *cvDest = *cvSrc + s;
    }

    return RetVal(retOk);
}

typedef RetVal (*tAddScalarFunc)(
    const DataObject* dObjIn, ito::float64 scalar, DataObject* dObjOut);
MAKEFUNCLIST(AddScalarFunc);


template <typename _Tp>
RetVal AddComplexScalarFunc(const DataObject* dObjIn, ito::complex128 scalar, DataObject* dObjOut)
{
    int srcTmat = 0;
    int dstTmat = 0;
    int numMats = dObjIn->getNumPlanes();
    const cv::Mat** cvSrc = dObjIn->get_mdata();
    cv::Mat** cvDest = dObjOut->get_mdata();

    if (std::abs(scalar.imag()) < std::numeric_limits<ito::float64>::epsilon())
    {
        cv::Scalar s = scalar.real();

        for (int nmat = 0; nmat < numMats; ++nmat)
        {
            dstTmat = dObjOut->seekMat(nmat, numMats);
            srcTmat = dObjIn->seekMat(nmat, numMats);
            *(cvDest[dstTmat]) = *(cvSrc[srcTmat]) + s;
        }
    }
    else
    {
        cv::error(cv::Exception(
            CV_StsAssert,
            "The given complex value cannot be converted to a real value. However the data object "
            "is real.",
            "",
            __FILE__,
            __LINE__));
    }

    return RetVal(retOk);
}

template <>
RetVal AddComplexScalarFunc<ito::complex64>(
    const DataObject* dObjIn, ito::complex128 scalar, DataObject* dObjOut)
{
    int numMats = dObjIn->getNumPlanes();
    const cv::Mat** cvSrcs = dObjIn->get_mdata();
    cv::Mat** cvDests = dObjOut->get_mdata();
    const cv::Mat* cvSrc;
    cv::Mat* cvDest;
    ito::complex64 value = cv::saturate_cast<ito::complex64>(scalar);

    for (int nmat = 0; nmat < numMats; ++nmat)
    {
        cvDest = cvDests[dObjOut->seekMat(nmat, numMats)];
        cvSrc = cvSrcs[dObjIn->seekMat(nmat, numMats)];
#if (USEOMP)
#pragma omp parallel num_threads(getMaximumThreadCount())
        {
#endif
            const ito::complex64* srcPtr;
            ito::complex64* destPtr;
#if (USEOMP)
#pragma omp for schedule(guided)
#endif
            for (int r = 0; r < cvDest->rows; ++r)
            {
                srcPtr = cvSrc->ptr<ito::complex64>(r);
                destPtr = cvDest->ptr<ito::complex64>(r);
                for (int c = 0; c < cvDest->cols; ++c)
                {
                    destPtr[c] = srcPtr[c] + value;
                }
            }
#if (USEOMP)
        }
#endif
    }

    return RetVal(retOk);
}

template <>
RetVal AddComplexScalarFunc<ito::complex128>(
    const DataObject* dObjIn, ito::complex128 scalar, DataObject* dObjOut)
{
    int numMats = dObjIn->getNumPlanes();
    const cv::Mat** cvSrcs = dObjIn->get_mdata();
    cv::Mat** cvDests = dObjOut->get_mdata();
    const cv::Mat* cvSrc;
    cv::Mat* cvDest;

    for (int nmat = 0; nmat < numMats; ++nmat)
    {
        cvDest = cvDests[dObjOut->seekMat(nmat, numMats)];
        cvSrc = cvSrcs[dObjIn->seekMat(nmat, numMats)];
#if (USEOMP)
#pragma omp parallel num_threads(getMaximumThreadCount())
        {
#endif
            const ito::complex128* srcPtr;
            ito::complex128* destPtr;
#if (USEOMP)
#pragma omp for schedule(guided)
#endif
            for (int r = 0; r < cvDest->rows; ++r)
            {
                srcPtr = cvSrc->ptr<ito::complex128>(r);
                destPtr = cvDest->ptr<ito::complex128>(r);
                for (int c = 0; c < cvDest->cols; ++c)
                {
                    destPtr[c] = srcPtr[c] + scalar;
                }
            }
#if (USEOMP)
        }
#endif
    }

    return RetVal(retOk);
}

template <>
RetVal AddComplexScalarFunc<ito::Rgba32>(
    const DataObject* dObjIn, ito::complex128 scalar, DataObject* dObjOut)
{
    int srcTmat = 0;
    int dstTmat = 0;
    int numMats = dObjIn->getNumPlanes();
    const cv::Mat_<ito::Rgba32>** cvSrc = (const cv::Mat_<ito::Rgba32>**)dObjIn->get_mdata();
    cv::Mat_<ito::Rgba32>** cvDest = (cv::Mat_<ito::Rgba32>**)dObjOut->get_mdata();

    if (std::abs(scalar.imag()) < std::numeric_limits<ito::float64>::epsilon())
    {
        cv::Scalar s;
        ito::int32 sign = scalar.real() < 0.0 ? -1 : 1;
        ito::uint32 val =
            fabs(scalar.real()) > 4294967295 ? 0xFFFFFFFF : (ito::uint32)fabs(scalar.real());
        s[0] = ((ito::uint8*)&val)[0] * sign;
        s[1] = ((ito::uint8*)&val)[1] * sign;
        s[2] = ((ito::uint8*)&val)[2] * sign;
        s[3] = ((ito::uint8*)&val)[3] * sign;

        for (int nmat = 0; nmat < numMats; ++nmat)
        {
            dstTmat = dObjOut->seekMat(nmat, numMats);
            srcTmat = dObjIn->seekMat(nmat, numMats);
            *(cvDest[dstTmat]) = *(cvSrc[srcTmat]) + s;
        }
    }
    else
    {
        cv::error(cv::Exception(
            CV_StsAssert,
            "The given complex value cannot be converted to a real value. However the rgba32 data "
            "object only supports scalar operations with real scalars.",
            "",
            __FILE__,
            __LINE__));
    }

    return RetVal(retOk);
}

typedef RetVal (*tAddComplexScalarFunc)(
    const DataObject* dObjIn, ito::complex128 scalar, DataObject* dObjOut);
MAKEFUNCLIST(AddComplexScalarFunc);

//----------------------------------------------------------------------------------------------------------------------------------
//! high-level, non-templated arithmetic operator for element-wise addition of values of given data
//! object to this data object
/*!
    \param &rhs is the data object whose elements will be added to this data object
    \return this data object
    \throws cv::Exception if both data objects don't have the same size or type
    \sa AddFunc
*/
DataObject& DataObject::operator+=(const DataObject& rhs)
{
    CHECK_SAME_TYPE_AND_NUM_PLANES_AND_PLANE_SIZE(rhs)
    (fListAddFunc[m_type])(this, &rhs, this);
    return *this;
}

DataObject& DataObject::operator+=(const float64& value)
{
    (fListAddScalarFunc[m_type])(this, value, this);
    return *this;
}

DataObject& DataObject::operator+=(const complex128& value)
{
    (fListAddComplexScalarFunc[m_type])(this, value, this);
    return *this;
}

//----------------------------------------------------------------------------------------------------------------------------------
//! high-level, non-templated arithmetic operator for element-wise addition of values of two given
//! data objects
/*!
    \param &rhs is the data object whose elements will be added to this data object
    \return new resulting data object
    \throws cv::Exception if both data objects don't have the same size or type
    \sa AddFunc
*/
DataObject DataObject::operator+(const DataObject& rhs)
{
    CHECK_SAME_TYPE_AND_NUM_PLANES_AND_PLANE_SIZE(rhs)

    DataObject result;
    result.m_continuous = rhs.m_continuous;
    copyTo(result, 1);

    (fListAddFunc[m_type])(this, &rhs, &result);

    return result;
}

DataObject DataObject::operator+(const float64& value)
{
    DataObject result;
    result.m_continuous = this->m_continuous;
    copyTo(result, 1);

    (fListAddScalarFunc[m_type])(this, value, &result);
    return result;
}

DataObject DataObject::operator+(const complex128& value)
{
    DataObject result;
    result.m_continuous = this->m_continuous;
    copyTo(result, 1);

    (fListAddComplexScalarFunc[m_type])(this, value, &result);
    return result;
}

//----------------------------------------------------------------------------------------------------------------------------------
//! low-level, templated method for element-wise subtraction of values from second data object from
//! values of first data object
/*!
    dObjRes = dObj1 - dObj2

    \param *dObj1 is the first data object
    \param *dObj2 is the second data object
    \param *dObjRes is the pointer to the data object, where the values will be written to. This
   data object must already be allocated. \remark The size check for all data objects must be done
   before. \return retOk \sa operator -=, operator -
*/
template <typename _Tp>
RetVal SubFunc(const DataObject* dObj1, const DataObject* dObj2, DataObject* dObjRes)
{
    int nmat = 0;
    int srcTmat1 = 0;
    int srcTmat2 = 0;
    int dstTmat = 0;
    int numMats = dObj1->getNumPlanes();
    const cv::Mat_<_Tp>* cvSrcTmat1 = NULL;
    const cv::Mat_<_Tp>* cvSrcTmat2 = NULL;
    cv::Mat_<_Tp>* cvDstTmat = NULL;

    for (nmat = 0; nmat < numMats; nmat++)
    {
        dstTmat = dObjRes->seekMat(nmat, numMats);
        srcTmat1 = dObj1->seekMat(nmat, numMats);
        srcTmat2 = dObj2->seekMat(nmat, numMats);
        cvSrcTmat1 = static_cast<const cv::Mat_<_Tp>*>(dObj1->get_mdata()[srcTmat1]);
        cvSrcTmat2 = static_cast<const cv::Mat_<_Tp>*>(dObj2->get_mdata()[srcTmat2]);
        cvDstTmat = static_cast<cv::Mat_<_Tp>*>(dObjRes->get_mdata()[dstTmat]);
        *cvDstTmat = *cvSrcTmat1 - *cvSrcTmat2;
    }

    return retOk;
}

typedef RetVal (*tSubFunc)(const DataObject* src1, const DataObject* src2, DataObject* dst);

MAKEFUNCLIST(SubFunc);

//----------------------------------------------------------------------------------------------------------------------------------
//! high-level, non-templated arithmetic operator for element-wise subtraction of values of given
//! data object from values of this data object
/*!
    \param &rhs is the data object whose elements will be subtracted from this data object
    \return this data object
    \throws cv::Exception if both data objects don't have the same size or type
    \sa SubFunc
*/
DataObject& DataObject::operator-=(const DataObject& rhs)
{
    CHECK_SAME_TYPE_AND_NUM_PLANES_AND_PLANE_SIZE(rhs)
    fListSubFunc[m_type](this, &rhs, this);
    return *this;
}

DataObject& DataObject::operator-=(const float64& value)
{
    (fListAddScalarFunc[m_type])(this, -value, this);
    return *this;
}

DataObject& DataObject::operator-=(const complex128& value)
{
    (fListAddComplexScalarFunc[m_type])(this, -value, this);
    return *this;
}

//----------------------------------------------------------------------------------------------------------------------------------
//! high-level, non-templated arithmetic operator for element-wise subtraction of values of given
//! data object from values of this data object
/*!
    \param &rhs is the data object whose elements will be subtracted from this data object
    \return new resulting data object
    \throws cv::Exception if both data objects don't have the same size or type
    \sa SubFunc
*/
DataObject DataObject::operator-(const DataObject& rhs)
{
    CHECK_SAME_TYPE_AND_NUM_PLANES_AND_PLANE_SIZE(rhs)

    DataObject result;
    result.m_continuous = rhs.m_continuous;
    this->copyTo(result, 1);

    (fListSubFunc[m_type])(this, &rhs, &result);

    return result;
}

DataObject DataObject::operator-(const float64& value)
{
    DataObject result;
    result.m_continuous = this->m_continuous;
    copyTo(result, 1);

    (fListAddScalarFunc[m_type])(this, -value, &result);
    return result;
}

DataObject DataObject::operator-(const complex128& value)
{
    DataObject result;
    result.m_continuous = this->m_continuous;
    copyTo(result, 1);

    (fListAddComplexScalarFunc[m_type])(this, -value, &result);
    return result;
}

//----------------------------------------------------------------------------------------------------------------------------------
//! brief description
/*!
    \todo check for right definition of multiplication
*/
template <typename _Tp>
RetVal OpMulFunc(const DataObject* dObj1, const DataObject* dObj2, DataObject* dObjRes)
{
    int nmat = 0;
    int srcTmat1 = 0;
    int srcTmat2 = 0;
    int dstTmat = 0;
    int numMats = dObj1->getNumPlanes();
    const cv::Mat_<_Tp>* cvSrcTmat1 = NULL;
    const cv::Mat_<_Tp>* cvSrcTmat2 = NULL;
    cv::Mat_<_Tp>* cvDstTmat = NULL;

    for (nmat = 0; nmat < numMats; nmat++)
    {
        dstTmat = dObjRes->seekMat(nmat, numMats);
        srcTmat1 = dObj1->seekMat(nmat, numMats);
        srcTmat2 = dObj2->seekMat(nmat, numMats);
        cvSrcTmat1 = static_cast<const cv::Mat_<_Tp>*>(dObj1->get_mdata()[srcTmat1]);
        cvSrcTmat2 = static_cast<const cv::Mat_<_Tp>*>(dObj2->get_mdata()[srcTmat2]);
        cvDstTmat = static_cast<cv::Mat_<_Tp>*>(dObjRes->get_mdata()[dstTmat]);
        *cvDstTmat = *cvSrcTmat1 * *cvSrcTmat2;
    }

    return retOk;
}

typedef RetVal (*tOpMulFunc)(const DataObject* src1, const DataObject* src2, DataObject* dst);

MAKEFUNCLIST(OpMulFunc);

//----------------------------------------------------------------------------------------------------------------------------------
//! inplace matrix multiplication of this dataObject with rhs (this *= rhs)
/*!
    This multiplication is only implemented for float32 and float64. The matrix multiplication is
   only executed plane-by-plane, hence, the multiplication is done separately for each plane. This
   operation is only inplace, if the second matrix is squared and both matrices have the same number
   of columns. Else, this dataObject is reallocated to the new size.

    For an element wise multiplication use the mul-method.
*/
DataObject& DataObject::operator*=(const DataObject& rhs)
{
    if (this->m_type != rhs.m_type)
    {
        cv::error(cv::Exception(
            CV_StsAssert, "Data type of objects are different.", "", __FILE__, __LINE__));
        return *this;
    }

    if (m_dims != rhs.m_dims)
    {
        cv::error(cv::Exception(
            CV_StsAssert,
            "Number of dimensions of objects are different.",
            "",
            __FILE__,
            __LINE__));
        return *this;
    }

    if (m_dims < 2)
    {
        cv::error(cv::Exception(
            CV_StsAssert, "DataObjects must be at least two-dimensional.", "", __FILE__, __LINE__));
        return *this;
    }

    if ((m_size[m_dims - 1] != rhs.m_size[m_dims - 2]))
    {
        cv::error(cv::Exception(
            CV_StsAssert,
            "DataObject - matrix dimensions inapropriate for matrix multiplication.",
            "",
            __FILE__,
            __LINE__));
        return *this;
    }

    for (int i = 0; i < m_dims - 2; ++i)
    {
        if (getSize(i) != rhs.getSize(i))
        {
            cv::error(cv::Exception(
                CV_StsAssert,
                "DataObject - the first n-2 dimensions of both objects must be the same for matrix "
                "multiplication (n is the number of total dimensions).",
                "",
                __FILE__,
                __LINE__));
            return *this;
        }
    }

    if (this->m_type != ito::tFloat32 && this->m_type != ito::tFloat64)
    {
        cv::error(cv::Exception(
            CV_StsAssert,
            "matrix multiplication is only implemented for float32 and float64 (due to OpenCV or "
            "BLAS restrictions)",
            "",
            __FILE__,
            __LINE__));
    }

    if (m_size[m_dims - 1] ==
        rhs.m_size[m_dims - 1]) // The shape of the multiplication result has the same shape than
                                // this matrix. Inplace is possible.
    {
        fListOpMulFunc[m_type](this, &rhs, this);
        return *this;
    }
    else
    {
        int* sizes = new int[m_dims];
        for (int i = 0; i < m_dims - 2; ++i)
        {
            sizes[i] = m_size[i];
        }
        sizes[m_dims - 2] = m_size[m_dims - 2];
        sizes[m_dims - 1] = rhs.m_size[m_dims - 1];
        DataObject result(m_dims, sizes, m_type);
        delete[] sizes;
        fListOpMulFunc[m_type](this, &rhs, &result);
        *this = result;
        return *this;
    }
}

//----------------------------------------------------------------------------------------------------------------------------------
//! matrix multiplication of this dataObject with rhs. The result is returned.
/*!
    This multiplication is only implemented for float32 and float64. The matrix multiplication is
   only executed plane-by-plane, hence, the multiplication is done separately for each plane.

    For an element wise multiplication use the mul-method.
*/
DataObject DataObject::operator*(const DataObject& rhs)
{
    if (this->m_type != rhs.m_type)
    {
        cv::error(cv::Exception(
            CV_StsAssert, "Data type of objects are different.", "", __FILE__, __LINE__));
        return *this;
    }

    if (m_dims != rhs.m_dims)
    {
        cv::error(cv::Exception(
            CV_StsAssert,
            "Number of dimensions of objects are different.",
            "",
            __FILE__,
            __LINE__));
        return *this;
    }

    if (m_dims < 2)
    {
        cv::error(cv::Exception(
            CV_StsAssert, "DataObjects must be at least two-dimensional.", "", __FILE__, __LINE__));
        return *this;
    }

    if ((m_size[m_dims - 1] != rhs.m_size[m_dims - 2]))
    {
        cv::error(cv::Exception(
            CV_StsAssert,
            "DataObject - matrix dimensions inapropriate for matrix multiplication.",
            "",
            __FILE__,
            __LINE__));
        return *this;
    }

    for (int i = 0; i < m_dims - 2; ++i)
    {
        if (getSize(i) != rhs.getSize(i))
        {
            cv::error(cv::Exception(
                CV_StsAssert,
                "DataObject - the first n-2 dimensions of both objects must be the same for matrix "
                "multiplication (n is the number of total dimensions).",
                "",
                __FILE__,
                __LINE__));
            return *this;
        }
    }

    if (this->m_type != ito::tFloat32 && this->m_type != ito::tFloat64)
    {
        cv::error(cv::Exception(
            CV_StsAssert,
            "matrix multiplication is only implemented for float32 and float64 (due to OpenCV or "
            "BLAS restrictions)",
            "",
            __FILE__,
            __LINE__));
    }

    int* sizes = new int[m_dims];
    for (int i = 0; i < m_dims - 2; ++i)
    {
        sizes[i] = m_size[i];
    }
    sizes[m_dims - 2] = m_size[m_dims - 2];
    sizes[m_dims - 1] = rhs.m_size[m_dims - 1];
    DataObject result(m_dims, sizes, m_type);
    delete[] sizes;
    fListOpMulFunc[m_type](this, &rhs, &result);
    return result;
}

//----------------------------------------------------------------------------------------------------------------------------------
//! low-level, templated method which multiplies every element of Data Object with a factor
/*!
    \param *src
    \param factor
    \return retOk
*/
template <typename _Tp> RetVal OpScalarMulFunc(DataObject* src, const float64& factor)
{
    int numMats = src->getNumPlanes();
    int MatNum = 0;

    cv::Mat* tempMat = NULL;

    for (int nmat = 0; nmat < numMats; nmat++)
    {
        MatNum = src->seekMat(nmat, numMats);
        tempMat = src->get_mdata()[MatNum];

#if (USEOMP)
#pragma omp parallel num_threads(getMaximumThreadCount())
        {
#endif
            _Tp* dstPtr = NULL;
#if (USEOMP)
#pragma omp for schedule(guided)
#endif
            for (int y = 0; y < tempMat->rows; ++y)
            {
                dstPtr = tempMat->ptr<_Tp>(y);
                for (int x = 0; x < tempMat->cols; ++x)
                {
                    dstPtr[x] = cv::saturate_cast<_Tp>(dstPtr[x] * factor);
                }
            }
#if (USEOMP)
        }
#endif
    }

    return retOk;
}

template <> RetVal OpScalarMulFunc<ito::complex64>(DataObject* src, const float64& factor)
{
    int numMats = src->getNumPlanes();
    int MatNum = 0;
    ito::complex64 factor2 = ito::complex64(cv::saturate_cast<ito::float32>(factor), 0.0);

    cv::Mat* tempMat = NULL;

    for (int nmat = 0; nmat < numMats; nmat++)
    {
        MatNum = src->seekMat(nmat, numMats);
        tempMat = src->get_mdata()[MatNum];

#if (USEOMP)
#pragma omp parallel num_threads(getMaximumThreadCount())
        {
#endif
            ito::complex64* dstPtr = NULL;
#if (USEOMP)
#pragma omp for schedule(guided)
#endif
            for (int y = 0; y < tempMat->rows; y++)
            {
                dstPtr = tempMat->ptr<ito::complex64>(y);
                for (int x = 0; x < tempMat->cols; x++)
                {
                    dstPtr[x] = cv::saturate_cast<ito::complex64>(dstPtr[x] * factor2);
                }
            }
#if (USEOMP)
        }
#endif
    }

    return retOk;
}

template <> RetVal OpScalarMulFunc<ito::complex128>(DataObject* src, const float64& factor)
{
    int numMats = src->getNumPlanes();
    int MatNum = 0;
    ito::complex128 factor2 = ito::complex128(cv::saturate_cast<ito::float64>(factor), 0.0);
    cv::Mat* tempMat = NULL;

    for (int nmat = 0; nmat < numMats; nmat++)
    {
        MatNum = src->seekMat(nmat, numMats);
        tempMat = src->get_mdata()[MatNum];

#if (USEOMP)
#pragma omp parallel num_threads(getMaximumThreadCount())
        {
#endif
            ito::complex128* dstPtr = NULL;
#if (USEOMP)
#pragma omp for schedule(guided)
#endif
            for (int y = 0; y < tempMat->rows; y++)
            {
                dstPtr = tempMat->ptr<ito::complex128>(y);
                for (int x = 0; x < tempMat->cols; x++)
                {
                    dstPtr[x] = cv::saturate_cast<ito::complex128>(dstPtr[x] * factor2);
                }
            }
#if (USEOMP)
        }
#endif
    }

    return retOk;
}

template <> RetVal OpScalarMulFunc<ito::Rgba32>(DataObject* src, const float64& factor)
{
    int numMats = src->getNumPlanes();
    int MatNum = 0;
    ito::Rgba32 factor2;
    factor2 =
        (factor < 0.0
             ? (ito::uint32)0
             : (factor > 4294967295 ? (ito::uint32)0xFFFFFFFF : (ito::uint32)(factor + 0.5)));

    cv::Mat* tempMat = NULL;

    for (int nmat = 0; nmat < numMats; nmat++)
    {
        MatNum = src->seekMat(nmat, numMats);
        tempMat = src->get_mdata()[MatNum];

#if (USEOMP)
#pragma omp parallel num_threads(getMaximumThreadCount())
        {
#endif
            ito::Rgba32* dstPtr = NULL;
#if (USEOMP)
#pragma omp for schedule(guided)
#endif
            for (int y = 0; y < tempMat->rows; y++)
            {
                dstPtr = tempMat->ptr<ito::Rgba32>(y);
                for (int x = 0; x < tempMat->cols; x++)
                {
                    dstPtr[x] *= factor2;
                }
            }
#if (USEOMP)
        }
#endif
    }

    return retOk;
}

typedef RetVal (*tOpScalarMulFunc)(DataObject* src, const float64& factor);
MAKEFUNCLIST(OpScalarMulFunc);

//----------------------------------------------------------------------------------------------------------------------------------
//! low-level, templated method which multiplies every element of Data Object with a factor
/*!
    \param *src
    \param factor
    \return retOk
*/
template <typename _Tp> RetVal OpScalarComplexMulFunc(DataObject* src, const complex128& factor)
{
    int numMats = src->getNumPlanes();
    int MatNum = 0;

    cv::Mat* tempMat = NULL;

    if (std::abs(factor.imag()) < std::numeric_limits<ito::float64>::epsilon())
    {
        float64 factor2 = factor.real();

        for (int nmat = 0; nmat < numMats; nmat++)
        {
            MatNum = src->seekMat(nmat, numMats);
            tempMat = src->get_mdata()[MatNum];

#if (USEOMP)
#pragma omp parallel num_threads(getMaximumThreadCount())
            {
#endif
                _Tp* dstPtr = NULL;
#if (USEOMP)
#pragma omp for schedule(guided)
#endif
                for (int y = 0; y < tempMat->rows; ++y)
                {
                    dstPtr = tempMat->ptr<_Tp>(y);
                    for (int x = 0; x < tempMat->cols; ++x)
                    {
                        dstPtr[x] = cv::saturate_cast<_Tp>(dstPtr[x] * factor2);
                    }
                }
#if (USEOMP)
            }
#endif
        }
    }
    else
    {
        cv::error(cv::Exception(
            CV_StsAssert,
            "The given complex value cannot be converted to a real value. However the data object "
            "is real.",
            "",
            __FILE__,
            __LINE__));
    }

    return retOk;
}

template <> RetVal OpScalarComplexMulFunc<ito::complex64>(DataObject* src, const complex128& factor)
{
    int numMats = src->getNumPlanes();
    int MatNum = 0;
    ito::complex64 factor2 = cv::saturate_cast<complex64>(factor);

    cv::Mat* tempMat = NULL;

    for (int nmat = 0; nmat < numMats; nmat++)
    {
        MatNum = src->seekMat(nmat, numMats);
        tempMat = src->get_mdata()[MatNum];

#if (USEOMP)
#pragma omp parallel num_threads(getMaximumThreadCount())
        {
#endif
            ito::complex64* dstPtr = NULL;
#if (USEOMP)
#pragma omp for schedule(guided)
#endif
            for (int y = 0; y < tempMat->rows; y++)
            {
                dstPtr = tempMat->ptr<ito::complex64>(y);
                for (int x = 0; x < tempMat->cols; x++)
                {
                    dstPtr[x] = cv::saturate_cast<ito::complex64>(dstPtr[x] * factor2);
                }
            }
#if (USEOMP)
        }
#endif
    }

    return retOk;
}

template <>
RetVal OpScalarComplexMulFunc<ito::complex128>(DataObject* src, const complex128& factor)
{
    int numMats = src->getNumPlanes();
    int MatNum = 0;

    cv::Mat* tempMat = NULL;

    for (int nmat = 0; nmat < numMats; nmat++)
    {
        MatNum = src->seekMat(nmat, numMats);
        tempMat = src->get_mdata()[MatNum];

#if (USEOMP)
#pragma omp parallel num_threads(getMaximumThreadCount())
        {
#endif
            ito::complex128* dstPtr = NULL;
#if (USEOMP)
#pragma omp for schedule(guided)
#endif
            for (int y = 0; y < tempMat->rows; y++)
            {
                dstPtr = tempMat->ptr<ito::complex128>(y);
                for (int x = 0; x < tempMat->cols; x++)
                {
                    dstPtr[x] = cv::saturate_cast<ito::complex128>(dstPtr[x] * factor);
                }
            }
#if (USEOMP)
        }
#endif
    }

    return retOk;
}

template <> RetVal OpScalarComplexMulFunc<ito::Rgba32>(DataObject* src, const complex128& factor)
{
    int numMats = src->getNumPlanes();
    int MatNum = 0;

    if (std::abs(factor.imag()) < std::numeric_limits<ito::float64>::epsilon())
    {
        ito::Rgba32 factor2;
        factor2 =
            (factor.real() < 0.0
                 ? (ito::uint32)0
                 : (factor.real() > 4294967295 ? (ito::uint32)0xFFFFFFFF
                                               : (ito::uint32)(factor.real() + 0.5)));

        cv::Mat* tempMat = NULL;

        for (int nmat = 0; nmat < numMats; nmat++)
        {
            MatNum = src->seekMat(nmat, numMats);
            tempMat = src->get_mdata()[MatNum];

#if (USEOMP)
#pragma omp parallel num_threads(getMaximumThreadCount())
            {
#endif
                ito::Rgba32* dstPtr = NULL;
#if (USEOMP)
#pragma omp for schedule(guided)
#endif
                for (int y = 0; y < tempMat->rows; y++)
                {
                    dstPtr = tempMat->ptr<ito::Rgba32>(y);
                    for (int x = 0; x < tempMat->cols; x++)
                    {
                        dstPtr[x] *= factor2;
                    }
                }
#if (USEOMP)
            }
#endif
        }
    }
    else
    {
        cv::error(cv::Exception(
            CV_StsAssert,
            "The given complex value cannot be converted to a real value. However the rgba32 data "
            "object only supports scalar operations with real scalars.",
            "",
            __FILE__,
            __LINE__));
    }

    return retOk;
}

typedef RetVal (*tOpScalarComplexMulFunc)(DataObject* src, const complex128& factor);
MAKEFUNCLIST(OpScalarComplexMulFunc);

//! high-level method which multiplies every element in this data object by a given floating-point
//! factor
/*!
    \param factor
    \sa OpScalarMulFunc
*/
DataObject& DataObject::operator*=(const float64& factor)
{
    fListOpScalarMulFunc[m_type](this, factor);

    return *this;
}

DataObject& DataObject::operator*=(const complex128& factor)
{
    fListOpScalarComplexMulFunc[m_type](this, factor);

    return *this;
}

//! high-level method which multiplies every element in this data object by a given floating-point
//! factor. The result matrix is returned as a new matrix.
/*!
    \param factor
    \sa operator *, OpScalarMulFunc
*/
DataObject DataObject::operator*(const float64& factor)
{
    DataObject result;
    result.m_continuous = m_continuous;
    copyTo(result, 1);

    result *= factor;
    return result;
}

DataObject DataObject::operator*(const complex128& factor)
{
    DataObject result;
    result.m_continuous = m_continuous;
    copyTo(result, 1);

    result *= factor;
    return result;
}


//----------------------------------------------------------------------------------------------------------------------------------
// comparison operators
//----------------------------------------------------------------------------------------------------------------------------------
//! low-level, templated method which compares each element in source-matrix1 with its corresponding
//! element in source-matrix2 and saves the result in a destionation matrix
/*!
    \param *src1 is the first source matrix
    \param *src2 is the second source matrix
    \param *dst is the destination matrix, which must have the same ROI than src1 and src2 and must
   be of type uint8 \param cmpOp is the compare operator (cv::CMP_EQ, cv::CMP_GT, cv::CMP_GE,
   cv::CMP_LT, cv::CMP_LE, cv::CMP_NE) \remark no comparison is possible for source matrices of type
   int8 (due to openCV-problems) \throws cv::Exception if source matrix is of type int8 \return
   retOk
*/
template <typename _Tp>
RetVal CmpFunc(const DataObject* src1, const DataObject* src2, DataObject* dst, int cmpOp)
{
    int numMats = src1->getNumPlanes();
    int lhsMatNum = 0;
    int rhsMatNum = 0;
    int resMatNum = 0;

    const cv::Mat* src1mat;
    const cv::Mat* src2mat;
    cv::Mat* dest;

    for (int nmat = 0; nmat < numMats; nmat++)
    {
        lhsMatNum = src1->seekMat(nmat, numMats);
        rhsMatNum = src2->seekMat(nmat, numMats);
        resMatNum = dst->seekMat(nmat, numMats);

        src1mat = src1->get_mdata()[lhsMatNum];
        src2mat = src2->get_mdata()[rhsMatNum];
        dest = dst->get_mdata()[resMatNum];

        if (src1mat->depth() == 1 || src1mat->depth() == 7)
        {
            cv::error(cv::Exception(
                CV_StsAssert, "Compare operator not defined for int8.", "", __FILE__, __LINE__));
        }

        cv::compare(*src1mat, *src2mat, *dest, cmpOp);
    }

    return ito::retOk;
}

//! template specialisation for compare function of type complex64
/*!
    \throws cv::Exception since comparison is not defined for complex input types
*/
template <>
RetVal CmpFunc<ito::complex64>(
    const DataObject* src1, const DataObject* src2, DataObject* dst, int cmpOp)
{
    /*
    switch (cmpOp)
    {
    case(cv::CMP_EQ):
    {
        int numMats = src1->getNumPlanes();
        const cv::Mat *src1mat;
        const cv::Mat *src2mat;
        cv::Mat *dest;
        const ito::complex64 *src1ptr;
        const ito::complex64 *src2ptr;
        ito::uint8 *destptr;

        for (int nmat = 0; nmat < numMats; nmat++)
        {
            src1mat = src1->get_mdata()[src1->seekMat(nmat, numMats)];
            src2mat = src2->get_mdata()[src2->seekMat(nmat, numMats)];
            dest = dst->get_mdata()[dst->seekMat(nmat, numMats)];

#if (USEOMP)
#pragma omp parallel num_threads(getMaximumThreadCount())
            {
#endif
                const ito::uint8 *rowVec2b;
                ito::uint8 *rowDest;
#if (USEOMP)
#pragma omp for schedule(guided)
#endif
                for (int r = 0; r < src1mat->rows; ++r)
                {
                    src1ptr = src1mat->ptr<const ito::complex64>(r);
                    src2ptr = src2mat->ptr<const ito::complex64>(r);
                    destptr = dest->ptr<ito::uint8>(r);

                    for (int c = 0; c < src1mat->cols; ++c)
                    {
                        destptr[c] = (std::abs(src1ptr[c].real() - src2ptr[c].real()) <
std::numeric_limits<float>::epsilon() && std::abs(src1ptr[c].imag() - src2ptr[c].imag()) <
std::numeric_limits<float>::epsilon()) ? 255 : 0;
                    }
                }
#if (USEOMP)
            }
#endif
        }
        break;
    }
    case(cv::CMP_NE):
    {
        int numMats = src1->getNumPlanes();
        const cv::Mat *src1mat;
        const cv::Mat *src2mat;
        cv::Mat *dest;
       const  ito::complex64 *src1ptr;
        const ito::complex64 *src2ptr;
        ito::uint8 *destptr;

        for (int nmat = 0; nmat < numMats; nmat++)
        {
            src1mat = src1->get_mdata()[src1->seekMat(nmat, numMats)];
            src2mat = src2->get_mdata()[src2->seekMat(nmat, numMats)];
            dest = dst->get_mdata()[dst->seekMat(nmat, numMats)];

#if (USEOMP)
#pragma omp parallel num_threads(getMaximumThreadCount())
            {
#endif
                const ito::uint8 *rowVec2b;
                ito::uint8 *rowDest;
#if (USEOMP)
#pragma omp for schedule(guided)
#endif
                for (int r = 0; r < src1mat->rows; ++r)
                {
                    src1ptr = src1mat->ptr<const ito::complex64>(r);
                    src2ptr = src2mat->ptr<const ito::complex64>(r);
                    destptr = dest->ptr<ito::uint8>(r);

                    for (int c = 0; c < src1mat->cols; ++c)
                    {
                        destptr[c] = (std::abs(src1ptr[c].real() - src2ptr[c].real()) <
std::numeric_limits<float>::epsilon() && std::abs(src1ptr[c].imag() - src2ptr[c].imag()) <
std::numeric_limits<float>::epsilon()) ? 0 : 255;
                    }
                }
#if (USEOMP)
            }
#endif
        }
        break;
    }
    default:
    {
        cv::error(cv::Exception(CV_StsAssert, "complex64 is an unorderable type.", "", __FILE__,
__LINE__)); break;
    }
    }
    */
    return ito::retOk;
}

//! template specialisation for compare function of type complex128
/*!
    \throws cv::Exception since comparison is not defined for complex input types
*/
template <>
RetVal CmpFunc<ito::complex128>(
    const DataObject* src1, const DataObject* src2, DataObject* dst, int cmpOp)
{
    /*
    if (cmpOp == cv::CMP_EQ || cmpOp == cv::CMP_NE)
    {
        int numMats = src1->getNumPlanes();
        const cv::Mat *src1mat;
        const cv::Mat *src2mat;
        cv::Mat *dest;
         cv::Mat destTemp;

        for (int nmat = 0; nmat < numMats; nmat++)
        {
            src1mat = src1->get_mdata()[src1->seekMat(nmat, numMats)];
            src2mat = src2->get_mdata()[src2->seekMat(nmat, numMats)];
            dest = dst->get_mdata()[dst->seekMat(nmat, numMats)];

            cv::compare(*src1mat, *src2mat, destTemp, cmpOp);

#if (USEOMP)
            #pragma omp parallel num_threads(getMaximumThreadCount())
            {
#endif
            const ito::uint8 *rowVec2b;
            ito::uint8 *rowDest;
#if (USEOMP)
            #pragma omp for schedule(guided)
#endif
            for (int r = 0; r < src1mat->rows; ++r)
            {
                rowVec2b = destTemp.ptr<ito::uint8>(r);
                rowDest = dest->ptr<ito::uint8>(r);
                for (int c = 0; c < src1mat->cols; ++c)
                {
                    *rowDest++ = *rowVec2b++ & *rowVec2b++;
                }
            }
#if (USEOMP)
            }
#endif
        }
    }
    else
    {
        cv::error(cv::Exception(CV_StsAssert, "complex128 is an unorderable type.", "", __FILE__,
__LINE__));
    }
    */
    return ito::retOk;
}

typedef RetVal (*tCmpFunc)(
    const DataObject* src1, const DataObject* src2, DataObject* dst, int cmpOp);
MAKEFUNCLIST(CmpFunc);

//! compare operator, compares for "lower than"
/*!
    \param &rhs is the data object with which this data object should element-wisely be compared
    \return compare matrix of type uint8, which contains 0 or 1, depending on the result of the
   element-wise comparison \throws cv::Exception if both data objects doesn't have the same size or
   type \sa CmpFunc
*/
DataObject DataObject::operator<(DataObject& rhs)
{
    if ((m_size != rhs.m_size) || (m_type != rhs.m_type))
    {
        cv::error(cv::Exception(
            CV_StsAssert, "DataObject - operands differ in size or type", "", __FILE__, __LINE__));
        return *this;
    }

    DataObject resMat(m_dims, m_size.m_p, tUInt8, this->m_continuous | rhs.m_continuous);
    RetVal retValue = fListCmpFunc[m_type](this, &rhs, &resMat, cv::CMP_LT);

    return resMat;
}

//! compare operator, compares for "bigger than"
/*!
    \param &rhs is the data object with which this data object should element-wisely be compared
    \return compare matrix of type uint8, which contains 0 or 1, depending on the result of the
   element-wise comparison \throws cv::Exception if both data objects doesn't have the same size or
   type \sa CmpFunc
*/
DataObject DataObject::operator>(DataObject& rhs)
{
    return rhs < *this;
}

//! compare operator, compares for "lower or equal than"
/*!
    \param &rhs is the data object with which this data object should element-wisely be compared
    \return compare matrix of type uint8, which contains 0 or 1, depending on the result of the
   element-wise comparison \throws cv::Exception if both data objects doesn't have the same size or
   type \sa CmpFunc
*/
DataObject DataObject::operator<=(DataObject& rhs)
{
    if ((m_size != rhs.m_size) || (m_type != rhs.m_type))
    {
        cv::error(cv::Exception(
            CV_StsAssert, "DataObject - operands differ in size or type", "", __FILE__, __LINE__));
        return *this;
    }

    DataObject resMat(m_dims, m_size.m_p, tUInt8, this->m_continuous | rhs.m_continuous);
    RetVal retValue = fListCmpFunc[m_type](this, &rhs, &resMat, cv::CMP_LE);

    return resMat;
}

//! compare operator, compares for "bigger or equal than"
/*!
    \param &rhs is the data object with which this data object should element-wisely be compared
    \return compare matrix of type uint8, which contains 0 or 1, depending on the result of the
   element-wise comparison \throws cv::Exception if both data objects doesn't have the same size or
   type \sa CmpFunc
*/
DataObject DataObject::operator>=(DataObject& rhs)
{
    return rhs <= *this;
}

//! compare operator, compares for "equal to"
/*!
    \param &rhs is the data object with which this data object should element-wisely be compared
    \return compare matrix of type uint8, which contains 0 or 1, depending on the result of the
   element-wise comparison \throws cv::Exception if both data objects doesn't have the same size or
   type \sa CmpFunc
*/
DataObject DataObject::operator==(DataObject& rhs)
{
    if ((m_size != rhs.m_size) || (m_type != rhs.m_type))
    {
        cv::error(cv::Exception(
            CV_StsAssert, "DataObject - operands differ in size or type", "", __FILE__, __LINE__));
        return *this;
    }

    DataObject resMat(m_dims, m_size.m_p, tUInt8, this->m_continuous | rhs.m_continuous);
    RetVal retValue = retOk;

    if (rhs.getType() == tComplex64)
    {
        int numMats = this->getNumPlanes();
        int matNum1 = 0;
        int matNum2 = 0;
        int resMatNum = 0;

        const cv::Mat* src1;
        const cv::Mat* src2;
        cv::Mat* dest;
        ito::uint8* destptr;
        const ito::complex64* src1ptr;
        const ito::complex64* src2ptr;

#if (USEOMP)
#pragma omp parallel num_threads(getMaximumThreadCount())
#pragma omp for schedule(guided)
        {
#endif

            for (int nmat = 0; nmat < numMats; nmat++)
            {
                matNum1 = seekMat(nmat, numMats);
                src1 = get_mdata()[matNum1];
                matNum2 = rhs.seekMat(nmat, numMats);
                src2 = rhs.get_mdata()[matNum2];
                resMatNum = resMat.seekMat(nmat, numMats);
                dest = resMat.get_mdata()[resMatNum];

                for (int r = 0; r < src1->rows; ++r)
                {
                    src1ptr = src1->ptr<const ito::complex64>(r);
                    src2ptr = src2->ptr<const ito::complex64>(r);
                    destptr = dest->ptr<ito::uint8>(r);

                    for (int c = 0; c < src1->cols; ++c)
                    {
                        destptr[c] = (std::abs(src1ptr[c].real() - src2ptr[c].real()) <
                                          std::numeric_limits<ito::float32>::epsilon() &&
                                      std::abs(src1ptr[c].imag() - src2ptr[c].imag()) <
                                          std::numeric_limits<ito::float32>::epsilon())
                            ? 255
                            : 0;
                    }
                }
#if (USEOMP)
            }
#endif
        }
    }
    else if (rhs.getType() == tComplex128)
    {
        int numMats = this->getNumPlanes();
        int matNum1 = 0;
        int matNum2 = 0;
        int resMatNum = 0;

        const cv::Mat* src1;
        const cv::Mat* src2;
        cv::Mat* dest;
        ito::uint8* destptr;
        const ito::complex128* src1ptr;
        const ito::complex128* src2ptr;

#if (USEOMP)
#pragma omp parallel num_threads(getMaximumThreadCount())
#pragma omp for schedule(guided)
        {
#endif

            for (int nmat = 0; nmat < numMats; nmat++)
            {
                matNum1 = this->seekMat(nmat, numMats);
                src1 = this->get_mdata()[matNum1];
                matNum2 = rhs.seekMat(nmat, numMats);
                src2 = rhs.get_mdata()[matNum2];
                resMatNum = resMat.seekMat(nmat, numMats);
                dest = resMat.get_mdata()[resMatNum];

                for (int r = 0; r < src1->rows; ++r)
                {
                    src1ptr = src1->ptr<const ito::complex128>(r);
                    src2ptr = src2->ptr<const ito::complex128>(r);
                    destptr = dest->ptr<ito::uint8>(r);

                    for (int c = 0; c < src1->cols; ++c)
                    {
                        destptr[c] = (std::abs(src1ptr[c].real() - src2ptr[c].real()) <
                                          std::numeric_limits<ito::float64>::epsilon() &&
                                      std::abs(src1ptr[c].imag() - src2ptr[c].imag()) <
                                          std::numeric_limits<ito::float64>::epsilon())
                            ? 255
                            : 0;
                    }
                }
#if (USEOMP)
            }
#endif
        }
    }
    else
    {
        retValue = fListCmpFunc[m_type](this, &rhs, &resMat, cv::CMP_EQ);
    }

    return resMat;
}

//! compare operator, compares for "unequal to"
/*!
    \param &rhs is the data object with which this data object should element-wisely be compared
    \return compare matrix of type uint8, which contains 0 or 1, depending on the result of the
   element-wise comparison \throws cv::Exception if both data objects doesn't have the same size or
   type \sa CmpFunc
*/
DataObject DataObject::operator!=(DataObject& rhs)
{
    if ((m_size != rhs.m_size) || (m_type != rhs.m_type))
    {
        cv::error(cv::Exception(
            CV_StsAssert, "DataObject - operands differ in size or type", "", __FILE__, __LINE__));
        return *this;
    }

    DataObject resMat(m_dims, m_size.m_p, tUInt8, this->m_continuous | rhs.m_continuous);
    RetVal retValue = ito::retOk;

    if (rhs.getType() == tComplex64)
    {
        int numMats = this->getNumPlanes();
        int matNum1 = 0;
        int matNum2 = 0;
        int resMatNum = 0;

        const cv::Mat* src1;
        const cv::Mat* src2;
        cv::Mat* dest;
        ito::uint8* destptr;
        const ito::complex64* src1ptr;
        const ito::complex64* src2ptr;

#if (USEOMP)
#pragma omp parallel num_threads(getMaximumThreadCount())
#pragma omp for schedule(guided)
        {
#endif

            for (int nmat = 0; nmat < numMats; nmat++)
            {
                matNum1 = seekMat(nmat, numMats);
                src1 = get_mdata()[matNum1];
                matNum2 = rhs.seekMat(nmat, numMats);
                src2 = rhs.get_mdata()[matNum2];
                resMatNum = resMat.seekMat(nmat, numMats);
                dest = resMat.get_mdata()[resMatNum];

                for (int r = 0; r < src1->rows; ++r)
                {
                    src1ptr = src1->ptr<const ito::complex64>(r);
                    src2ptr = src2->ptr<const ito::complex64>(r);
                    destptr = dest->ptr<ito::uint8>(r);

                    for (int c = 0; c < src1->cols; ++c)
                    {
                        destptr[c] = (std::abs(src1ptr[c].real() - src2ptr[c].real()) <
                                          std::numeric_limits<ito::float32>::epsilon() &&
                                      std::abs(src1ptr[c].imag() - src2ptr[c].imag()) <
                                          std::numeric_limits<ito::float32>::epsilon())
                            ? 0
                            : 255;
                    }
                }
#if (USEOMP)
            }
#endif
        }
    }
    else if (rhs.getType() == tComplex128)
    {
        int numMats = this->getNumPlanes();
        int matNum1 = 0;
        int matNum2 = 0;
        int resMatNum = 0;

        const cv::Mat* src1;
        const cv::Mat* src2;
        cv::Mat* dest;
        ito::uint8* destptr;
        const ito::complex128* src1ptr;
        const ito::complex128* src2ptr;

#if (USEOMP)
#pragma omp parallel num_threads(getMaximumThreadCount())
#pragma omp for schedule(guided)
        {
#endif

            for (int nmat = 0; nmat < numMats; nmat++)
            {
                matNum1 = seekMat(nmat, numMats);
                src1 = get_mdata()[matNum1];
                matNum2 = rhs.seekMat(nmat, numMats);
                src2 = rhs.get_mdata()[matNum2];
                resMatNum = resMat.seekMat(nmat, numMats);
                dest = resMat.get_mdata()[resMatNum];

                for (int r = 0; r < src1->rows; ++r)
                {
                    src1ptr = src1->ptr<const ito::complex128>(r);
                    src2ptr = src2->ptr<const ito::complex128>(r);
                    destptr = dest->ptr<ito::uint8>(r);

                    for (int c = 0; c < src1->cols; ++c)
                    {
                        destptr[c] = (std::abs(src1ptr[c].real() - src2ptr[c].real()) <
                                          std::numeric_limits<double>::epsilon() &&
                                      std::abs(src1ptr[c].imag() - src2ptr[c].imag()) <
                                          std::numeric_limits<double>::epsilon())
                            ? 0
                            : 255;
                    }
                }
#if (USEOMP)
            }
#endif
        }
    }
    else
    {
        retValue = fListCmpFunc[m_type](this, &rhs, &resMat, cv::CMP_NE);
    }

    return resMat;
}


//----------------------------------------------------------------------------------------------------------------------------------
// forward declaration
RetVal CmpFuncScalarComplex64(
    const DataObject* src, const ito::complex64& value, DataObject* dst, int cmpOp);

//! template specialisation for compare function of type complex128
/*!
    \throws cv::Exception since comparison is not defined for complex input types
*/
// template<> RetVal CmpFuncScalar<ito::complex128>(const DataObject * /*src*/, const float64
// &/*value*/, DataObject * /*dst*/, int /*cmpOp*/)
//{
//  cv::error(cv::Exception(CV_StsAssert, "Not defined for input parameter type", "", __FILE__,
//  __LINE__)); return ito::retOk;
//}

RetVal CmpFuncScalarComplex128(
    const DataObject* src, const ito::complex128& value, DataObject* dst, int cmpOp)
{
    if (src->getType() == ito::tComplex64)
    {
        ito::complex64 val((float)value.real(), (float)value.imag());
        return CmpFuncScalarComplex64(src, val, dst, cmpOp);
    }
    else if (src->getType() != ito::tComplex128)
    {
        cv::error(cv::Exception(
            CV_StsAssert,
            "Only a complex64 or complex128 dataObject can be compared to a complex scalar.",
            "",
            __FILE__,
            __LINE__));
    }

    int numMats = src->getNumPlanes();
    int matNum = 0;
    int resMatNum = 0;

    const ito::complex128* srcptr;
    const cv::Mat* srcmat;
    cv::Mat* dest;
    ito::uint8* destptr;
    const ito::float64 epsilon = std::numeric_limits<ito::float64>::epsilon();


    if (cmpOp == cv::CMP_EQ)
    {
#if (USEOMP)
#pragma omp parallel num_threads(getMaximumThreadCount())
#pragma omp for schedule(guided)
        {
#endif
            for (int nmat = 0; nmat < numMats; nmat++)
            {
                matNum = src->seekMat(nmat, numMats);
                resMatNum = dst->seekMat(nmat, numMats);
                srcmat = src->get_mdata()[matNum];
                dest = dst->get_mdata()[resMatNum];

                for (int r = 0; r < srcmat->rows; ++r)
                {
                    srcptr = srcmat->ptr<const ito::complex128>(r);
                    destptr = dest->ptr<ito::uint8>(r);

                    for (int x = 0; x < srcmat->cols; ++x)
                    {
                        if (std::abs(srcptr[x].real() - value.real()) < epsilon &&
                            std::abs(srcptr[x].imag() - value.imag()) < epsilon)
                        {
                            destptr[x] = 255;
                        }
                        else
                        {
                            destptr[x] = 0;
                        }
                    }
                }
            }
#if (USEOMP)
        }
#endif
    }
    else if (cmpOp == cv::CMP_NE)
    {
#if (USEOMP)
#pragma omp parallel num_threads(getMaximumThreadCount())
#pragma omp for schedule(guided)
        {
#endif
            for (int nmat = 0; nmat < numMats; nmat++)
            {
                matNum = src->seekMat(nmat, numMats);
                resMatNum = dst->seekMat(nmat, numMats);
                srcmat = src->get_mdata()[matNum];
                dest = dst->get_mdata()[resMatNum];

                for (int r = 0; r < srcmat->rows; ++r)
                {
                    srcptr = srcmat->ptr<const ito::complex128>(r);
                    destptr = dest->ptr<ito::uint8>(r);

                    for (int x = 0; x < srcmat->cols; ++x)
                    {
                        if (std::abs(srcptr[x].real() - value.real()) < epsilon &&
                            std::abs(srcptr[x].imag() - value.imag()) < epsilon)
                        {
                            destptr[x] = 0;
                        }
                        else
                        {
                            destptr[x] = 255;
                        }
                    }
                }
            }
#if (USEOMP)
        }
#endif
    }
    else
    {
        cv::error(cv::Exception(
            CV_StsAssert,
            "Complex128 is not orderable. Use real, imag, or abs.",
            "",
            __FILE__,
            __LINE__));
    }

    return ito::retOk;
}

//! template specialisation for compare function of type complex64
/*!
    \throws cv::Exception since comparison is not defined for complex input types
 */
// template<> RetVal CmpFuncScalar<ito::complex64>(const DataObject * /*src*/, const float64
// &/*value*/, DataObject * /*dst*/, int /*cmpOp*/)
//{
//   cv::error(cv::Exception(CV_StsAssert, "Not defined for input parameter type", "", __FILE__,
//   __LINE__)); return ito::retOk;
//}

//  done like this because MAKEFUNCLIST doesn't like value being changed from float to complex (but
//  otherwise would mean loss of information/accuracy)
RetVal CmpFuncScalarComplex64(
    const DataObject* src, const ito::complex64& value, DataObject* dst, int cmpOp)
{
    if (src->getType() == ito::tComplex128)
    {
        ito::complex128 val = value;
        return CmpFuncScalarComplex128(src, val, dst, cmpOp);
    }
    else if (src->getType() != ito::tComplex64)
    {
        cv::error(cv::Exception(
            CV_StsAssert,
            "Only a complex64 or complex128 dataObject can be compared to a complex scalar.",
            "",
            __FILE__,
            __LINE__));
    }

    int numMats = src->getNumPlanes();
    int matNum = 0;
    int resMatNum = 0;

    const ito::complex64* srcptr;
    const cv::Mat* srcmat;
    cv::Mat* dest;
    ito::uint8* destptr;
    const ito::float32 epsilon = std::numeric_limits<ito::float32>::epsilon();

    if (cmpOp == cv::CMP_EQ)
    {
#if (USEOMP)
#pragma omp parallel num_threads(getMaximumThreadCount())
#pragma omp for schedule(guided)
        {
#endif

            for (int nmat = 0; nmat < numMats; nmat++)
            {
                matNum = src->seekMat(nmat, numMats);
                resMatNum = dst->seekMat(nmat, numMats);
                srcmat = src->get_mdata()[matNum];
                dest = dst->get_mdata()[resMatNum];

                for (int r = 0; r < srcmat->rows; ++r)
                {
                    srcptr = srcmat->ptr<const ito::complex64>(r);
                    destptr = dest->ptr<ito::uint8>(r);

                    for (int x = 0; x < srcmat->cols; ++x)
                    {
                        if (std::abs(srcptr[x].real() - value.real()) < epsilon &&
                            std::abs(srcptr[x].imag() - value.imag()) < epsilon)
                        {
                            destptr[x] = 255;
                        }
                        else
                        {
                            destptr[x] = 0;
                        }
                    }
                }
            }
#if (USEOMP)
        }
#endif
    }
    else if (cmpOp == cv::CMP_NE)
    {
#if (USEOMP)
#pragma omp parallel num_threads(getMaximumThreadCount())
#pragma omp for schedule(guided)
        {
#endif
            for (int nmat = 0; nmat < numMats; nmat++)
            {
                matNum = src->seekMat(nmat, numMats);
                resMatNum = dst->seekMat(nmat, numMats);
                srcmat = src->get_mdata()[matNum];
                dest = dst->get_mdata()[resMatNum];

                for (int r = 0; r < srcmat->rows; ++r)
                {
                    srcptr = srcmat->ptr<const ito::complex64>(r);
                    destptr = dest->ptr<ito::uint8>(r);

                    for (int x = 0; x < srcmat->cols; ++x)
                    {
                        if (std::abs(srcptr[x].real() - value.real()) < epsilon &&
                            std::abs(srcptr[x].imag() - value.imag()) < epsilon)
                        {
                            destptr[x] = 0;
                        }
                        else
                        {
                            destptr[x] = 255;
                        }
                    }
                }
            }
#if (USEOMP)
        }
#endif
    }
    else
    {
        cv::error(cv::Exception(
            CV_StsAssert,
            "Complex64 is not orderable. Use real, imag, or abs.",
            "",
            __FILE__,
            __LINE__));
    }

    return ito::retOk;
}

//! low-level, templated method which compares each element in source-matrix1 with its corresponding
//! element in source-matrix2 and saves the result in a destionation matrix
/*!
    \param *src1 is the first source matrix
    \param *src2 is the second source matrix
    \param *dst is the destination matrix, which must have the same ROI than src1 and src2 and must
   be of type uint8 \param cmpOp is the compare operator (cv::CMP_EQ, cv::CMP_GT, cv::CMP_GE,
   cv::CMP_LT, cv::CMP_LE, cv::CMP_NE) \remark no comparison is possible for source matrices of type
   int8 (due to openCV-problems) \throws cv::Exception if source matrix is of type int8 \return
   retOk
*/
template <typename _Tp>
RetVal CmpFuncScalar(const DataObject* src, const float64& value, DataObject* dst, int cmpOp)
{
    if (src->getType() == ito::tComplex128 || src->getType() == ito::tComplex64)
    {
        ito::complex128 val(value, 0.0);
        return CmpFuncScalarComplex128(src, val, dst, cmpOp);
    }

    int numMats = src->getNumPlanes();
    int matNum = 0;
    int resMatNum = 0;

    const cv::Mat* srcmat;
    cv::Mat* dest;

    for (int nmat = 0; nmat < numMats; nmat++)
    {
        matNum = src->seekMat(nmat, numMats);
        resMatNum = dst->seekMat(nmat, numMats);

        srcmat = src->get_mdata()[matNum];
        dest = dst->get_mdata()[resMatNum];

        if (srcmat->depth() == 1 || srcmat->depth() == 7)
        {
            cv::error(cv::Exception(
                CV_StsAssert, "Compare operator not defined for int8.", "", __FILE__, __LINE__));
        }

        cv::compare(*srcmat, value, *dest, cmpOp);
    }

    return ito::retOk;
}

typedef RetVal (*tCmpFuncScalar)(
    const DataObject* src, const float64& value, DataObject* dst, int cmpOp);
MAKEFUNCLIST(CmpFuncScalar);


//! compare operator, compares for "lower than"
/*!
    \param value is the value with which this data object should element-wisely be compared
    \return compare matrix of type uint8, which contains 0 or 1, depending on the result of the
   element-wise comparison \throws cv::Exception if both data objects doesn't have the same size or
   type \sa CmpFunc
*/
DataObject DataObject::operator<(const float64& value)
{
    DataObject resMat(m_dims, m_size.m_p, tUInt8, this->m_continuous);
    RetVal retValue = fListCmpFuncScalar[m_type](this, value, &resMat, cv::CMP_LT);

    return resMat;
}

//! compare operator, compares for "bigger than"
/*!
    \param value is the value with which this data object should element-wisely be compared
    \return compare matrix of type uint8, which contains 0 or 1, depending on the result of the
   element-wise comparison \throws cv::Exception if both data objects doesn't have the same size or
   type \sa CmpFunc
*/
DataObject DataObject::operator>(const float64& value)
{
    DataObject resMat(m_dims, m_size.m_p, tUInt8, this->m_continuous);
    RetVal retValue = fListCmpFuncScalar[m_type](this, value, &resMat, cv::CMP_GT);

    return resMat;
}

//! compare operator, compares for "lower or equal than"
/*!
    \param value is the value with which this data object should element-wisely be compared
    \return compare matrix of type uint8, which contains 0 or 1, depending on the result of the
   element-wise comparison \throws cv::Exception if both data objects doesn't have the same size or
   type \sa CmpFunc
*/
DataObject DataObject::operator<=(const float64& value)
{
    DataObject resMat(m_dims, m_size.m_p, tUInt8, this->m_continuous);
    RetVal retValue = fListCmpFuncScalar[m_type](this, value, &resMat, cv::CMP_LE);

    return resMat;
}

//! compare operator, compares for "bigger or equal than"
/*!
    \param value is the value with which this data object should element-wisely be compared
    \return compare matrix of type uint8, which contains 0 or 1, depending on the result of the
   element-wise comparison \throws cv::Exception if both data objects doesn't have the same size or
   type \sa CmpFunc
*/
DataObject DataObject::operator>=(const float64& value)
{
    DataObject resMat(m_dims, m_size.m_p, tUInt8, this->m_continuous);
    RetVal retValue = fListCmpFuncScalar[m_type](this, value, &resMat, cv::CMP_GE);

    return resMat;
}

//! compare operator, compares for "equal to"
/*!
    \param value is the value with which this data object should element-wisely be compared
    \return compare matrix of type uint8, which contains 0 or 1, depending on the result of the
   element-wise comparison \throws cv::Exception if both data objects doesn't have the same size or
   type \sa CmpFunc
*/
DataObject DataObject::operator==(const float64& value)
{
    DataObject resMat(m_dims, m_size.m_p, tUInt8, this->m_continuous);
    RetVal retValue = fListCmpFuncScalar[m_type](this, value, &resMat, cv::CMP_EQ);

    return resMat;
}

//! compare operator, compares for "unequal to"
/*!
    \param value is the value with which this data object should element-wisely be compared
    \return compare matrix of type uint8, which contains 0 or 1, depending on the result of the
   element-wise comparison \throws cv::Exception if both data objects doesn't have the same size or
   type \sa CmpFunc
*/
DataObject DataObject::operator!=(const ito::complex64& value)
{
    DataObject resMat(m_dims, m_size.m_p, tUInt8, this->m_continuous);
    RetVal retValue = CmpFuncScalarComplex64(this, value, &resMat, cv::CMP_NE);

    return resMat;
}


DataObject DataObject::operator==(const ito::complex64& value)
{
    DataObject resMat(m_dims, m_size.m_p, tUInt8, this->m_continuous);
    RetVal retValue = CmpFuncScalarComplex64(this, value, &resMat, cv::CMP_EQ);

    return resMat;
}

DataObject DataObject::operator!=(const ito::complex128& value)
{
    DataObject resMat(m_dims, m_size.m_p, tUInt8, this->m_continuous);
    RetVal retValue = CmpFuncScalarComplex128(this, value, &resMat, cv::CMP_NE);

    return resMat;
}


DataObject DataObject::operator==(const ito::complex128& value)
{
    DataObject resMat(m_dims, m_size.m_p, tUInt8, this->m_continuous);
    RetVal retValue = CmpFuncScalarComplex128(this, value, &resMat, cv::CMP_EQ);

    return resMat;
}

//! compare operator, compares for "unequal to"
/*!
    \param value is the value with which this data object should element-wisely be compared
    \return compare matrix of type uint8, which contains 0 or 1, depending on the result of the
   element-wise comparison \throws cv::Exception if both data objects doesn't have the same size or
   type \sa CmpFunc
*/
DataObject DataObject::operator!=(const float64& value)
{
    DataObject resMat(m_dims, m_size.m_p, tUInt8, this->m_continuous);
    RetVal retValue = fListCmpFuncScalar[m_type](this, value, &resMat, cv::CMP_NE);

    return resMat;
}

//----------------------------------------------------------------------------------------------------------------------------------
// bitshift operators
//----------------------------------------------------------------------------------------------------------------------------------


//----------------------------------------------------------------------------------------------------------------------------------
//! low-level, templated method which element-wisely shifts the values of the source matrix by a
//! certain value to the left
/*!
    \param *src
    \param shiftbit are the number bits the values are shifted
    \throws cv::Exception for unsupported data types (template specialization)
    \return retOk
*/
template <typename _Tp> RetVal ShiftLFunc(DataObject* src, const unsigned char shiftbit)
{
    int numMats = src->getNumPlanes();
    int MatNum = 0;

    cv::Mat_<_Tp>* tempMat = NULL;
    int sizex = static_cast<int>(src->getSize(src->getDims() - 1));
    int sizey = static_cast<int>(src->getSize(src->getDims() - 2));
    for (int nmat = 0; nmat < numMats; nmat++)
    {
        MatNum = src->seekMat(nmat, numMats);
        // TODO: check if non iterator version is working
        tempMat = static_cast<cv::Mat_<_Tp>*>(src->get_mdata()[MatNum]);

#if (USEOMP)
#pragma omp parallel num_threads(getMaximumThreadCount())
        {
#endif
            _Tp* dstPtr = NULL;
#if (USEOMP)
#pragma omp for schedule(guided)
#endif
            for (int y = 0; y < sizey; y++)
            {
                dstPtr = (_Tp*)tempMat->ptr(y);
                for (int x = 0; x < sizex; x++)
                {
                    dstPtr[x] <<= shiftbit;
                }
            }
#if (USEOMP)
        }
#endif
    }

    return ito::retOk;
}

//! template specialisation for shift function of type float32
/*!
    \throws cv::Exception since shifting is not defined for that input type
*/
template <> RetVal ShiftLFunc<ito::float32>(DataObject* /*src*/, const unsigned char /*shiftbit*/)
{
    cv::error(cv::Exception(
        CV_StsAssert, "Not defined for input parameter type", "", __FILE__, __LINE__));
    return ito::retOk;
}

//! template specialisation for shift function of type float64
/*!
    \throws cv::Exception since shifting is not defined for that input type
*/
template <> RetVal ShiftLFunc<ito::float64>(DataObject* /*src*/, const unsigned char /*shiftbit*/)
{
    cv::error(cv::Exception(
        CV_StsAssert, "Not defined for input parameter type", "", __FILE__, __LINE__));
    return ito::retOk;
}

//! template specialisation for shift function of type complex64
/*!
    \throws cv::Exception since shifting is not defined for that input type
*/
template <> RetVal ShiftLFunc<ito::complex64>(DataObject* /*src*/, const unsigned char /*shiftbit*/)
{
    cv::error(cv::Exception(
        CV_StsAssert, "Not defined for input parameter type", "", __FILE__, __LINE__));
    return ito::retOk;
}

//! template specialisation for shift function of type complex128
/*!
    \throws cv::Exception since shifting is not defined for that input type
*/
template <>
RetVal ShiftLFunc<ito::complex128>(DataObject* /*src*/, const unsigned char /*shiftbit*/)
{
    cv::error(cv::Exception(
        CV_StsAssert, "Not defined for input parameter type", "", __FILE__, __LINE__));
    return ito::retOk;
}

//! template specialisation for shift function of type rgba32
/*!
    \throws cv::Exception since shifting is not defined for that input type
*/
template <> RetVal ShiftLFunc<ito::Rgba32>(DataObject* /*src*/, const unsigned char /*shiftbit*/)
{
    cv::error(cv::Exception(
        CV_StsAssert, "Not defined for input parameter type", "", __FILE__, __LINE__));
    return ito::retOk;
}

typedef RetVal (*tShiftLFunc)(DataObject* src, const unsigned char shiftbit);
MAKEFUNCLIST(ShiftLFunc);

//! high-level operator, which shifts the elements of this data objects by a given number of bits to
//! the left
/*!
    \param shiftbit defines the number of bits to shift
    \return reference to this data object
    \sa ShiftLFunc
*/
DataObject& DataObject::operator<<=(const unsigned int shiftbit)
{
    if (shiftbit == 0)
    {
        return *this;
    }

    fListShiftLFunc[m_type](this, shiftbit);

    return (*this);
}

//! high-level operator, which shifts the elements of this data objects by a given number of bits to
//! the left and returns the new data object
/*!
    \param shiftbit defines the number of bits to shift
    \return new data object with shifted values
    \sa operator <<=, ShiftLFunc
*/
DataObject DataObject::operator<<(const unsigned int shiftbit)
{
    if (shiftbit == 0)
    {
        return *this;
    }

    DataObject result;
    this->copyTo(result, 1);

    result <<= shiftbit;
    return result;
}


//----------------------------------------------------------------------------------------------------------------------------------
//! low-level, templated method which element-wisely shifts the values of the source matrix by a
//! certain value to the right
/*!
    \param *src
    \param shiftbit are the number bits the values are shifted
    \throws cv::Exception for unsupported data types (template specialization)
    \return retOk
*/
template <typename _Tp> RetVal ShiftRFunc(DataObject* src, const unsigned char shiftbit)
{
    int numMats = src->getNumPlanes();
    int MatNum = 0;

    cv::Mat_<_Tp>* tempMat = NULL;
    int sizex = static_cast<int>(src->getSize(src->getDims() - 1));
    int sizey = static_cast<int>(src->getSize(src->getDims() - 2));
    for (int nmat = 0; nmat < numMats; nmat++)
    {
        MatNum = src->seekMat(nmat, numMats);
        // TODO: check if non iterator version is working
        tempMat = static_cast<cv::Mat_<_Tp>*>((src->get_mdata())[MatNum]);

#if (USEOMP)
#pragma omp parallel num_threads(getMaximumThreadCount())
        {
#endif
            _Tp* dstPtr = NULL;
#if (USEOMP)
#pragma omp for schedule(guided)
#endif
            for (int y = 0; y < sizey; y++)
            {
                dstPtr = (_Tp*)tempMat->ptr(y);
                for (int x = 0; x < sizex; x++)
                {
                    dstPtr[x] >>= shiftbit;
                }
            }
#if (USEOMP)
        }
#endif
    }

    return ito::retOk;
}

//! template specialisation for shift function of type float32
/*!
    \throws cv::Exception since shifting is not defined for that input type
*/
template <> RetVal ShiftRFunc<ito::float32>(DataObject* /*src*/, const unsigned char /*shiftbit*/)
{
    cv::error(cv::Exception(
        CV_StsAssert, "Not defined for input parameter type", "", __FILE__, __LINE__));
    return ito::retOk;
}

//! template specialisation for shift function of type float64
/*!
    \throws cv::Exception since shifting is not defined for that input type
*/
template <> RetVal ShiftRFunc<ito::float64>(DataObject* /*src*/, const unsigned char /*shiftbit*/)
{
    cv::error(cv::Exception(
        CV_StsAssert, "Not defined for input parameter type", "", __FILE__, __LINE__));
    return ito::retOk;
}

//! template specialisation for shift function of type complex64
/*!
    \throws cv::Exception since shifting is not defined for that input type
*/
template <> RetVal ShiftRFunc<ito::complex64>(DataObject* /*src*/, const unsigned char /*shiftbit*/)
{
    cv::error(cv::Exception(
        CV_StsAssert, "Not defined for input parameter type", "", __FILE__, __LINE__));
    return ito::retOk;
}

//! template specialisation for shift function of type complex128
/*!
    \throws cv::Exception since shifting is not defined for that input type
*/
template <>
RetVal ShiftRFunc<ito::complex128>(DataObject* /*src*/, const unsigned char /*shiftbit*/)
{
    cv::error(cv::Exception(
        CV_StsAssert, "Not defined for input parameter type", "", __FILE__, __LINE__));
    return ito::retOk;
}

//! template specialisation for shift function of type rgba32
/*!
    \throws cv::Exception since shifting is not defined for that input type
*/
template <> RetVal ShiftRFunc<ito::Rgba32>(DataObject* /*src*/, const unsigned char /*shiftbit*/)
{
    cv::error(cv::Exception(
        CV_StsAssert, "Not defined for input parameter type", "", __FILE__, __LINE__));
    return ito::retOk;
}

typedef RetVal (*tShiftRFunc)(DataObject* src, const unsigned char shiftbit);
MAKEFUNCLIST(ShiftRFunc)

//! high-level operator, which shifts the elements of this data objects by a given number of bits to
//! the right
/*!
    \param shiftbit defines the number of bits to shift
    \return reference to this data object
    \sa ShiftRFunc
*/
DataObject& DataObject::operator>>=(const unsigned int shiftbit)
{
    if (shiftbit == 0)
    {
        return *this;
    }

    fListShiftRFunc[m_type](this, shiftbit);

    return (*this);
}

//! high-level operator, which shifts the elements of this data objects by a given number of bits to
//! the right and returns the new data object
/*!
    \param shiftbit defines the number of bits to shift
    \return new data object with shifted values
    \sa operator >>=, ShiftRFunc
*/
DataObject DataObject::operator>>(const unsigned int shiftbit)
{
    if (shiftbit == 0)
    {
        return *this;
    }

    DataObject result;
    this->copyTo(result, 1);

    result >>= shiftbit;
    return result;
}

//----------------------------------------------------------------------------------------------------------------------------------
// bitwise operators
//----------------------------------------------------------------------------------------------------------------------------------


//----------------------------------------------------------------------------------------------------------------------------------
//! low-level, templated method which element-wisely executes a bitwise 'and' comparison between
//! values of two dataObjects.
/*!
    \param *dObj1 is the first data object
    \param *dObj2 is the second data object
    \param *dObjRes is the data object, where the result is stored
    \throws cv::Exception for unsupported data types (template specialization)
    \return retOk
*/
template <typename _Tp>
RetVal BitAndFunc(const DataObject* dObj1, const DataObject* dObj2, DataObject* dObjRes)
{
    int numMats = dObj1->getNumPlanes();
    int lhsMatNum = 0;
    int rhsMatNum = 0;
    int resMatNum = 0;

    const cv::Mat_<_Tp>** dobj1mats = reinterpret_cast<const cv::Mat_<_Tp>**>(dObj1->get_mdata());
    const cv::Mat_<_Tp>** dobj2mats = reinterpret_cast<const cv::Mat_<_Tp>**>(dObj2->get_mdata());
    cv::Mat_<_Tp>** dobjresmats = reinterpret_cast<cv::Mat_<_Tp>**>(dObjRes->get_mdata());

    for (int nmat = 0; nmat < numMats; nmat++)
    {
        lhsMatNum = dObj1->seekMat(nmat, numMats);
        rhsMatNum = dObj2->seekMat(nmat, numMats);
        resMatNum = dObjRes->seekMat(nmat, numMats);
        *(dobjresmats[resMatNum]) = *(dobj1mats[lhsMatNum]) & *(dobj2mats[rhsMatNum]);
    }
    return ito::retOk;
}

//! template specialisation for bitwise and function of type float32
/*!
    \throws cv::Exception since this operation is not defined for that input type
*/
template <>
RetVal BitAndFunc<ito::float32>(
    const DataObject* /*dObj1*/, const DataObject* /*dObj2*/, DataObject* /*dObjRes*/)
{
    cv::error(cv::Exception(
        CV_StsAssert, "Not defined for input parameter type", "", __FILE__, __LINE__));
    return ito::retOk;
}

//! template specialisation for bitwise and function of type float64
/*!
    \throws cv::Exception since this operation is not defined for that input type
*/
template <>
RetVal BitAndFunc<ito::float64>(
    const DataObject* /*dObj1*/, const DataObject* /*dObj2*/, DataObject* /*dObjRes*/)
{
    cv::error(cv::Exception(
        CV_StsAssert, "Not defined for input parameter type", "", __FILE__, __LINE__));
    return ito::retOk;
}

//! template specialisation for bitwise and function of type complex64
/*!
    \throws cv::Exception since this operation is not defined for that input type
*/
template <>
RetVal BitAndFunc<ito::complex64>(
    const DataObject* /*dObj1*/, const DataObject* /*dObj2*/, DataObject* /*dObjRes*/)
{
    cv::error(cv::Exception(
        CV_StsAssert, "Not defined for input parameter type", "", __FILE__, __LINE__));
    return ito::retOk;
}

//! template specialisation for bitwise and function of type complex128
/*!
    \throws cv::Exception since this operation is not defined for that input type
*/
template <>
RetVal BitAndFunc<ito::complex128>(
    const DataObject* /*dObj1*/, const DataObject* /*dObj2*/, DataObject* /*dObjRes*/)
{
    cv::error(cv::Exception(
        CV_StsAssert, "Not defined for input parameter type", "", __FILE__, __LINE__));
    return ito::retOk;
}

//! template specialisation for bitwise and function of type rgba32
/*!
    \throws cv::Exception since this operation is not defined for that input type
*/
template <>
RetVal BitAndFunc<ito::Rgba32>(
    const DataObject* /*dObj1*/, const DataObject* /*dObj2*/, DataObject* /*dObjRes*/)
{
    cv::error(cv::Exception(
        CV_StsAssert, "Not defined for input parameter type", "", __FILE__, __LINE__));
    return ito::retOk;
}

typedef RetVal (*tBitAndFunc)(const DataObject* src1, const DataObject* src2, DataObject* dst);

MAKEFUNCLIST(BitAndFunc)

//! high-level operator, which executes the element-wise operation "bitwise and" between this data
//! object and a given data object
/*!
    \param &rhs is the matrix which is used for the operator
    \return reference to this data object, where the result of the operation is stored
    \throws cv::Exception if data type is not supported or both data objects differs either in their
   size or data type \sa BitAndFunc
*/
DataObject& DataObject::operator&=(const DataObject& rhs)
{
    if (this == &rhs)
    {
        return *this;
    }

    CHECK_SAME_TYPE_AND_NUM_PLANES_AND_PLANE_SIZE(rhs)

    fListBitAndFunc[m_type](this, &rhs, this);

    return (*this);
}

//! high-level operator, which executes the element-wise operation "bitwise and" between this data
//! object and a given data object
/*!
    the result is returned as a newly allocated data object.
    \param &rhs is the matrix which is used for the operator
    \return new data object, where the result of the operation is stored
    \throws cv::Exception if data type is not supported or both data objects differs either in their
   size or data type \sa operator &=, BitAndFunc
*/
DataObject DataObject::operator&(const DataObject& rhs)
{
    if (this == &rhs)
    {
        return *this;
    }

    CHECK_SAME_TYPE_AND_NUM_PLANES_AND_PLANE_SIZE(rhs)

    DataObject result;
    result.m_continuous |= rhs.m_continuous;
    this->copyTo(result, 1);

    result &= rhs;
    return result;
}


//----------------------------------------------------------------------------------------------------------------------------------
//! low-level, templated method which element-wisely executes a bitwise 'or' comparison between
//! values of two dataObjects.
/*!
    \param *dObj1 is the first data object
    \param *dObj2 is the second data object
    \param *dObjRes is the data object, where the result is stored
    \throws cv::Exception for unsupported data types (template specialization)
    \return retOk
*/
template <typename _Tp>
RetVal BitOrFunc(const DataObject* dObj1, const DataObject* dObj2, DataObject* dObjRes)
{
    int numMats = dObj1->getNumPlanes();
    int lhsMatNum = 0;
    int rhsMatNum = 0;
    int resMatNum = 0;

    const cv::Mat_<_Tp>** dobj1mats = reinterpret_cast<const cv::Mat_<_Tp>**>(dObj1->get_mdata());
    const cv::Mat_<_Tp>** dobj2mats = reinterpret_cast<const cv::Mat_<_Tp>**>(dObj2->get_mdata());
    cv::Mat_<_Tp>** dobjresmats = reinterpret_cast<cv::Mat_<_Tp>**>(dObjRes->get_mdata());

    for (int nmat = 0; nmat < numMats; nmat++)
    {
        lhsMatNum = dObj1->seekMat(nmat, numMats);
        rhsMatNum = dObj2->seekMat(nmat, numMats);
        resMatNum = dObjRes->seekMat(nmat, numMats);
        *(dobjresmats[resMatNum]) = *(dobj1mats[lhsMatNum]) | *(dobj2mats[rhsMatNum]);
    }
    return ito::retOk;
}

//! template specialisation for bitwise or function of type float32
/*!
    \throws cv::Exception since this operation is not defined for that input type
*/
template <>
RetVal BitOrFunc<ito::float32>(
    const DataObject* /*dObj1*/, const DataObject* /*dObj2*/, DataObject* /*dObjRes*/)
{
    cv::error(cv::Exception(
        CV_StsAssert, "Not defined for input parameter type", "", __FILE__, __LINE__));
    return ito::retOk;
}

//! template specialisation for bitwise or function of type float64
/*!
    \throws cv::Exception since this operation is not defined for that input type
*/
template <>
RetVal BitOrFunc<ito::float64>(
    const DataObject* /*dObj1*/, const DataObject* /*dObj2*/, DataObject* /*dObjRes*/)
{
    cv::error(cv::Exception(
        CV_StsAssert, "Not defined for input parameter type", "", __FILE__, __LINE__));
    return ito::retOk;
}

//! template specialisation for bitwise or function of type complex64
/*!
    \throws cv::Exception since this operation is not defined for that input type
*/
template <>
RetVal BitOrFunc<ito::complex64>(
    const DataObject* /*dObj1*/, const DataObject* /*dObj2*/, DataObject* /*dObjRes*/)
{
    cv::error(cv::Exception(
        CV_StsAssert, "Not defined for input parameter type", "", __FILE__, __LINE__));
    return ito::retOk;
}

//! template specialisation for bitwise or function of type complex128
/*!
    \throws cv::Exception since this operation is not defined for that input type
*/
template <>
RetVal BitOrFunc<ito::complex128>(
    const DataObject* /*dObj1*/, const DataObject* /*dObj2*/, DataObject* /*dObjRes*/)
{
    cv::error(cv::Exception(
        CV_StsAssert, "Not defined for input parameter type", "", __FILE__, __LINE__));
    return ito::retOk;
}

//! template specialisation for bitwise or function of type rgba32
/*!
    \throws cv::Exception since this operation is not defined for that input type
*/
template <>
RetVal BitOrFunc<ito::Rgba32>(
    const DataObject* /*dObj1*/, const DataObject* /*dObj2*/, DataObject* /*dObjRes*/)
{
    cv::error(cv::Exception(
        CV_StsAssert, "Not defined for input parameter type", "", __FILE__, __LINE__));
    return ito::retOk;
}

typedef RetVal (*tBitOrFunc)(const DataObject* src1, const DataObject* src2, DataObject* dst);
MAKEFUNCLIST(BitOrFunc)

//! high-level operator, which executes the element-wise operation "bitwise or" between this data
//! object and a given data object
/*!
    \param &rhs is the matrix which is used for the operator
    \return reference to this data object, where the result of the operation is stored
    \throws cv::Exception if data type is not supported or both data objects differs either in their
   size or data type \sa BitOrFunc
*/
DataObject& DataObject::operator|=(const DataObject& rhs)
{
    if (this == &rhs)
    {
        return *this;
    }

    CHECK_SAME_TYPE_AND_NUM_PLANES_AND_PLANE_SIZE(rhs)

    fListBitOrFunc[m_type](this, &rhs, this);

    return (*this);
}

//! high-level operator, which executes the element-wise operation "bitwise or" between this data
//! object and a given data object
/*!
    the result is returned as a newly allocated data object.
    \param &rhs is the matrix which is used for the operator
    \return new data object, where the result of the operation is stored
    \throws cv::Exception if data type is not supported or both data objects differs either in their
   size or data type \sa operator |=, BitOrFunc
*/
DataObject DataObject::operator|(const DataObject& rhs)
{
    if (this == &rhs)
    {
        return *this;
    }

    CHECK_SAME_TYPE_AND_NUM_PLANES_AND_PLANE_SIZE(rhs)

    DataObject result;
    result.m_continuous |= rhs.m_continuous;
    this->copyTo(result, 1);

    result |= rhs;
    return result;
}

//----------------------------------------------------------------------------------------------------------------------------------
//! low-level, templated method which element-wisely executes a bitwise 'xor' comparison between
//! values of two dataObjects.
/*!
    \param *dObj1 is the first data object
    \param *dObj2 is the second data object
    \param *dObjRes is the data object, where the result is stored
    \throws cv::Exception for unsupported data types (template specialization)
    \return retOk
*/
template <typename _Tp>
RetVal BitXorFunc(const DataObject* dObj1, const DataObject* dObj2, DataObject* dObjRes)
{
    int numMats = dObj1->getNumPlanes();
    int lhsMatNum = 0;
    int rhsMatNum = 0;
    int resMatNum = 0;

    const cv::Mat_<_Tp>** dobj1mats = reinterpret_cast<const cv::Mat_<_Tp>**>(dObj1->get_mdata());
    const cv::Mat_<_Tp>** dobj2mats = reinterpret_cast<const cv::Mat_<_Tp>**>(dObj2->get_mdata());
    cv::Mat_<_Tp>** dobjresmats = reinterpret_cast<cv::Mat_<_Tp>**>(dObjRes->get_mdata());

    for (int nmat = 0; nmat < numMats; nmat++)
    {
        lhsMatNum = dObj1->seekMat(nmat, numMats);
        rhsMatNum = dObj2->seekMat(nmat, numMats);
        resMatNum = dObjRes->seekMat(nmat, numMats);
        *(dobjresmats[resMatNum]) = *(dobj1mats[lhsMatNum]) ^ *(dobj2mats[rhsMatNum]);
    }
    return ito::retOk;
}

//! template specialisation for bitwise xor function of type float32
/*!
    \throws cv::Exception since this operation is not defined for that input type
*/
template <>
RetVal BitXorFunc<ito::float32>(
    const DataObject* /*dObj1*/, const DataObject* /*dObj2*/, DataObject* /*dObjRes*/)
{
    cv::error(cv::Exception(
        CV_StsAssert, "Not defined for input parameter type", "", __FILE__, __LINE__));
    return ito::retOk;
}

//! template specialisation for bitwise xor function of type float64
/*!
    \throws cv::Exception since this operation is not defined for that input type
*/
template <>
RetVal BitXorFunc<ito::float64>(
    const DataObject* /*dObj1*/, const DataObject* /*dObj2*/, DataObject* /*dObjRes*/)
{
    cv::error(cv::Exception(
        CV_StsAssert, "Not defined for input parameter type", "", __FILE__, __LINE__));
    return ito::retOk;
}

//! template specialisation for bitwise xor function of type complex64
/*!
    \throws cv::Exception since this operation is not defined for that input type
*/
template <>
RetVal BitXorFunc<ito::complex64>(
    const DataObject* /*dObj1*/, const DataObject* /*dObj2*/, DataObject* /*dObjRes*/)
{
    cv::error(cv::Exception(
        CV_StsAssert, "Not defined for input parameter type", "", __FILE__, __LINE__));
    return ito::retOk;
}

//! template specialisation for bitwise xor function of type complex128
/*!
    \throws cv::Exception since this operation is not defined for that input type
*/
template <>
RetVal BitXorFunc<ito::complex128>(
    const DataObject* /*dObj1*/, const DataObject* /*dObj2*/, DataObject* /*dObjRes*/)
{
    cv::error(cv::Exception(
        CV_StsAssert, "Not defined for input parameter type", "", __FILE__, __LINE__));
    return ito::retOk;
}

//! template specialisation for bitwise xor function of type complex128
/*!
    \throws cv::Exception since this operation is not defined for that input type
*/
template <>
RetVal BitXorFunc<ito::Rgba32>(
    const DataObject* /*dObj1*/, const DataObject* /*dObj2*/, DataObject* /*dObjRes*/)
{
    cv::error(cv::Exception(
        CV_StsAssert, "Not defined for input parameter type", "", __FILE__, __LINE__));
    return ito::retOk;
}

typedef RetVal (*tBitXorFunc)(const DataObject* src1, const DataObject* src2, DataObject* dst);
MAKEFUNCLIST(BitXorFunc)

//! high-level operator, which executes the element-wise operation "bitwise xor" between this data
//! object and a given data object
/*!
    \param &rhs is the matrix which is used for the operator
    \return reference to this data object, where the result of the operation is stored
    \throws cv::Exception if data type is not supported or both data objects differs either in their
   size or data type \sa BitXorFunc
*/
DataObject& DataObject::operator^=(const DataObject& rhs)
{
    if (this == &rhs)
    {
        return *this;
    }

    CHECK_SAME_TYPE_AND_NUM_PLANES_AND_PLANE_SIZE(rhs)

    fListBitXorFunc[m_type](this, &rhs, this);

    return (*this);
}

//! high-level operator, which executes the element-wise operation "bitwise or" between this data
//! object and a given data object
/*!
    the result is returned as a newly allocated data object.
    \param &rhs is the matrix which is used for the operator
    \return new data object, where the result of the operation is stored
    \throws cv::Exception if data type is not supported or both data objects differs either in their
   size or data type \sa operator ^=, BitXorFunc
*/
DataObject DataObject::operator^(const DataObject& rhs)
{
    CHECK_SAME_TYPE_AND_NUM_PLANES_AND_PLANE_SIZE(rhs)

    DataObject result;
    result.m_continuous |= rhs.m_continuous;
    this->copyTo(result, 1);

    result ^= rhs;
    return result;
}

//----------------------------------------------------------------------------------------------------------------------------------
DataObject DataObject::bitwise_not() const
{
    DataObject result;
    copyTo(result, 1);

    int numMats = result.getNumPlanes();
    cv::Mat* plane;
    for (int nmat = 0; nmat < numMats; nmat++)
    {
        plane = result.get_mdata()[result.seekMat(nmat, numMats)];
        cv::bitwise_not(*plane, *plane);
    }

    return result;
}

//----------------------------------------------------------------------------------------------------------------------------------
//! addressing method for two-dimensional data object with two given range-values. returns shallow
//! copy of addressed regions.
/*!
    \param rowRange is the desired rowRange which should be in the new ROI (considers any existing
   ROI, too) \param colRange is the desired colRange which should be in the new ROI (considers any
   existing ROI, too) \return new data object which is a shallow copy of this data object and whose
   ROI is set to the given row- and col-ranges \throws cv::Exception if number of dimensions is
   unequal to two.
*/
DataObject DataObject::at(const ito::Range& rowRange, const ito::Range& colRange) const
{
    if (m_dims != 2)
    {
        cv::error(cv::Exception(
            CV_StsAssert,
            "DataObject::at with rowRange and colRange argument only defined for dims==2",
            "",
            __FILE__,
            __LINE__));
    }

    Range ranges[2];
    ranges[1].start = colRange.start;
    ranges[1].end = colRange.end;
    ranges[0].start = rowRange.start;
    ranges[0].end = rowRange.end;
    return this->at(ranges);
}

//----------------------------------------------------------------------------------------------------------------------------------
//! low-level, templated method for saving a shallow copy of a source cv::Mat_ to a destination
//! cv::Mat_ with respect to given row- and col-ranges
/*!
    \param *SrcMat is the source matrix which is firstly cast to cv::Mat_<_Tp>*
    \param rowRange is the desired row-range
    \param colRange is the desired col-range
    \param **dstMat is the pointer to a destination matrix which is also cast to cv::Mat_<_Tp>*
    \return retOk
*/
template <typename _Tp>
RetVal GetRangeFunc(
    DataObject* dObj, const int dtop, const int dbottom, const int dleft, const int dright)
{
    if (dObj->getDims() > 1) // new version: adjusts ROI for every plane
    {
        int numMats = dObj->mdata_size();
        cv::Mat_<_Tp>** mats = reinterpret_cast<cv::Mat_<_Tp>**>(dObj->get_mdata());

        for (int nmat = 0; nmat < numMats; nmat++)
        {
            mats[nmat]->adjustROI(dtop, dbottom, dleft, dright);
        }
    }

    return ito::retOk;
}

// typedef RetVal (*tGetRangeFunc)(const int * SrcMat, const cv::Range rowRange, const cv::Range
// colRange, int **dstMat);
typedef RetVal (*tGetRangeFunc)(
    DataObject* dObj, const int dtop, const int dbottom, const int dleft, const int dright);
MAKEFUNCLIST(GetRangeFunc)

//! addressing method for n-dimensional data object with n given range-values. returns shallow copy
//! of addressed regions
/*!
    If any of the given ranges exceed the boundaries of its corresponding dimension, the range will
   be set to the boundaries. ranges will be given in "virtual" order, hence, the transpose-flag is
   considered by this method.

    \param *ranges is vector of desired ranges for each dimension
    \return new data object with shallow copy of this data object and adjusted ROI with respect to
   the given ranges \sa GetRangeFunc
*/
DataObject DataObject::at(ito::Range* ranges) const
{
    DataObject resMat = *this;

    int* lims = new int[m_dims * 2];
    int size;
    int start, end;

    for (int n = 0; n < m_dims; n++)
    {
        start = ranges[n].start;
        end = ranges[n].end;
        if (start > end)
            std::swap(start, end);
        lims[(n * 2)] = -ranges[n].start;
        if (ranges[n].start == INT_MIN) // range all
        {
            lims[(n * 2)] = 0;
        }
        size = m_size.m_p[n];
        if (ranges[n].end == INT_MAX) // range all
        {
            lims[(n * 2) + 1] = 0;
        }
        else
        {
            lims[(n * 2) + 1] = -((int)size - ranges[n].end);
        }
    }

    try
    {
        resMat.adjustROI(m_dims, lims);
    }
    catch (cv::Exception &ex)
    {
        DELETE_AND_SET_NULL_ARRAY(lims);
        throw ex; //rethrow
    }

    DELETE_AND_SET_NULL_ARRAY(lims);

    return resMat;
}

//----------------------------------------------------------------------------------------------------------------------------------
//! addressing method that returns a 1xM data object of the same type than this object with only
//! values that are marked in the given uint8 mask object
/*!
    This method returns a new 1xM data object with the same type than this data object. The M
   columns are filled with a values of this data object whose corresponding mask value is != 0.

    \param mask is a uint8 mask data object with the same size than this object. Values != 0 are
   valid values in the mask. \return new data object with shallow copy of this data object and
   adjusted ROI with respect to the given ranges
*/
DataObject DataObject::at(const DataObject& mask) const
{
    if (mask.getDims() != m_dims || (mask.getSize() != getSize()))
    {
        cv::error(cv::Exception(
            CV_StsAssert,
            "The mask object must have the same size than this data object",
            "",
            __FILE__,
            __LINE__));
    }
    else if (mask.getType() != ito::tUInt8)
    {
        cv::error(cv::Exception(
            CV_StsAssert, "The mask object must have type uint8", "", __FILE__, __LINE__));
    }

    int numPlanes = getNumPlanes();
    int sizeY = m_size[m_dims - 2];
    int sizeX = m_size[m_dims - 1];
    int counts = 0;
    const cv::Mat* maskMat;
    const cv::Mat* mat;

    for (int i = 0; i < numPlanes; ++i)
    {
        maskMat = mask.getCvPlaneMat(i);
        counts += cv::countNonZero(*maskMat);
    }

    ito::DataObject result(1, counts, m_type);
    copyTagMapTo(result);

    ito::uint8* dataRow = result.rowPtr(0, 0);
    const ito::uint8* maskRow;
    const ito::uint8* srcRow;
    int es = elemSize();

    for (int i = 0; i < numPlanes; ++i)
    {
        maskMat = mask.getCvPlaneMat(i);
        mat = getCvPlaneMat(i);

        for (int y = 0; y < sizeY; ++y)
        {
            maskRow = maskMat->ptr(y);
            srcRow = mat->ptr(y);

            for (int x = 0; x < sizeX; ++x)
            {
                if (maskRow[x])
                {
                    memcpy(dataRow, srcRow, es);
                    dataRow += es;
                }

                srcRow += es;
            }
        }
    }

    return result;
}

//----------------------------------------------------------------------------------------------------------------------------------

//! low-level, templated method for adjusting the ROI of a data object by the given incremental
//! values
/*!
    \param *dObj is the data object, whose boundaries should be adjusted
    \param dtop - The shift of the top submatrix boundary upwards (positive value means upwards)
    \param dbottom - The shift of the bottom submatrix boundary downwards (positive value means
   downwards) \param dleft - The shift of the left submatrix boundary to the left (positive value
   means to the left) \param dright - The shift of the right submatrix boundary to the right
   (positive value means to the right) \remark for any n-dimensional data object, the ROI of every
   matrix-plane is adjusted, even if any specific matrix-plane is temporarily not inside of the ROI
    \return retOk
*/
template <typename _Tp>
RetVal AdjustROIFunc(DataObject* dObj, int dtop, int dbottom, int dleft, int dright)
{
    if (dObj->getDims() > 1) // new version: adjusts ROI for every plane
    {
        int numMats = dObj->mdata_size();
        cv::Mat_<_Tp>** mats = reinterpret_cast<cv::Mat_<_Tp>**>(dObj->get_mdata());

        for (int nmat = 0; nmat < numMats; nmat++)
        {
            mats[nmat]->adjustROI(dtop, dbottom, dleft, dright);
        }
    }

    return ito::retOk;
}

typedef RetVal (*tAdjustROIFunc)(DataObject* dObj, int dtop, int dbottom, int dleft, int dright);
MAKEFUNCLIST(AdjustROIFunc)

//! adjust submatrix size and position within the two-dimensional data-object
/*!
    \param dtop  The shift of the top submatrix boundary upwards (positive value means upwards)
    \param dbottom  The shift of the bottom submatrix boundary downwards (positive value means
   downwards) \param dleft  The shift of the left submatrix boundary to the left (positive value
   means to the left) \param dright  The shift of the right submatrix boundary to the right
   (positive value means to the right) \remarks the parameters indicates the shift with respect to
   the virtual order of the matrix, hence, the transpose flag is considered in this method \return
   reference to this data object \throws cv::Exception if data object is not two-dimensional \sa
   adjustROI
*/
DataObject& DataObject::adjustROI(
    const int dtop, const int dbottom, const int dleft, const int dright)
{
    if (m_dims != 2)
    {
        cv::error(cv::Exception(
            CV_StsAssert, "DataObject::row only defined for dims==2", "", __FILE__, __LINE__));
    }

    int lims[4] = {dtop, dbottom, dleft, dright};
    return adjustROI(2, lims);
}

//! adjust submatrix size and position within the n-dimensional data-object
/*!
    \params dims is the number of dimensions
    \param *lims is a integer array whose length is 2*dims.
        For every dimension, two adjacent values indicates the shift of the ROI. The first of both
   values indicates the shift of the ROI towards the first element in the matrix (positive
   direction). The second value indicates the shift of the ROI towards the last element in the
   matrix (positive direction). \return reference to this data object \remarks lims indicates the
   shift with respect to the virtual order of the matrix, hence, the transpose flag is considered in
   this method \sa adjustROI
*/
DataObject& DataObject::adjustROI(const unsigned char dims, const int* lims)
{
    // check values
    if (dims != m_dims)
    {
        cv::error(cv::Exception(
            CV_StsAssert,
            "adjustROI is called with the wrong number of dimensions.",
            "",
            __FILE__,
            __LINE__));
    }


    int startIdx, endSize;
    //    int lim1, lim2;

    for (int n = 0; n < dims; n++)
    {
        // TODO: why lim1 & lim2 are set when they actually aren't used?
        //        lim1 = lims[n*2];
        //        lim2 = lims[n*2+1];
        startIdx = (int)m_roi.m_p[n] - lims[n * 2]; // new first index
        if (startIdx < 0 ||
            startIdx > (int)m_osize[n]) //((int)m_roi.m_p[n] - lims[n*2] + (int)m_size.m_p[n] +
                                        //lims[n*2+1]) >= (int)m_osize[n])
        {
            cv::error(cv::Exception(
                CV_StsAssert,
                "adjustROI: resulting ROI will start outside of the original matrix.",
                "",
                __FILE__,
                __LINE__));
        }

        endSize = lims[n * 2] + (int)m_size.m_p[n] + lims[n * 2 + 1];
        if (endSize < 0 || startIdx + endSize > (int)m_osize[n])
        {
            cv::error(cv::Exception(
                CV_StsAssert,
                "adjustROI: resulting ROI is bigger than the original matrix size.",
                "",
                __FILE__,
                __LINE__));
        }

        m_roi.m_p[n] = startIdx;
        m_size.m_p[n] = endSize;
    }

    if (dims > 1)
    {
        {
            fListAdjustROIFunc[m_type](
                this,
                lims[(dims - 2) * 2],
                lims[(dims - 2) * 2 + 1],
                lims[(dims - 1) * 2],
                lims[(dims - 1) * 2 + 1]); // dtop, dbottom, dleft, dright
        }
    }

    return *this;
}

//----------------------------------------------------------------------------------------------------------------------------------
//! method locates ROI of this data object within its original data block
/*!
    long description

    \param *wholeSizes is an allocated array of size m_dims, which is filled with the original
   matrix-sizes (considering the transpose-flag, hence, the output is in user-friendly form) \param
   *offsets is dimension-wise offset in order to get from the original first element of the matrix
   to the subpart within the region of interest, array must be pre-allocated, too. \return retOk
*/
RetVal DataObject::locateROI(int* wholeSizes, int* offsets) const
{
    for (int nDim = 0; nDim < m_dims - 2; nDim++)
    {
        wholeSizes[nDim] = static_cast<int>(m_osize[nDim]);
        offsets[nDim] = static_cast<int>(m_roi[nDim]);
    }

    if (m_dims > 1)
    {
        wholeSizes[m_dims - 2] = static_cast<int>(m_osize[m_dims - 2]);
        offsets[m_dims - 2] = static_cast<int>(m_roi[m_dims - 2]);
        wholeSizes[m_dims - 1] = static_cast<int>(m_osize[m_dims - 1]);
        offsets[m_dims - 1] = static_cast<int>(m_roi[m_dims - 1]);
    }
    else if (m_dims == 1)
    {
        wholeSizes[0] = static_cast<int>(m_osize[0]);
        offsets[0] = static_cast<int>(m_roi[0]);
    }

    return ito::retOk;
}

//----------------------------------------------------------------------------------------------------------------------------------
//! method get ROI of this data object within its original data block
/*!
    \params dims is the number of dimensions
    \param *lims is a integer array whose length is 2*dims.
        For every dimension, two adjacent values indicates the shift of the ROI. The first of both
   values indicates the shift of the ROI towards the first element in the matrix (positive
   direction). The second value indicates the shift of the ROI towards the last element in the
   matrix (positive direction). \return retOk
*/
RetVal DataObject::locateROI(int* lims) const
{
    for (int nDim = 0; nDim < m_dims - 2; nDim++)
    {
        lims[2 * nDim] = static_cast<int>(m_roi[nDim]);
        lims[2 * nDim + 1] = static_cast<int>(m_size[nDim]) - static_cast<int>(m_osize[nDim]);
    }

    if (m_dims > 1)
    {
        {
            lims[2 * (m_dims - 1)] = static_cast<int>(m_roi[(m_dims - 1)]);
            lims[2 * (m_dims - 1) + 1] =
                static_cast<int>(m_size[(m_dims - 1)]) - static_cast<int>(m_osize[(m_dims - 1)]);
            lims[2 * (m_dims - 2)] = static_cast<int>(m_roi[(m_dims - 2)]);
            lims[2 * (m_dims - 2) + 1] =
                static_cast<int>(m_size[(m_dims - 2)]) - static_cast<int>(m_osize[(m_dims - 2)]);
        }
    }
    else if (m_dims == 1)
    {
        lims[0] = static_cast<int>(m_roi[0]);
        lims[1] = static_cast<int>(m_size[0]) - static_cast<int>(m_osize[0]);
    }

    return ito::retOk;
}

//----------------------------------------------------------------------------------------------------------------------------------
//! low-level, templated method for creating an eye-matrix
/*!
    \param size indicates the size of the square matrix
    \param **dstMat is a pointer to which the eye-matrix is assigned to. The eye matrix is of type
   cv::Mat_<_Tp> \return retOk
*/
template <typename _Tp> RetVal EyeFunc(const int size, uchar** dstMat)
{
    (*((cv::Mat_<_Tp>*)(*dstMat))) =
        cv::Mat_<_Tp>::eye(static_cast<int>(size), static_cast<int>(size));

    return ito::retOk;
}

typedef RetVal (*tEyeFunc)(const int size, uchar** dstMat);
MAKEFUNCLIST(EyeFunc)

//! sets the matrix of this data object to a two-dimensional eye-matrix of size 1, hence [1]
/*!
    \param type is the desired element data-type
    \return retOk
    \sa ones
*/
RetVal DataObject::eye(const int type)
{
    int sizes[2] = {1, 1};
    return ones(2, sizes, type);
}

//! sets the matrix of this data object to a two-dimensional eye-matrix of given size
/*!
    At first, a preexisting matrix is freed, before creating the eye-matrix

    \param size is the desired size of the squared eye-matrix
    \param type is the desired element data-type
    \return retOk
    \sa freeData, create, EyeFunc
*/
RetVal DataObject::eye(const int size, const int type)
{
    int sizes[2] = {size, size};

    freeData();
    create(2, sizes, type, 1);

    fListEyeFunc[m_type](size, &(m_data[0]));

    return ito::retOk;
}

//----------------------------------------------------------------------------------------------------------------------------
//! low-level, templated method for calculating the conjugated value of each element within the ROI
//! of this data object
/*!
    This method is only valid for complex data types.
    \todo avoid MatIterator
    \param *dObj
    \throws cv::Exception if data type is not complex. This is done by template specialization.
    \return retOk
    \sa std::conj
*/
template <typename _Tp> RetVal ConjFunc(DataObject* dObj)
{
    int numMats = dObj->getNumPlanes();
    int MatNum = 0;

    cv::Mat_<_Tp>* tempMat = NULL;
    int sizex = static_cast<int>(dObj->getSize(dObj->getDims() - 1));
    int sizey = static_cast<int>(dObj->getSize(dObj->getDims() - 2));
    for (int nmat = 0; nmat < numMats; nmat++)
    {
        // TODO: check if non iterator version is working
        MatNum = dObj->seekMat(nmat, numMats);
        tempMat = static_cast<cv::Mat_<_Tp>*>((dObj->get_mdata())[MatNum]);

#if (USEOMP)
#pragma omp parallel num_threads(getMaximumThreadCount())
        {
#endif
            _Tp* dstPtr = NULL;
#if (USEOMP)
#pragma omp for schedule(guided)
#endif
            for (int y = 0; y < sizey; y++)
            {
                dstPtr = (_Tp*)tempMat->ptr(y);
                for (int x = 0; x < sizex; x++)
                {
                    dstPtr[x] = std::conj(dstPtr[x]);
                }
            }
#if (USEOMP)
        }
#endif
    }

    return retOk;
}

//! template specialization for data object of type int8. throws cv::Exception, since the data type
//! is not complex.
template <> RetVal ConjFunc<int8>(DataObject* /*dObj*/)
{
    cv::error(cv::Exception(
        CV_StsAssert, "Not defined for input parameter type", "", __FILE__, __LINE__));
    return ito::retOk;
}
//! template specialization for data object of type uint8. throws cv::Exception, since the data type
//! is not complex.
template <> RetVal ConjFunc<uint8>(DataObject* /*dObj*/)
{
    cv::error(cv::Exception(
        CV_StsAssert, "Not defined for input parameter type", "", __FILE__, __LINE__));
    return ito::retOk;
}
//! template specialization for data object of type int16. throws cv::Exception, since the data type
//! is not complex.
template <> RetVal ConjFunc<int16>(DataObject* /*dObj*/)
{
    cv::error(cv::Exception(
        CV_StsAssert, "Not defined for input parameter type", "", __FILE__, __LINE__));
    return ito::retOk;
}
//! template specialization for data object of type uint16. throws cv::Exception, since the data
//! type is not complex.
template <> RetVal ConjFunc<uint16>(DataObject* /*dObj*/)
{
    cv::error(cv::Exception(
        CV_StsAssert, "Not defined for input parameter type", "", __FILE__, __LINE__));
    return ito::retOk;
}
//! template specialization for data object of type int32. throws cv::Exception, since the data type
//! is not complex.
template <> RetVal ConjFunc<int32>(DataObject* /*dObj*/)
{
    cv::error(cv::Exception(
        CV_StsAssert, "Not defined for input parameter type", "", __FILE__, __LINE__));
    return ito::retOk;
}

//! template specialization for data object of type uint32. throws cv::Exception, since the data
//! type is not complex.
template <> RetVal ConjFunc<uint32>(DataObject* /*dObj*/)
{
    cv::error(cv::Exception(
        CV_StsAssert, "Not defined for input parameter type", "", __FILE__, __LINE__));
    return ito::retOk;
}

//! template specialization for data object of type float32. throws cv::Exception, since the data
//! type is not complex.
template <> RetVal ConjFunc<ito::float32>(DataObject* /*dObj*/)
{
    cv::error(cv::Exception(
        CV_StsAssert, "Not defined for input parameter type", "", __FILE__, __LINE__));
    return ito::retOk;
}
//! template specialization for data object of type float64. throws cv::Exception, since the data
//! type is not complex.
template <> RetVal ConjFunc<ito::float64>(DataObject* /*dObj*/)
{
    cv::error(cv::Exception(
        CV_StsAssert, "Not defined for input parameter type", "", __FILE__, __LINE__));
    return ito::retOk;
}
//! template specialization for data object of type float64. throws cv::Exception, since the data
//! type is not complex.
template <> RetVal ConjFunc<ito::Rgba32>(DataObject* /*dObj*/)
{
    cv::error(cv::Exception(
        CV_StsAssert, "Not defined for input parameter type", "", __FILE__, __LINE__));
    return ito::retOk;
}
//! template specialization for data object of type int64. throws cv::Exception, since the data type
//! is not complex.
template <> RetVal ConjFunc<int64>(DataObject* /*dObj*/)
{
    cv::error(cv::Exception(
        CV_StsAssert, "Not defined for input parameter type", "", __FILE__, __LINE__));
    return ito::retOk;
}

typedef RetVal (*tConjFunc)(DataObject* dObj);
MAKEFUNCLIST(ConjFunc)

//! converts every element of the data object to its conjugate complex value
/*!
    \throws cv::Exception if data type is not complex.
    \return retOk
    \sa ConjFunc
*/
RetVal DataObject::conj()
{
    fListConjFunc[m_type](this);
    return retOk;
}

//----------------------------------------------------------------------------------------------------------------------------------
//! converts every element of the data object to its adjungate value
/*!
    The adjungate is the transposed matrix, where each element is complex conjugated.
    \throws cv::Exception if data type is not complex.
    \return retOk
    \sa conj
*/
DataObject DataObject::adj() const
{
    DataObject newDataObj = trans();
    newDataObj.conj();
    return newDataObj;
}

//----------------------------------------------------------------------------------------------------------------------------------
//! transposes this data object
/*!
    simply toggles the transpose flag
    \return reference to this data object
*/
DataObject DataObject::trans() const
{
    return DataObject(*this, true);
}

//----------------------------------------------------------------------------------------------------------------------------------
//! low-level, templated method which changes the region of interest of the data object to the
//! selected zero-based row index
/*!
    \param *dObj
    \param selRow indicates the zero-based row-index (considering any existing ROI)
    \return retOk
*/
// template<typename _Tp> RetVal RowFunc(const DataObject *dObj, const unsigned int selRow)
//{
//   (*((cv::Mat_<_Tp> *)(dObj->get_mdata()[0]))) = (((cv::Mat_<_Tp>
//   *)(dObj->get_mdata()[0]))->row(selRow));
//
//   return 0;
//}
//
// typedef RetVal (*tRowFunc)(const DataObject *dObj, const unsigned int selRow);
// MAKEFUNCLIST(RowFunc)

//! high-level method which makes a new header for the specified matrix row and returns it. The
//! underlying data of the new matrix is shared with the original matrix.
/*!
    \param selRow is the specific zero-based row index
    \return new data object
    \throws cv::Exception if dimension is unequal to two.
    \sa RowFunc
*/
DataObject DataObject::row(const int selRow) const
{
    if (m_dims != 2)
    {
        cv::error(cv::Exception(
            CV_StsAssert, "DataObject::row only defined for dims==2", "", __FILE__, __LINE__));
    }

    DataObject resMat = *this;
    *(resMat.get_mdata()[0]) = resMat.get_mdata()[0]->row(selRow);
    // fListRowFunc[m_type](&resMat, selRow);
    resMat.m_size.m_p[0] = 1;
    resMat.m_roi.m_p[0] = selRow;

    return resMat;
}

//----------------------------------------------------------------------------------------------------------------------------------
//! low-level, templated method which changes the region of interest of the data object to the
//! selected zero-based col index
/*!
    \param *dObj
    \param unsigned int selCol indicates the zero-based col-index (considering any existing ROI)
    \return retOk
*/
/*template<typename _Tp> RetVal ColFunc(const DataObject *dObj, const unsigned int selCol)
{
   (*((cv::Mat_<_Tp> *)(dObj->get_mdata()[0]))) = (((cv::Mat_<_Tp>
*)(dObj->get_mdata()[0]))->col(selCol)); return 0;
}

typedef RetVal (*tColFunc)(const DataObject *dObj, const unsigned int selCol);
MAKEFUNCLIST(ColFunc)*/

//! high-level method which makes a new header for the specified matrix column and returns it. The
//! underlying data of the new matrix is shared with the original matrix.
/*!
    \param selCol is the specific zero-based row index
    \return new data object
    \throws cv::Exception if dimension is unequal to two.
    \sa ColFunc
*/
DataObject DataObject::col(const int selCol) const
{
    if (m_dims != 2)
    {
        cv::error(cv::Exception(
            CV_StsAssert, "DataObject::col only defined for dims==2", "", __FILE__, __LINE__));
    }

    DataObject resMat = *this;
    *(resMat.get_mdata()[0]) = resMat.get_mdata()[0]->col(selCol);
    // fListColFunc[m_type](&resMat, selCol);
    resMat.m_size.m_p[1] = 1;
    resMat.m_roi.m_p[1] = selCol;

    return resMat;
}

//----------------------------------------------------------------------------------------------------------------------------------
/*
DataObject DataObject::diag(void)
{
   if (m_dims > 2)
   {
      cv::error(cv::Exception(CV_StsAssert, "diag is only defined for 2D matrices", "", __FILE__,
__LINE__));
   }

   unsigned int sizes = m_size[m_dims - 1] < m_size[m_dims - 2] ? m_size[m_dims - 1] : m_size[m_dims
- 2]; DataObject resMat(1, sizes); diagVals.create(1, &sizes);

   for (unsigned int nElem = 0; nElem < sizes; nElem++)
   {
      diagVals(nElem) = m_data[0](nElem, nElem);
   }

   return 0;
}
*/
//----------------------------------------------------------------------------------------------------------------------------------
//!
/*
    \todo think about the definition (operator * ...)
*/
template <typename _Tp>
RetVal MulFunc(
    const DataObject* src1, const DataObject* src2, DataObject* res, const double /*scale*/)
{
    // the transpose flag of this matrix already is evaluated if src2 is not transposed
    int numMats = src1->getNumPlanes();

    int lhsMatNum = 0;
    int rhsMatNum = 0;
    int resMatNum = 0;

    const cv::Mat_<_Tp>* srcMat1 = NULL;
    const cv::Mat_<_Tp>* srcMat2 = NULL;
    cv::Mat_<_Tp>* dstMat = NULL;

    for (int nmat = 0; nmat < numMats; nmat++)
    {
        cv::Mat_<_Tp> tempMat;
        lhsMatNum = src1->seekMat(nmat, numMats);
        rhsMatNum = src2->seekMat(nmat, numMats);
        resMatNum = res->seekMat(nmat, numMats);
        srcMat1 = static_cast<const cv::Mat_<_Tp>*>(src1->get_mdata()[lhsMatNum]);
        srcMat2 = static_cast<const cv::Mat_<_Tp>*>(src2->get_mdata()[rhsMatNum]);
        dstMat = static_cast<cv::Mat_<_Tp>*>(res->get_mdata()[resMatNum]);

#if (USEOMP)
#pragma omp parallel num_threads(getMaximumThreadCount())
        {
#endif
            const _Tp* src1RowPtr;
            const _Tp* src2RowPtr;
            _Tp* resRowPtr;
#if (USEOMP)
#pragma omp for schedule(guided)
#endif
            for (int i = 0; i < srcMat1->rows; i++)
            {
                src1RowPtr = (const _Tp*)srcMat1->ptr(i);
                src2RowPtr = (const _Tp*)srcMat2->ptr(i);
                resRowPtr = (_Tp*)dstMat->ptr(i);

                for (int j = 0; j < srcMat1->cols; j++)
                {
                    resRowPtr[j] = src1RowPtr[j] * src2RowPtr[j];
                }
            }
#if (USEOMP)
        }
#endif
    }
    return ito::retOk;
}

typedef RetVal (*tMulFunc)(
    const DataObject* src1, const DataObject* src2, DataObject* res, const double scale);
MAKEFUNCLIST(MulFunc)

//! high-level method which does a element-wise multiplication of elements in this matrix with
//! elements in the second matrix.
/*!
    The result is returned as new data object with the same type and size than this object. The axis
   scale, offset, description and unit values are copied from this object. Tags are copied from this
   object, too. Optionally the multiplication can be scaled by a scaling factor, which is set to one
   by default.

    \param &mat2 is the second source matrix
    \param scale is the scaling factor (default: 1.0)
    \return result matrix
    \sa DivFunc
*/
DataObject DataObject::mul(const DataObject& mat2, const double scale) const
{
    CHECK_SAME_TYPE_AND_NUM_PLANES_AND_PLANE_SIZE(mat2)

    unsigned char continuous = 0;
    DataObject result(m_dims, m_size, m_type, continuous);
    copyAxisTagsTo(result);
    copyTagMapTo(result);

    fListMulFunc[m_type](this, &mat2, &result, scale);

    return result;
}

//----------------------------------------------------------------------------------------------------------------------------------
//! low-level, templated method which does a element-wise division of elements in first source
//! matrix by elements in second source matrix.
/*!
    The result is stored in a result matrix, optionally the division can be scaled by a scaling
   factor, which is set to one by default. For fixed point numbers or complex values, a division by
   zero will throw an error. For floating-point values the following (matlab-like) implementation is
   used:

    1.0/0.0 = Inf, 0.0/0.0 = Nan

    \param *src1 is the first source matrix
    \param *src2 is the second source matrix
    \param *res is the result matrix, which must have the same size than the source matrices
    \return retOk
*/
template <typename _Tp>
RetVal DivFunc(const DataObject* src1, const DataObject* src2, DataObject* res)
{
    // the transpose flag of this matrix already is evaluated if src2 is not transposed
    int numMats = src1->getNumPlanes();

    int lhsMatNum = 0;
    int rhsMatNum = 0;
    int resMatNum = 0;

    _Tp nanNumber;
    _Tp infNumber;
    _Tp epsilon;
    _Tp zero = static_cast<_Tp>(0);
    const cv::Mat_<_Tp>* srcMat1 = NULL;
    cv::Mat_<_Tp>* dstMat = NULL;
    const cv::Mat_<_Tp>* srcMat2 = NULL;

    for (int nmat = 0; nmat < numMats; nmat++)
    {
        cv::Mat_<_Tp> tempMat;
        lhsMatNum = src1->seekMat(nmat, numMats);
        rhsMatNum = src2->seekMat(nmat, numMats);
        resMatNum = res->seekMat(nmat, numMats);
        srcMat1 = static_cast<const cv::Mat_<_Tp>*>(src1->get_mdata()[lhsMatNum]);
        srcMat2 = static_cast<const cv::Mat_<_Tp>*>(src2->get_mdata()[rhsMatNum]);
        dstMat = static_cast<cv::Mat_<_Tp>*>(res->get_mdata()[resMatNum]);

        if (std::numeric_limits<_Tp>::has_quiet_NaN)
        {
            nanNumber = std::numeric_limits<_Tp>::quiet_NaN();
            infNumber = std::numeric_limits<_Tp>::infinity();
            epsilon = std::numeric_limits<_Tp>::epsilon();

#if (USEOMP)
#pragma omp parallel num_threads(getMaximumThreadCount())
            {
#endif
                const _Tp* src1RowPtr;
                const _Tp* src2RowPtr;
                _Tp* resRowPtr;
#if (USEOMP)
#pragma omp for schedule(guided)
#endif
                for (int i = 0; i < srcMat1->rows; i++)
                {
                    src1RowPtr = (const _Tp*)srcMat1->ptr(i);
                    src2RowPtr = (const _Tp*)srcMat2->ptr(i);
                    resRowPtr = (_Tp*)dstMat->ptr(i);

                    for (int j = 0; j < srcMat1->cols; j++)
                    {
                        resRowPtr[j] = (isZeroValue<_Tp>(src2RowPtr[j], epsilon))
                            ? ((isZeroValue<_Tp>(src1RowPtr[j], epsilon)) ? nanNumber : infNumber)
                            : src1RowPtr[j] / src2RowPtr[j];
                    }
                }
#if (USEOMP)
            }
#endif
        }
        else
        {
#if (USEOMP)
#pragma omp parallel num_threads(getMaximumThreadCount())
            {
#endif
                const _Tp* src1RowPtr;
                const _Tp* src2RowPtr;
                _Tp* resRowPtr;
#if (USEOMP)
#pragma omp for schedule(guided)
#endif
                for (int i = 0; i < srcMat1->rows; i++)
                {
                    src1RowPtr = (const _Tp*)srcMat1->ptr(i);
                    src2RowPtr = (const _Tp*)srcMat2->ptr(i);
                    resRowPtr = (_Tp*)dstMat->ptr(i);

                    for (int j = 0; j < srcMat1->cols; j++)
                    {
                        if (src2RowPtr[j] == zero)
                            cv::error(cv::Exception(
                                CV_StsAssert,
                                "Division by zero not allowed for fixed point arithmetic and "
                                "complex values",
                                "",
                                __FILE__,
                                __LINE__));
                        resRowPtr[j] = src1RowPtr[j] / src2RowPtr[j];
                    }
                }
#if (USEOMP)
            }
#endif
        }
    }

    return ito::retOk;
}

//----------------------------------------------------------------------------------------------------------------------------------
//! low-level, templated method which does a element-wise division of elements in first source
//! matrix by elements in second source matrix.
/*!
    The result is stored in a result matrix, optionally the division can be scaled by a scaling
   factor, which is set to one by default. For fixed point numbers or complex values, a division by
   zero will throw an error. For floating-point values the following (matlab-like) implementation is
   used:

    1.0/0.0 = Inf, 0.0/0.0 = Nan

    \param *src1 is the first source matrix
    \param *src2 is the second source matrix
    \param *res is the result matrix, which must have the same size than the source matrices
    \return retOk
*/
template <> RetVal DivFunc<Rgba32>(const DataObject* src1, const DataObject* src2, DataObject* res)
{
    // the transpose flag of this matrix already is evaluated if src2 is not transposed
    int numMats = src1->getNumPlanes();

    int lhsMatNum = 0;
    int rhsMatNum = 0;
    int resMatNum = 0;

    const cv::Mat_<Rgba32>* srcMat1 = NULL;
    cv::Mat_<Rgba32>* dstMat = NULL;
    const cv::Mat_<Rgba32>* srcMat2 = NULL;

    for (int nmat = 0; nmat < numMats; nmat++)
    {
        cv::Mat_<Rgba32> tempMat;
        lhsMatNum = src1->seekMat(nmat, numMats);
        rhsMatNum = src2->seekMat(nmat, numMats);
        resMatNum = res->seekMat(nmat, numMats);
        srcMat1 = static_cast<const cv::Mat_<Rgba32>*>(src1->get_mdata()[lhsMatNum]);
        srcMat2 = static_cast<const cv::Mat_<Rgba32>*>(src2->get_mdata()[rhsMatNum]);
        dstMat = static_cast<cv::Mat_<Rgba32>*>(res->get_mdata()[resMatNum]);

#if (USEOMP)
#pragma omp parallel num_threads(getMaximumThreadCount())
        {
#endif
            const Rgba32* src1RowPtr;
            const Rgba32* src2RowPtr;
            ito::Rgba32* resRowPtr;
#if (USEOMP)
#pragma omp for schedule(guided)
#endif
            for (int i = 0; i < srcMat1->rows; i++)
            {
                src1RowPtr = srcMat1->ptr<Rgba32>(i);
                src2RowPtr = srcMat2->ptr<Rgba32>(i);
                resRowPtr = dstMat->ptr<Rgba32>(i);

                for (int j = 0; j < srcMat1->cols; j++)
                {
                    resRowPtr[j] = src1RowPtr[j] / src2RowPtr[j];
                }
            }
#if (USEOMP)
        }
#endif
    }

    return ito::retOk;
}

typedef RetVal (*tDivFunc)(const DataObject* src1, const DataObject* src2, DataObject* res);
MAKEFUNCLIST(DivFunc)

//! high-level method which does a element-wise division of elements in this matrix by elements in
//! second source matrix.
/*!
    The result is returned as new data object with the same type and size than this object. The axis
   scale, offset, description and unit values are copied from this object. Tags are copied from this
   object, too.

    \param &mat2 is the second source matrix
    \param scale is the scaling factor (default: 1.0)
    \return result matrix
    \sa DivFunc
*/
DataObject DataObject::div(const DataObject& mat2, const double /*scale*/) const
{
    CHECK_SAME_TYPE_AND_NUM_PLANES_AND_PLANE_SIZE(mat2)

    unsigned char continuous = 0;
    DataObject result(m_dims, m_size, m_type, continuous);
    copyAxisTagsTo(result);
    copyTagMapTo(result);

    fListDivFunc[m_type](this, &mat2, &result);

    return result;
}
//----------------------------------------------------------------------------------------------------------------------------------
//! low-level, templated method which stacks a sequence of dataObjects horizontally or vertically
//! together .
/*!
The result is stored in a result matrix.

\param *mats the source sequence of dataObjects. All objects must be of the same type and contain
the same number of planes. Also the shape of the axis along which is not stacked must be equal to
all objects. \param &num the number of dataObjects inclluded in mats \param &axis defines the axis
along the dataObjects will be stacked in the res dataObject. The parameter has to be one or two.
\param *res is the result matrix (3d DataObject), which must have a size that fits to the
corresponding stack axis. Furthermore the cv::Mats must be continous \return retOk
*/
template <typename _Tp>
RetVal planeStackFunc(
    const DataObject* mats, const int& num, const unsigned int& axis, DataObject* res)
{
    int nrPlanes = res->getSize(0);
    int maxRow = res->getSize(1);
    int maxCol = res->getSize(2);
    int byte = sizeof(_Tp);
    int offset, row;


    int matIdx, resIdx;
    const _Tp* rowPtrSrc = NULL;
    _Tp* rowPtrDst = NULL;
    int dObjIdx;
    if (axis == 2)
    {
        int* lineLength = new int[num];
        for (int ind = 0; ind < num; ++ind)
        {
            lineLength[ind] = mats[ind].getSize(mats[ind].getDims() - 1);
        }
        for (int plane = 0; plane < nrPlanes; ++plane)
        {
            resIdx = res->seekMat(plane);
            offset = 0;
            for (dObjIdx = 0; dObjIdx < num; ++dObjIdx)
            {
                matIdx = mats[dObjIdx].seekMat(plane);
                for (row = 0; row < maxRow; ++row)
                {
                    rowPtrSrc = mats[dObjIdx].rowPtr<_Tp>(matIdx, row);
                    rowPtrDst = res->rowPtr<_Tp>(resIdx, row);
                    memcpy(rowPtrDst + offset, rowPtrSrc, lineLength[dObjIdx] * byte);
                }
                offset += lineLength[dObjIdx];
            }
        }
        lineLength = NULL;
        delete[] lineLength;
    }
    else if (axis == 1)
    {
        int* height = new int[num];
        const cv::Mat* srcPlane;
        _Tp* dstData = NULL;
        for (int ind = 0; ind < num; ++ind)
        {
            height[ind] = mats[ind].getSize(mats[ind].getDims() - 2);
        }
        for (int plane = 0; plane < nrPlanes; ++plane)
        {
            offset = 0;
            for (dObjIdx = 0; dObjIdx < num; ++dObjIdx)
            {
                srcPlane = mats[dObjIdx].get_mdata()[mats[dObjIdx].seekMat(plane)];

                if (srcPlane->isContinuous())
                {
                    dstData = (_Tp*)res->get_mdata()[plane]
                                  ->data; // since this is allocated in DataObject::stack the plane
                                          // is allways the right index
                    memcpy(dstData + offset, srcPlane->data, maxCol * height[dObjIdx] * byte);
                    offset += maxCol * height[dObjIdx];
                }
                else
                {
                    for (row = 0; row < height[dObjIdx]; ++row)
                    {
                        rowPtrSrc = (const _Tp*)srcPlane->ptr(row);
                        rowPtrDst = (_Tp*)res->rowPtr<_Tp>(plane, row);
                        memcpy(rowPtrDst + offset, rowPtrSrc, maxCol * byte);
                    }
                    offset += row * maxCol;
                }
            }
        }
        height = NULL;
        delete[] height;
    }

    return ito::retOk;
}
typedef RetVal (*tplaneStackFunc)(
    const DataObject* mats, const int& num, const unsigned int& axis, DataObject* res);
MAKEFUNCLIST(planeStackFunc)
//! high-level method which stacks the planes of the input dataObjects to a three dimensional
//! dataObject together.
/*!
The result is stored in a result matrix of the same plane size and type. Only one of the (n-2)
dimensions is allowed to have a size greter than one. \param *mats sequence of input DataObjects
\param *num number elements in mats
\param axis axis along which a stack is build (not yet implemented)
\return result dataObject
*/
//----------------------------------------------------------------------------------------------------------------------------------
/*static*/ DataObject DataObject::stack(const DataObject* mats, int num, unsigned int axis)
{
    if (num < 1)
    {
        cv::error(cv::Exception(
            CV_StsAssert, "A length less than one was given", "", __FILE__, __LINE__));
    }
    if (axis >= 3)
    {
        cv::error(
            cv::Exception(CV_StsAssert, "An axis greater 2 was given", "", __FILE__, __LINE__));
    }

    const ito::DataObject& firstMat = mats[0];

    int type = firstMat.getType();
    if (type == ito::tUInt32)
    {
        cv::error(cv::Exception(
            CV_StsAssert,
            "DataType uint32 is not supported by this function",
            "",
            __FILE__,
            __LINE__));
    }

    if (firstMat.getDims() < 2)
    {
        cv::error(cv::Exception(CV_StsAssert, "First dataObject is empty", "", __FILE__, __LINE__));
    }

    int planeSize[2];
    std::vector<int> sizes(2);

    sizes[0] = planeSize[0] = firstMat.getSize(firstMat.getDims() - 2);
    sizes[1] = planeSize[1] = firstMat.getSize(firstMat.getDims() - 1);

    int cnt;
    int dims;
    bool valid;

    // check if only one dimension excluding the last but two has a size greater than one and find
    // the location of this  dimension
    unsigned int stackLayers = 0;
    int size;
    int* objLayers = new int[num];

    for (int i = 0; i < num; ++i)
    {
        dims = mats[i].getDims();
        if (dims > 2)
        {
            valid = true;
            for (cnt = dims - 3; cnt >= 0; --cnt)
            {
                if (valid)
                {
                    size = mats[i].getSize(cnt);

                    if (size != 1)
                    {
                        valid = false;
                        stackLayers += size;
                        objLayers[i] = size;
                    }
                }
                else
                {
                    if (mats[i].getSize(cnt) != 1)
                    {
                        DELETE_AND_SET_NULL_ARRAY(objLayers);
                        cv::error(cv::Exception(
                            CV_StsAssert,
                            cv::format(
                                "%i-th element of sequence has more than one dimension of a size "
                                "greater than one (regardless the last two).",
                                i),
                            "",
                            __FILE__,
                            __LINE__));
                    }
                }
            }

            if (valid) // if still valid the dataObject contains only one plane
            {
                ++stackLayers;
                objLayers[i] = 1;
            }
        }
        else
        {
            ++stackLayers;
            objLayers[i] = 1;
        }

        if (mats[i].getType() != type)
        {
            DELETE_AND_SET_NULL_ARRAY(objLayers);
            cv::error(cv::Exception(
                CV_StsAssert, "At least one dataObject differ in type.", "", __FILE__, __LINE__));
        }
    }

    switch (axis)
    {
    case 0:
        for (int i = 1; i < num; ++i) // check if the shapes fit
        {
            if (mats[i].getType() != type)
            {
                DELETE_AND_SET_NULL_ARRAY(objLayers);
                cv::error(cv::Exception(
                    CV_StsAssert,
                    "At least one dataObject differ in type.",
                    "",
                    __FILE__,
                    __LINE__));
            }
            // check the last size of the last two dimensions
            if (mats[i].getSize(mats[i].getDims() - 1) != planeSize[1] ||
                mats[i].getSize(mats[i].getDims() - 2) != planeSize[0])
            {
                DELETE_AND_SET_NULL_ARRAY(objLayers);
                cv::error(cv::Exception(
                    CV_StsAssert,
                    "The last two dimensions of the given dataObjects differ in size.",
                    "",
                    __FILE__,
                    __LINE__));
            }
        }
        break;
    case 1:
        for (int i = 1; i < num; ++i) // check if the shapes fit
        {
            if (mats[i].getType() != type)
            {
                DELETE_AND_SET_NULL_ARRAY(objLayers);
                cv::error(cv::Exception(
                    CV_StsAssert,
                    "At least one dataObject differ in type.",
                    "",
                    __FILE__,
                    __LINE__));
            }
            // check the last size of the last two dimensions
            if (mats[i].getSize(mats[i].getDims() - 1) != planeSize[1] ||
                objLayers[i] != objLayers[1])
            {
                DELETE_AND_SET_NULL_ARRAY(objLayers);
                cv::error(cv::Exception(
                    CV_StsAssert,
                    "At least one dataObject has a different number of layers or a shape of the "
                    "last dimension that does not fit.",
                    "",
                    __FILE__,
                    __LINE__));
            }
            sizes[0] += mats[i].getSize(mats[i].getDims() - 2);
        }
        break;
    case 2:
        for (int i = 1; i < num; ++i) // check if the shapes fit
        {
            if (mats[i].getType() != type)
            {
                DELETE_AND_SET_NULL_ARRAY(objLayers);
                cv::error(cv::Exception(
                    CV_StsAssert,
                    "At least one dataObject differ in type.",
                    "",
                    __FILE__,
                    __LINE__));
            }
            // check the last size of the last two dimensions
            if (mats[i].getSize(mats[i].getDims() - 2) != planeSize[0] ||
                objLayers[i] != objLayers[1])
            {
                DELETE_AND_SET_NULL_ARRAY(objLayers);
                cv::error(cv::Exception(
                    CV_StsAssert,
                    "At least one dataObject has a different number of layers or a shape of the "
                    "last but one dimension that does not fit.",
                    "",
                    __FILE__,
                    __LINE__));
            }
            sizes[1] += mats[i].getSize(mats[i].getDims() - 1);
        }
        break;
    }

    DataObject resObj;
    // copy
    if (axis == 0)
    {
        int planeCount = 0;
        const cv::Mat* tempPlane;
        cv::Mat* planes = new cv::Mat[stackLayers];
        for (int i = 0; i < num; ++i)
        {
            for (int cnt = 0; cnt < objLayers[i]; ++cnt)
            {
                tempPlane = mats[i].get_mdata()[mats[i].seekMat(cnt)];
#if (CV_MAJOR_VERSION >= 3)
                if (tempPlane->u)
#else
                if (tempPlane->refcount)
#endif
                {
                    // the opencv matrix has its own reference counter and manages its memory ->
                    // simple shallow copies are sufficient
                    planes[planeCount++] = *tempPlane;
                }
                else
                {
                    // the opencv matrix points to user-allocated data (e.g. continuous data block
                    // allocated by dataObject). In this case, a shallow copy is dangerous if the
                    // base object is deleted. Therefore, all planes have to be deeply copied:
                    tempPlane->copyTo(planes[planeCount++]);
                }
            }
        }
        int shape[3];
        shape[0] = stackLayers;
        shape[1] = planeSize[0];
        shape[2] = planeSize[1];

        resObj = DataObject(3, shape, type, planes, stackLayers);

        DELETE_AND_SET_NULL_ARRAY(planes);
    }
    else if (axis == 1)
    {
        resObj = DataObject(objLayers[0], sizes[0], sizes[1], type);
        fListplaneStackFunc[type](mats, num, axis, &resObj);
    }
    else if (axis == 2)
    {
        resObj = DataObject(objLayers[0], sizes[0], sizes[1], type);
        fListplaneStackFunc[type](mats, num, axis, &resObj);
    }

    DELETE_AND_SET_NULL_ARRAY(objLayers);

    return resObj;
}


//----------------------------------------------------------------------------------------------------------------------------------
DataObject DataObject::pow(const ito::float64& power)
{
    DataObject result(m_dims, getSize(), m_type);
    pow(power, result);
    return result;
}

//----------------------------------------------------------------------------------------------------------------------------------
void DataObject::pow(const ito::float64& power, DataObject& dst)
{
    if (dst.getDims() == 0)
    {
        dst = DataObject(m_dims, getSize(), m_type);
    }

    CHECK_SAME_TYPE_AND_NUM_PLANES_AND_PLANE_SIZE(dst)

    int ipower = cvRound(power);
    bool is_ipower = fabs(ipower - power) < DBL_EPSILON;
    int num_planes = getNumPlanes();
    const cv::Mat* mat_src;
    cv::Mat* mat_dest;

    if (is_ipower)
    {
        switch (m_type)
        {
        case ito::tUInt8:
        case ito::tInt8:
        case ito::tUInt16:
        case ito::tInt16:
        case ito::tUInt32:
        case ito::tInt32:
        case ito::tFloat32:
        case ito::tFloat64: {
            for (int i = 0; i < num_planes; ++i)
            {
                mat_src = get_mdata()[seekMat(i, num_planes)];
                mat_dest = dst.get_mdata()[dst.seekMat(i, num_planes)];
                cv::pow(*mat_src, power, *mat_dest);
            }
        }
        break;
        default:
            cv::error(cv::Exception(
                CV_StsAssert,
                "an integer power requires a real-typed data object.",
                "",
                __FILE__,
                __LINE__));
        }
    }
    else
    {
        switch (m_type)
        {
        case ito::tFloat32:
        case ito::tFloat64: {
            for (int i = 0; i < num_planes; ++i)
            {
                mat_src = get_mdata()[seekMat(i, num_planes)];
                mat_dest = dst.get_mdata()[dst.seekMat(i, num_planes)];
                cv::pow(*mat_src, power, *mat_dest);
            }
        }
        break;
        default:
            cv::error(cv::Exception(
                CV_StsAssert,
                "an non-integer power requires a data object of type float32 or float64.",
                "",
                __FILE__,
                __LINE__));
        }
    }
}

//----------------------------------------------------------------------------------------------------------------------------------
DataObject DataObject::sqrt()
{
    DataObject result(m_dims, getSize(), m_type);
    sqrt(result);
    return result;
}

//----------------------------------------------------------------------------------------------------------------------------------
void DataObject::sqrt(DataObject& dst)
{
    if (dst.getDims() == 0)
    {
        dst = DataObject(m_dims, getSize(), m_type);
    }

    CHECK_SAME_TYPE_AND_NUM_PLANES_AND_PLANE_SIZE(dst)

    int num_planes = getNumPlanes();
    const cv::Mat* mat_src;
    cv::Mat* mat_dest;

    switch (m_type)
    {
    case ito::tFloat32:
    case ito::tFloat64: {
        for (int i = 0; i < num_planes; ++i)
        {
            mat_src = get_mdata()[seekMat(i, num_planes)];
            mat_dest = dst.get_mdata()[dst.seekMat(i, num_planes)];
            cv::pow(*mat_src, 0.5, *mat_dest);
        }
    }
    break;
    default:
        cv::error(cv::Exception(
            CV_StsAssert,
            "sqrt requires a data object of type float32 or float64.",
            "",
            __FILE__,
            __LINE__));
    }
}

//----------------------------------------------------------------------------------------------------------------------------------
DataObject DataObject::squeeze() const
{
    if (m_dims <= 0)
    {
        return DataObject();
    }
    else if (m_dims == 1)
    {
        cv::error(cv::Exception(
            CV_StsAssert,
            "DataObject to squeeze may not have dimension = 1",
            "",
            __FILE__,
            __LINE__));
    }

    int numMats = getNumPlanes();

    if (numMats == 0)
    {
        cv::error(cv::Exception(
            CV_StsAssert,
            "DataObject to squeeze must contain at least one value (has no planes).",
            "",
            __FILE__,
            __LINE__));
    }

    unsigned char newDimensions = 0;
    int* newSizes = new int[m_dims];
    int* axesMap = new int[m_dims]; // axesMap[0] gives the axes index in this object of the 0th
                                    // axis in resObj. axesMap[idx >= newDimensions] is invalid
    int counter = 0;
    bool test;
    bool planesUnchanged = true;
    int shapeOfLastDim = 0;

    for (int i = 0; i < m_dims - 2; i++)
    {
        if (getSize(i) > 1)
        {
            axesMap[counter] = i;
            newSizes[counter] = getSize(i);
            newDimensions++;
            counter++;
        }
    }

    // last two dimensions
    if (getSize(m_dims - 2) > 1)
    {
        axesMap[counter] = m_dims - 2;
        newSizes[counter] = getSize(m_dims - 2);
        newDimensions++;
        counter++;
    }
    else
    {
        planesUnchanged = false;
    }

    if (getSize(m_dims - 1) > 1)
    {
        axesMap[counter] = m_dims - 1;
        newSizes[counter] = getSize(m_dims - 1);
        shapeOfLastDim = newSizes[counter];
        newDimensions++;
        counter++;
    }
    else
    {
        planesUnchanged = false;
    }

    if (newDimensions ==
        0) // 1x1x1x... object cannot be totally squeezed. The last two dimensions will be kept.
    {
        newDimensions = 2;
        axesMap[0] = m_dims - 2;
        newSizes[0] = getSize(m_dims - 2);
        axesMap[1] = m_dims - 1;
        newSizes[1] = getSize(m_dims - 1);
    }
    else if (newDimensions == 1) // a 1-dim object cannot be built. Therefore
    {
        newDimensions = 2;
        if (axesMap[0] ==
            (m_dims - 1)) // the last dimensions was > 1, add the second to last dimension
        {
            axesMap[1] = axesMap[0];
            newSizes[1] = newSizes[0];
            axesMap[0] = m_dims - 2;
            newSizes[0] = getSize(m_dims - 2);
        }
        else // the last dimension was 1, nevertheless add it...
        {
            axesMap[1] = m_dims - 1;
            newSizes[1] = getSize(m_dims - 1);
        }
    }

    DataObject resObj;

    if (planesUnchanged)
    {
        // shallow copy without change in any plane
        cv::Mat* planes = new cv::Mat[numMats];
        const cv::Mat* tempPlane;
        for (int i = 0; i < numMats; i++)
        {
            tempPlane = (cv::Mat*)(m_data[this->seekMat(i)]);

#if (CV_MAJOR_VERSION >= 3)
            if (tempPlane->u)
#else
            if (tempPlane->refcount)
#endif
            {
                // the opencv matrix has its own reference counter and manages its memory -> simple
                // shallow copies are sufficient
                planes[i] = *tempPlane;
            }
            else
            {
                // the opencv matrix points to user-allocated data (e.g. continuous data block
                // allocated by dataObject). In this case, a shallow copy is dangerous if the base
                // object is deleted. Therefore, all planes have to be deeply copied:
                tempPlane->copyTo(planes[i]);
            }
        }

        resObj =
            DataObject(newDimensions, newSizes, m_type, planes, static_cast<unsigned int>(numMats));

        delete[] planes;
    }
    else
    {
        // the dimension within a plane changed, therefore an element-wise deep copy is required.
        // this is done by an iterator (yes, there are faster ways, but this is a comfortable one)
        resObj = DataObject(newDimensions, newSizes, m_type);
        ito::DObjIterator resIt = resObj.begin();
        DObjConstIterator srcIt = constBegin();
        int es = elemSize();

        if (shapeOfLastDim > 0)
        {
            // copy line by line since the last dimension is not squeezed
            es *= shapeOfLastDim;

            while (resIt != resObj.end() && srcIt != constEnd())
            {
                memcpy(*resIt, *srcIt, es);
                resIt += shapeOfLastDim;
                srcIt += shapeOfLastDim;
            }
        }
        else
        {
            while (resIt != resObj.end() && srcIt != constEnd())
            {
                memcpy(*resIt, *srcIt, es);
                resIt++;
                srcIt++;
            }
        }
    }

    for (int i = 0; i < newDimensions; ++i)
    {
        resObj.setAxisDescription(i, this->getAxisDescription(axesMap[i], test));
        resObj.setAxisUnit(i, this->getAxisUnit(axesMap[i], test));
        resObj.setAxisOffset(i, this->getAxisOffset(axesMap[i]));
        resObj.setAxisScale(i, this->getAxisScale(axesMap[i]));
    }

    // copy tags
    copyTagMapTo(resObj);

    // copy rotation matrix
    const double* rot = m_pDataObjectTags->m_rotMatrix;
    resObj.setXYRotationalMatrix(
        rot[0], rot[1], rot[2], rot[3], rot[4], rot[5], rot[6], rot[7], rot[8]);

    // copy value description and unit
    resObj.setValueDescription(getValueDescription());
    resObj.setValueUnit(getValueUnit());

    delete[] newSizes;
    delete[] axesMap;

    newSizes = NULL;

    return resObj;
}

//----------------------------------------------------------------------------------------------------------------------------------
DataObject DataObject::reshape(int newDims, const int* newSizes) const
{
    int newTotal = 1;
    for (int i = 0; i < newDims; ++i)
    {
        newTotal *= newSizes[i];
    }

    if (getTotal() != newTotal)
    {
        cv::error(cv::Exception(
            CV_StsAssert,
            "Total size of new dataObject must be unchanged.",
            "",
            __FILE__,
            __LINE__));
    }
    else if (newDims < 2)
    {
        cv::error(cv::Exception(
            CV_StsAssert,
            "New new object must have at least two dimensions (e.g. 1xM or Mx1).",
            "",
            __FILE__,
            __LINE__));
    }

    if (m_dims <= 0)
    {
        return DataObject();
    }
    else if (m_dims == 1)
    {
        cv::error(cv::Exception(
            CV_StsAssert,
            "DataObject to reshape may not have dimension = 1",
            "",
            __FILE__,
            __LINE__));
    }

    int numMats = getNumPlanes();

    if (numMats == 0)
    {
        cv::error(cv::Exception(
            CV_StsAssert,
            "DataObject to squeeze must contain at least one value (has no planes).",
            "",
            __FILE__,
            __LINE__));
    }

    int counter = 0;
    bool test;
    bool planesUnchanged = false;
    int shapeOfLastDim = 0;

    if (getSize(m_dims - 1) == newSizes[newDims - 1])
    {
        if (getSize(m_dims - 2) == newSizes[newDims - 2])
        {
            planesUnchanged = true;
        }
        else
        {
            shapeOfLastDim = newSizes[newDims - 1];
        }
    }

    DataObject resObj;

    if (planesUnchanged)
    {
        // shallow copy without change in any plane
        cv::Mat* planes = new cv::Mat[numMats];
        const cv::Mat* tempPlane;
        for (int i = 0; i < numMats; i++)
        {
            tempPlane = (cv::Mat*)(m_data[this->seekMat(i)]);

#if (CV_MAJOR_VERSION >= 3)
            if (tempPlane->u)
#else
            if (tempPlane->refcount)
#endif
            {
                // the opencv matrix has its own reference counter and manages its memory -> simple
                // shallow copies are sufficient
                planes[i] = *tempPlane;
            }
            else
            {
                // the opencv matrix points to user-allocated data (e.g. continuous data block
                // allocated by dataObject). In this case, a shallow copy is dangerous if the base
                // object is deleted. Therefore, all planes have to be deeply copied:
                tempPlane->copyTo(planes[i]);
            }
        }

        resObj = DataObject(newDims, newSizes, m_type, planes, static_cast<unsigned int>(numMats));

        delete[] planes;
    }
    else
    {
        // the dimension within a plane changed, therefore an element-wise deep copy is required.
        // this is done by an iterator (yes, there are faster ways, but this is a comfortable one)
        resObj = DataObject(newDims, newSizes, m_type);
        ito::DObjIterator resIt = resObj.begin();
        DObjConstIterator srcIt = constBegin();
        int es = elemSize();

        if (shapeOfLastDim > 0)
        {
            // copy line by line since the last dimension is not squeezed
            es *= shapeOfLastDim;

            while (resIt != resObj.end() && srcIt != constEnd())
            {
                memcpy(*resIt, *srcIt, es);
                resIt += shapeOfLastDim;
                srcIt += shapeOfLastDim;
            }
        }
        else
        {
            while (resIt != resObj.end() && srcIt != constEnd())
            {
                memcpy(*resIt, *srcIt, es);
                resIt++;
                srcIt++;
            }
        }
    }

    // copy axis description, unit, offset, scale... for all axes with same size beginning from the
    // last axis index. the copy operation is stopped if the first dimension with different sizes is
    // detected.
    for (int i = 0; i < std::min(newDims, m_dims); ++i)
    {
        if (newSizes[newDims - i] == getSize(m_dims - i))
        {
            resObj.setAxisDescription(newDims - i, this->getAxisDescription(m_dims - i, test));
            resObj.setAxisUnit(newDims - i, this->getAxisUnit(m_dims - i, test));
            resObj.setAxisOffset(newDims - i, this->getAxisOffset(m_dims - i));
            resObj.setAxisScale(newDims - i, this->getAxisScale(m_dims - i));
        }
        else
        {
            break;
        }
    }

    // copy tags
    copyTagMapTo(resObj);

    // copy rotation matrix
    const double* rot = m_pDataObjectTags->m_rotMatrix;
    resObj.setXYRotationalMatrix(
        rot[0], rot[1], rot[2], rot[3], rot[4], rot[5], rot[6], rot[7], rot[8]);

    // copy value description and unit
    resObj.setValueDescription(getValueDescription());
    resObj.setValueUnit(getValueUnit());

    return resObj;
}

//----------------------------------------------------------------------------------------------------------------------------------
RetVal DataObject::copyFromData2DInternal(
    const uchar* src, const int sizeOfElem, const int sizeX, const int sizeY)
{
    ito::RetVal retval(ito::retOk);
    int ndims = getDims();

    if ((getNumPlanes() != 1) || (getSize(ndims - 1) != sizeX) || (getSize(ndims - 2) != sizeY))
    {
        retval = RetVal::format(
            ito::retError,
            0,
            "Error in copyFromData2D. Size of buffer (%i x %i) does not fit to size of dataObject "
            "(%i x %i)",
            sizeY,
            sizeX,
            getSize(ndims - 2),
            getSize(ndims - 1));
        return retval;
    }

    cv::Mat* cvMat = getCvPlaneMat(0);

    if (cvMat->elemSize() != sizeOfElem)
    {
        return RetVal(
            ito::retError,
            0,
            "Error in copyFromData2D: sizes of elements in buffer and dataObject are different.");
    }

    if (cvMat->isContinuous())
    {
        memcpy(cvMat->ptr(0), src, sizeX * sizeY * sizeOfElem);
    }
    else
    {
#if (USEOMP)
#pragma omp parallel num_threads(getMaximumThreadCount())
        {
#pragma omp for schedule(guided)
#endif
            for (int y = 0; y < sizeY; y++)
            {
                memcpy(cvMat->ptr(y), src + y * sizeX * sizeOfElem, sizeX * sizeOfElem);
            }
#if (USEOMP)
        }
#endif
    }

    return retOk;
}

//----------------------------------------------------------------------------------------------------------------------------------
RetVal DataObject::copyFromData2DInternal(
    const uchar* src,
    const int sizeOfElem,
    const int sizeX,
    const int x0,
    const int y0,
    const int width,
    const int height)
{
    ito::RetVal retval;

    if ((getNumPlanes() != 1) || (getSize(getDims() - 1) != width) ||
        (getSize(getDims() - 2) != height))
    {
        retval = RetVal(
            ito::retError, 0, "Error in copyFromData2D. Size of Buffer unequal size of DataObject");
        return retval;
    }
    // retval = checkType(src); // This is bullshit because this type is anytype and src is always
    // uchar!!!! if (retval != ito::retOk)
    //    return retval;

    cv::Mat* cvMat = get_mdata()[this->seekMat(0)];

    if (cvMat->elemSize() != sizeOfElem)
        return retval;
#if (USEOMP)
#pragma omp parallel num_threads(getMaximumThreadCount())
    {
#pragma omp for schedule(guided)
#endif
        for (int y = 0; y < height; y++)
        {
            memcpy(cvMat->ptr(y), src + ((y0 + y) * sizeX + x0) * sizeOfElem, width * sizeOfElem);
        }
#if (USEOMP)
    }
#endif

    return retOk;
}

//----------------------------------------------------------------------------------------------------------------------------------
template <typename _Tp>
RetVal GrayScaleCastFunc(const DataObject* dObj, DataObject* resObj, double alpha = 1.0)
{
    int numMats = dObj->getNumPlanes();

    int sizex = static_cast<int>(dObj->getSize(dObj->getDims() - 1));
    int sizey = static_cast<int>(dObj->getSize(dObj->getDims() - 2));
    const cv::Mat* srcMat = NULL;
    cv::Mat* dstMat = NULL;

    if (alpha == 1.0)
    {
        for (int nmat = 0; nmat < numMats; nmat++)
        {
            srcMat = dObj->getCvPlaneMat(nmat);
            dstMat = resObj->getCvPlaneMat(nmat);

#if (USEOMP)
#pragma omp parallel num_threads(getMaximumThreadCount())
            {
#endif
                const ito::Rgba32* srcPtr;
                _Tp* dstPtr;
#if (USEOMP)
#pragma omp for schedule(guided)
#endif
                for (int y = 0; y < sizey; y++)
                {
                    dstPtr = dstMat->ptr<_Tp>(y);
                    srcPtr = srcMat->ptr<const ito::Rgba32>(y);
                    for (int x = 0; x < sizex; x++)
                    {
                        dstPtr[x] = cv::saturate_cast<_Tp>(
                            0.299 * srcPtr[x].r + 0.587 * srcPtr[x].g + 0.114 * srcPtr[x].b);
                    }
                }
#if (USEOMP)
            }
#endif
        }
    }
    else
    {
        for (int nmat = 0; nmat < numMats; nmat++)
        {
            srcMat = dObj->getCvPlaneMat(nmat);
            dstMat = resObj->getCvPlaneMat(nmat);
#if (USEOMP)
#pragma omp parallel num_threads(getMaximumThreadCount())
            {
#endif
                const ito::Rgba32* srcPtr;
                _Tp* dstPtr;
#if (USEOMP)
#pragma omp for schedule(guided)
#endif
                for (int y = 0; y < sizey; y++)
                {
                    dstPtr = dstMat->ptr<_Tp>(y);
                    srcPtr = srcMat->ptr<const ito::Rgba32>(y);
                    for (int x = 0; x < sizex; x++)
                    {
                        dstPtr[x] = cv::saturate_cast<_Tp>(
                            alpha *
                            (0.299 * srcPtr[x].r + 0.587 * srcPtr[x].g + 0.114 * srcPtr[x].b));
                    }
                }
#if (USEOMP)
            }
#endif
        }
    }

    return ito::retOk;
}

//----------------------------------------------------------------------------------------------------------------------------------
//! converts a color image (rgba32) to a gray-scale image
/*!
    usage: res = static_cast<ito::float32>(sourceDataObject)

    \throws cv::Exception if cast failed, e.g. if cast not possible or types unknown
    \return cast data object
    \sa convertTo, CastFunc
    */
DataObject DataObject::toGray(const int destinationType /*= ito::tUInt8*/) const
{
    if (this->m_type != ito::tRGBA32)
    {
        cv::error(cv::Exception(
            CV_StsAssert, "data type of dataObject must be rgba32.", "", __FILE__, __LINE__));
    }
    else if (destinationType == ito::tComplex64 || destinationType == ito::tComplex128)
    {
        cv::error(
            cv::Exception(CV_StsAssert, "destinationType must be real.", "", __FILE__, __LINE__));
    }

    DataObject resObj = DataObject(m_dims, m_size, destinationType);

    switch (destinationType)
    {
    case ito::tInt8:
        GrayScaleCastFunc<int8>(this, &resObj);
        break;

    case ito::tUInt8:
        GrayScaleCastFunc<uint8>(this, &resObj);
        break;

    case ito::tInt16:
        GrayScaleCastFunc<int16>(this, &resObj);
        break;

    case ito::tUInt16:
        GrayScaleCastFunc<uint16>(this, &resObj);
        break;

    case ito::tInt32:
        GrayScaleCastFunc<uint32>(this, &resObj);
        break;

    case ito::tFloat32:
        GrayScaleCastFunc<float32>(this, &resObj);
        break;

    case ito::tFloat64:
        GrayScaleCastFunc<float64>(this, &resObj);
        break;

    default:
        cv::error(
            cv::Exception(CV_StsAssert, "destinationType must be real.", "", __FILE__, __LINE__));
        break;
    }

    copyTagMapTo(resObj);
    copyAxisTagsTo(resObj);

    return resObj;
}
//----------------------------------------------------------------------------------------------------------------------------------
template <typename _Tp>
void extractColor(const DataObject* dObj, DataObject& resObj, const char* color, const int& type)
{
    int numChannels = (int)strlen(color);

    switch (numChannels)
    {
    case 1:
        resObj = DataObject(dObj->getDims(), dObj->getSize(), type);
        break;
    case 0:
        return;
        break;
    default: {
        int* sizes = new int[dObj->getDims() + 1];
        for (int i = 0; i < dObj->getDims(); ++i)
        {
            sizes[i + 1] = dObj->getSize(i);
        }
        sizes[0] = numChannels;
        resObj = DataObject(dObj->getDims() + 1, sizes, type);
        delete sizes;
        break;
    }
    }

    int sizex = static_cast<int>(dObj->getSize(dObj->getDims() - 1));
    int sizey = static_cast<int>(dObj->getSize(dObj->getDims() - 2));

    const cv::Mat* srcMat = NULL;
    cv::Mat* dstMat = NULL;

    int numMats = dObj->getNumPlanes();

    for (int channel = 0; channel < numChannels; ++channel)
    {
        if (color[channel] == 'b')
        {
            for (int nmat = 0; nmat < numMats; nmat++)
            {
                srcMat = dObj->getCvPlaneMat(nmat);
                dstMat = resObj.getCvPlaneMat(channel * numMats + nmat);
#if (USEOMP)
#pragma omp parallel num_threads(getMaximumThreadCount())
                {
#endif
                    const ito::Rgba32* srcPtr;
                    _Tp* dstPtr;
#if (USEOMP)
#pragma omp for schedule(guided)
#endif
                    for (int y = 0; y < sizey; ++y)
                    {
                        dstPtr = dstMat->ptr<_Tp>(y);
                        srcPtr = srcMat->ptr<const ito::Rgba32>(y);
                        for (int x = 0; x < sizex; ++x)
                        {
                            dstPtr[x] = cv::saturate_cast<_Tp>(srcPtr[x].b);
                        }
                    }
#if (USEOMP)
                }
#endif
            }
        }
        else if (color[channel] == 'r')
        {
            for (int nmat = 0; nmat < numMats; nmat++)
            {
                srcMat = dObj->getCvPlaneMat(nmat);
                dstMat = resObj.getCvPlaneMat(channel * numMats + nmat);
#if (USEOMP)
#pragma omp parallel num_threads(getMaximumThreadCount())
                {
#endif
                    const ito::Rgba32* srcPtr;
                    _Tp* dstPtr;
#if (USEOMP)
#pragma omp for schedule(guided)
#endif
                    for (int y = 0; y < sizey; ++y)
                    {
                        dstPtr = dstMat->ptr<_Tp>(y);
                        srcPtr = srcMat->ptr<const ito::Rgba32>(y);
                        for (int x = 0; x < sizex; ++x)
                        {
                            dstPtr[x] = cv::saturate_cast<_Tp>(srcPtr[x].r);
                        }
                    }
#if (USEOMP)
                }
#endif
            }
        }
        else if (color[channel] == 'g')
        {
            for (int nmat = 0; nmat < numMats; nmat++)
            {
#if (USEOMP)
#pragma omp parallel num_threads(getMaximumThreadCount())
                {
#endif
                    const ito::Rgba32* srcPtr;
                    _Tp* dstPtr;
                    srcMat = dObj->getCvPlaneMat(nmat);
                    dstMat = resObj.getCvPlaneMat(channel * numMats + nmat);
#if (USEOMP)
#pragma omp for schedule(guided)
#endif
                    for (int y = 0; y < sizey; y++)
                    {
                        dstPtr = dstMat->ptr<_Tp>(y);
                        srcPtr = srcMat->ptr<const ito::Rgba32>(y);
                        for (int x = 0; x < sizex; x++)
                        {
                            dstPtr[x] = cv::saturate_cast<_Tp>(srcPtr[x].g);
                        }
                    }
#if (USEOMP)
                }
#endif
            }
        }
        else if (color[channel] == 'a')
        {
            for (int nmat = 0; nmat < numMats; nmat++)
            {
                srcMat = dObj->getCvPlaneMat(nmat);
                dstMat = resObj.getCvPlaneMat(channel * numMats + nmat);
#if (USEOMP)
#pragma omp parallel num_threads(getMaximumThreadCount())
                {
#endif
                    const ito::Rgba32* srcPtr;
                    _Tp* dstPtr;
#if (USEOMP)
#pragma omp for schedule(guided)
#endif
                    for (int y = 0; y < sizey; y++)
                    {
                        dstPtr = dstMat->ptr<_Tp>(y);
                        srcPtr = srcMat->ptr<const ito::Rgba32>(y);
                        for (int x = 0; x < sizex; x++)
                        {
                            dstPtr[x] = cv::saturate_cast<_Tp>(srcPtr[x].a);
                        }
                    }
#if (USEOMP)
                }
#endif
            }
        }
    }
}
//----------------------------------------------------------------------------------------------------------------------------------
//! returns a color channel of a color image (rgba32)
/*!
\throws cv::Exception if cast failed, e.g. if cast not possible or types unknown
\return data object
*/
DataObject DataObject::splitColor(
    const char* destinationColor, const int& dtype /*= ito::tUInt8*/) const
{
    if (this->m_type != ito::tRGBA32)
    {
        cv::error(cv::Exception(
            CV_StsAssert, "data type of dataObject must be rgba32.", "", __FILE__, __LINE__));
    }
    int numChannels = (int)strlen(destinationColor);
    for (int channel = 0; channel < numChannels; ++channel)
    {
        if (destinationColor[channel] != 'b' && destinationColor[channel] != 'r' &&
            destinationColor[channel] != 'g' && destinationColor[channel] != 'a')
        {
            cv::error(cv::Exception(CV_StsAssert, "unknown color.", "", __FILE__, __LINE__));
        }
    }
    DataObject resObj;

    switch (dtype)
    {
    case ito::tInt8:
        extractColor<int8>(this, resObj, destinationColor, dtype);
        break;
    case ito::tUInt8:
        extractColor<uint8>(this, resObj, destinationColor, dtype);
        break;

    case ito::tInt16:
        extractColor<int16>(this, resObj, destinationColor, dtype);
        break;

    case ito::tUInt16:
        extractColor<uint16>(this, resObj, destinationColor, dtype);
        break;

    case ito::tInt32:
        extractColor<uint32>(this, resObj, destinationColor, dtype);
        break;

    case ito::tFloat32:
        extractColor<float32>(this, resObj, destinationColor, dtype);
        break;

    case ito::tFloat64:
        extractColor<float64>(this, resObj, destinationColor, dtype);
        break;

    default:
        cv::error(
            cv::Exception(CV_StsAssert, "destinationType must be real.", "", __FILE__, __LINE__));
        break;
    }

    copyTagMapTo(resObj);
    copyAxisTagsTo(resObj);

    return resObj;
}
//----------------------------------------------------------------------------------------------------------------------------------
//! low-level, templated method to take a line cut across the planes of a dataObject.
/*!
This method takes a line cut across the planes of a 2d or 3d dataObject. The result is stored in a
result matrix. The list containing coordinates of the start and endpoint is interpretated as
followed: [x0,y0,x1,y1]

\param *src is source matrix
\param *coordinates points to a int arrray containing len elements
\param *len length of coordinates list
\param *res result dataObject of the right shape
\return retOk
*/
template <typename _Tp>
RetVal lineCutFunc(const DataObject* src, const int* coordinates, const int& len, DataObject* res)
{
    const int dims = src->getDims();
    const int nrPoints = res->getSize(res->getDims() - 1);
    const int nrPlanes = dims == 3 ? src->getSize(0) : 1;
    bool _unused;
    int matIdx;
    const _Tp* srcPtr;
    _Tp* dstPtr;
    if (coordinates[0] == coordinates[2]) // pure line in y direction
    {
        size_t step;
        for (int plane = 0; plane < nrPlanes; ++plane)
        {
            matIdx = src->seekMat(plane);
            srcPtr = (src->rowPtr<_Tp>(matIdx, coordinates[1])) + coordinates[0];
            dstPtr = res->rowPtr<_Tp>(0, plane);
            step = static_cast<const cv::Mat_<_Tp>*>(src->get_mdata()[matIdx])->step1();
            step = src->getType() == ito::tRGBA32 ? step / 4 : step;
            step = src->getType() == ito::tComplex64 || src->getType() == ito::tComplex128
                ? step / 2
                : step;
            step = coordinates[3] < coordinates[1] ? step * -1 : step;

            for (int row = 0; row < nrPoints; ++row)
            {
                dstPtr[row] = *(srcPtr + step * row);
            }
        }
        std::string description(src->getAxisDescription(dims - 2, _unused));
        std::string unit(src->getAxisUnit(dims - 2, _unused));
        if (description == "")
        {
            description = "y-axis";
        }
        res->setAxisDescription(1, description);
        if (unit == "")
        {
            unit = "px";
        }
        res->setAxisScale(1, src->getAxisScale(dims - 2));
        res->setAxisOffset(1, src->getAxisOffset(dims - 2));
        res->setAxisUnit(1, unit);
        res->setValueDescription(src->getValueDescription());
        res->setValueUnit(src->getValueUnit());
    }
    else if (coordinates[1] == coordinates[3]) // pure line in x direction
    {
        for (int plane = 0; plane < nrPlanes; ++plane)
        {
            matIdx = src->seekMat(plane);
            srcPtr = (src->rowPtr<_Tp>(matIdx, coordinates[1])) + coordinates[0];
            dstPtr = res->rowPtr<_Tp>(0, plane);
            if (coordinates[2] > coordinates[0])
            {
                memcpy(dstPtr, srcPtr, res->getSize()[1] * sizeof(_Tp));
            }
            else
            {
                for (int col = 0; col < nrPoints; ++col)
                {
                    dstPtr[col] = srcPtr[-col];
                }
            }
        }
        std::string description(src->getAxisDescription(dims - 1, _unused));
        std::string unit(src->getAxisUnit(dims - 1, _unused));
        if (description == "")
        {
            description = "x-axis";
        }
        res->setAxisDescription(1, description);
        if (unit == "")
        {
            unit = "px";
        }
        res->setAxisScale(1, src->getAxisScale(dims - 1));
        res->setAxisOffset(1, src->getAxisOffset(dims - 1));
        res->setAxisUnit(1, unit);
        res->setValueDescription(src->getValueDescription());
        res->setValueUnit(src->getValueUnit());
    }
    else
    {
        int dx = std::abs(coordinates[0] - coordinates[2]);
        int incx = coordinates[0] <= coordinates[2] ? 1 : -1;
        int dy = std::abs(coordinates[1] - coordinates[3]);
        int incy = coordinates[1] <= coordinates[3] ? 1 : -1;

        cv::Mat_<_Tp>* dstMat(static_cast<cv::Mat_<_Tp>*>((res->get_mdata())[0]));

        if (nrPoints > 1)
        {
            double dxPhys = src->getPixToPhys(dims - 1, coordinates[2], _unused) -
                src->getPixToPhys(dims - 1, coordinates[0], _unused);
            double dyPhys = src->getPixToPhys(dims - 2, coordinates[3], _unused) -
                src->getPixToPhys(dims - 2, coordinates[1], _unused);
            res->setAxisScale(1, std::sqrt((dxPhys * dxPhys) + (dyPhys * dyPhys)) / (nrPoints - 1));
        }
        else
        {
            res->setAxisScale(1, 0.0);
        }

        int pdx, pdy, ddx, ddy, es, el;
        if (dx > dy)
        {
            pdx = incx;
            pdy = 0;
            ddx = incx;
            ddy = incy;
            es = dy;
            el = dx;
        }
        else
        {
            pdx = 0;
            pdy = incy;
            ddx = incx;
            ddy = incy;
            es = dx;
            el = dy;
        }
        int err = el / 2; // 0; /* error value e_xy */
        long x = coordinates[0];
        long y = coordinates[1];
        _Tp* dstData = (_Tp*)dstMat->data;
        size_t dstStep = dstMat->step1();
        dstStep = src->getType() == ito::tRGBA32 ? dstStep / 4 : dstStep;
        dstStep = src->getType() == ito::tComplex64 || src->getType() == ito::tComplex128
            ? dstStep / 2
            : dstStep;

        int plane;
        int* matIdxArr = new int[nrPlanes];
        for (plane = 0; plane < nrPlanes; ++plane)
        {
            matIdxArr[plane] = src->seekMat(plane);
            dstData[plane * dstStep] = src->rowPtr<_Tp>(
                matIdxArr[plane], coordinates[1])[coordinates[0]]; // set the first element
        }
        for (unsigned int n = 1; n < (unsigned int)nrPoints; n++)
        {
            err -= es;
            if (err < 0)
            {
                err += el;
                x += ddx;
                y += ddy;
            }
            else
            {
                x += pdx;
                y += pdy;
            }
            for (plane = 0; plane < nrPlanes; ++plane)
            {
                dstData[n + plane * dstStep] = src->rowPtr<_Tp>(matIdxArr[plane], y)[x];
            }
        }
        matIdxArr = NULL;
        delete[] matIdxArr;

        std::string description(src->getAxisDescription(dims - 2, _unused));
        std::string unit(src->getAxisUnit(dims - 2, _unused));
        if (unit == "")
            unit = "px";

        std::string descr2 = src->getAxisDescription(dims - 1, _unused);
        std::string unit2 = src->getAxisUnit(dims - 1, _unused);
        if (unit2 == "")
        {
            unit2 = "px";
        }
        if (description == "" && descr2 == "")
        {
            if (unit == "" && unit2 == "")
            {
                res->setAxisDescription(1, "x/y-axis");
                res->setAxisUnit(1, "");
            }
            else
            {
                res->setAxisDescription(1, "x/y-axis");
                res->setAxisUnit(1, unit + '/' + unit2);
            }
        }
        else
        {
            if (unit == "" && unit2 == "")
            {
                res->setAxisDescription(1, description + '/' + descr2);
                res->setAxisUnit(1, "");
            }
            else
            {
                res->setAxisDescription(1, description + '/' + descr2);
                res->setAxisUnit(1, unit + '/' + unit2);
            }
        }
        res->setValueDescription(src->getValueDescription());
        res->setValueUnit(src->getValueUnit());
    }

    return ito::retOk;
}
typedef RetVal (*tlineCutFunc)(
    const DataObject* src, const int* coordinates, const int& len, DataObject* res);
MAKEFUNCLIST(lineCutFunc)
//----------------------------------------------------------------------------------------------------------------------------------
//! high-level method which takes a line cut across the planes of a dataObject.
/*!
The result is stored in a 2d result matrix of the same type.
\param *coordinates start and end point coordinates of line cut (phyiscal). The coordinates are
interpreted as followed: [x0,y0,x1,y1]. \param &len length of coordinates list. \return result
dataObject
*/
DataObject DataObject::lineCut(const double* coordinates, const int& len) const
{
    if (this->getType() == ito::tUInt32)
    {
        cv::error(cv::Exception(
            CV_StsAssert, "This function does not support uint32", "", __FILE__, __LINE__));
    }
    if (len != 4)
    {
        cv::error(cv::Exception(
            CV_StsAssert,
            "The length of the coordinate list has to be four",
            "",
            __FILE__,
            __LINE__));
    }
    int dims(this->getDims());
    if (dims > 3)
    {
        cv::error(cv::Exception(
            CV_StsAssert,
            "Function only supports input dataObject up to 3 dimensions",
            "",
            __FILE__,
            __LINE__));
    }
    int sizeX;
    int sizeY;
    int sizeZ = 1;
    // validate coordinates
    if (dims == 3)
    {
        sizeX = this->getSize(2);
        sizeY = this->getSize(1);
        sizeZ = this->getSize(0);
    }
    else if (dims == 2)
    {
        sizeX = this->getSize(1);
        sizeY = this->getSize(0);
    }

    int* coordinatesd = new int[4];

    for (int i = 0; i < 4; ++i)
    {
        coordinatesd[i] = (int)(this->getPhysToPix(dims - 1, coordinates[i]) + 0.5);
    }


    for (int i = 0; i < len; ++i)
    {
        if (i % 2)
        {
            coordinatesd[i] = (int)(this->getPhysToPix(dims - 2, coordinates[i]));
            if (coordinatesd[i] < 0 || coordinatesd[i] >= sizeY)
            {
                cv::error(cv::Exception(
                    CV_StsAssert,
                    cv::format(
                        "The %i-th entry of the coordinate list exeeds the size of the dataObject",
                        i + 1),
                    "",
                    __FILE__,
                    __LINE__));
            }
        }
        else
        {
            coordinatesd[i] = (int)(this->getPhysToPix(dims - 1, coordinates[i]));
            if (coordinatesd[i] < 0 || coordinatesd[i] >= sizeX)
            {
                cv::error(cv::Exception(
                    CV_StsAssert,
                    cv::format(
                        "The %i-th entry of the coordinate list exeeds the size of the dataObject",
                        i + 1),
                    "",
                    __FILE__,
                    __LINE__));
            }
        }
    }
    // calculate the shape of the new object

    int numElements = 1 +
        std::max(std::abs(coordinatesd[0] - coordinatesd[2]),
                 std::abs(coordinatesd[1] - coordinatesd[3]));

    DataObject resObj(sizeZ, numElements, this->getType());
    fListlineCutFunc[this->getType()](this, coordinatesd, len, &resObj);
    return resObj;
}
//----------------------------------------------------------------------------------------------------------------------------------
//! low-level templated method to cast each element of source matrix to another type.
/*!
    The result is stored in the result matrix. Optionally a scaling and offsetting is possible.

    \param *srcObj is the source data object
    \param *resObj is the result data object
    \param alpha is the scaling factor (default 1.0)
    \param beta is the offset value (default 0.0)
    \return 0
    \throws cv::Exception if cast failed
    \sa cv::saturate_cast
*/
template <typename _TSrc, typename _TDest>
RetVal CastFunc(const DataObject* srcObj, DataObject* resObj, double alpha, double beta)
{
    int numMats = srcObj->getNumPlanes();
    int resTmat = 0;
    int srcTmat = 0;

    int sizex = srcObj->getSize(srcObj->getDims() - 1);
    int sizey = srcObj->getSize(srcObj->getDims() - 2);
    const cv::Mat* srcMat = NULL;
    cv::Mat* dstMat = NULL;

    if (alpha == 1.0 && beta == 0.0)
    {
        for (int nmat = 0; nmat < numMats; ++nmat)
        {
            resTmat = resObj->seekMat(nmat, numMats);
            srcTmat = srcObj->seekMat(nmat, numMats);
            srcMat = (srcObj->get_mdata())[srcTmat];
            dstMat = (resObj->get_mdata())[resTmat];
#if (USEOMP)
#pragma omp parallel num_threads(getMaximumThreadCount())
            {
#endif
                const _TSrc* srcPtr = NULL;
                _TDest* dstPtr = NULL;
#if (USEOMP)
#pragma omp for schedule(guided)
#endif
                for (int y = 0; y < sizey; ++y)
                {
                    dstPtr = dstMat->ptr<_TDest>(y);
                    srcPtr = srcMat->ptr<const _TSrc>(y);
                    for (int x = 0; x < sizex; ++x)
                    {
                        dstPtr[x] = cv::saturate_cast<_TDest>(srcPtr[x]);
                    }
                }
#if (USEOMP)
            }
#endif
        }
    }
    else
    {
        for (int nmat = 0; nmat < numMats; ++nmat)
        {
            resTmat = resObj->seekMat(nmat, numMats);
            srcTmat = srcObj->seekMat(nmat, numMats);
            srcMat = (srcObj->get_mdata())[srcTmat];
            dstMat = (resObj->get_mdata())[resTmat];
#if (USEOMP)
#pragma omp parallel num_threads(getMaximumThreadCount())
            {
#endif
                const _TSrc* srcPtr = NULL;
                _TDest* dstPtr = NULL;
#if (USEOMP)
#pragma omp for schedule(guided)
#endif
                for (int y = 0; y < sizey; ++y)
                {
                    dstPtr = dstMat->ptr<_TDest>(y);
                    srcPtr = srcMat->ptr<const _TSrc>(y);
                    for (int x = 0; x < sizex; ++x)
                    {
                        dstPtr[x] = cv::saturate_cast<_TDest>(srcPtr[x] * alpha + beta);
                    }
                }
#if (USEOMP)
            }
#endif
        }
    }

    return ito::retOk;
}

template <typename _TDest>
RetVal CastFuncFromComplex64(
    const DataObject* srcObj, DataObject* resObj, double alpha, double beta)
{
    int numMats = srcObj->getNumPlanes();
    int resTmat = 0;
    int srcTmat = 0;

    int sizex = srcObj->getSize(srcObj->getDims() - 1);
    int sizey = srcObj->getSize(srcObj->getDims() - 2);
    const cv::Mat* srcMat = NULL;
    cv::Mat* dstMat = NULL;

    if (alpha == 1.0 && beta == 0.0)
    {
        for (int nmat = 0; nmat < numMats; ++nmat)
        {
            resTmat = resObj->seekMat(nmat, numMats);
            srcTmat = srcObj->seekMat(nmat, numMats);
            srcMat = (srcObj->get_mdata())[srcTmat];
            dstMat = (resObj->get_mdata())[resTmat];
#if (USEOMP)
#pragma omp parallel num_threads(getMaximumThreadCount())
            {
#endif
                const ito::complex64* srcPtr = NULL;
                _TDest* dstPtr = NULL;
#if (USEOMP)
#pragma omp for schedule(guided)
#endif
                for (int y = 0; y < sizey; ++y)
                {
                    dstPtr = dstMat->ptr<_TDest>(y);
                    srcPtr = srcMat->ptr<const ito::complex64>(y);
                    for (int x = 0; x < sizex; ++x)
                    {
                        dstPtr[x] = cv::saturate_cast<_TDest>(srcPtr[x]);
                    }
                }
#if (USEOMP)
            }
#endif
        }
    }
    else
    {
        ito::complex64 alpha2(cv::saturate_cast<ito::float32>(alpha), 0.0);
        ito::complex64 beta2(cv::saturate_cast<ito::float32>(beta), 0.0);

        for (int nmat = 0; nmat < numMats; ++nmat)
        {
            resTmat = resObj->seekMat(nmat, numMats);
            srcTmat = srcObj->seekMat(nmat, numMats);
            srcMat = (srcObj->get_mdata())[srcTmat];
            dstMat = (resObj->get_mdata())[resTmat];
#if (USEOMP)
#pragma omp parallel num_threads(getMaximumThreadCount())
            {
#endif
                const ito::complex64* srcPtr = NULL;
                _TDest* dstPtr = NULL;
#if (USEOMP)
#pragma omp for schedule(guided)
#endif
                for (int y = 0; y < sizey; ++y)
                {
                    dstPtr = dstMat->ptr<_TDest>(y);
                    srcPtr = srcMat->ptr<const ito::complex64>(y);
                    for (int x = 0; x < sizex; ++x)
                    {
                        dstPtr[x] = cv::saturate_cast<_TDest>(srcPtr[x] * alpha2 + beta2);
                    }
                }
#if (USEOMP)
            }
#endif
        }
    }

    return ito::retOk;
}

template <typename _TDest>
RetVal CastFuncFromComplex128(
    const DataObject* srcObj, DataObject* resObj, double alpha, double beta)
{
    int numMats = srcObj->getNumPlanes();
    int resTmat = 0;
    int srcTmat = 0;

    int sizex = srcObj->getSize(srcObj->getDims() - 1);
    int sizey = srcObj->getSize(srcObj->getDims() - 2);
    const cv::Mat* srcMat = NULL;
    cv::Mat* dstMat = NULL;

    if (alpha == 1.0 && beta == 0.0)
    {
        for (int nmat = 0; nmat < numMats; ++nmat)
        {
            resTmat = resObj->seekMat(nmat, numMats);
            srcTmat = srcObj->seekMat(nmat, numMats);
            srcMat = (srcObj->get_mdata())[srcTmat];
            dstMat = (resObj->get_mdata())[resTmat];
#if (USEOMP)
#pragma omp parallel num_threads(getMaximumThreadCount())
            {
#endif
                const ito::complex128* srcPtr = NULL;
                _TDest* dstPtr = NULL;
#if (USEOMP)
#pragma omp for schedule(guided)
#endif
                for (int y = 0; y < sizey; ++y)
                {
                    dstPtr = dstMat->ptr<_TDest>(y);
                    srcPtr = srcMat->ptr<const ito::complex128>(y);
                    for (int x = 0; x < sizex; ++x)
                    {
                        dstPtr[x] = cv::saturate_cast<_TDest>(srcPtr[x]);
                    }
                }
#if (USEOMP)
            }
#endif
        }
    }
    else
    {
        ito::complex128 alpha2(cv::saturate_cast<ito::float64>(alpha), 0.0);
        ito::complex128 beta2(cv::saturate_cast<ito::float64>(beta), 0.0);

        for (int nmat = 0; nmat < numMats; ++nmat)
        {
            resTmat = resObj->seekMat(nmat, numMats);
            srcTmat = srcObj->seekMat(nmat, numMats);
            srcMat = (srcObj->get_mdata())[srcTmat];
            dstMat = (resObj->get_mdata())[resTmat];
#if (USEOMP)
#pragma omp parallel num_threads(getMaximumThreadCount())
            {
#endif
                const ito::complex128* srcPtr = NULL;
                _TDest* dstPtr = NULL;
#if (USEOMP)
#pragma omp for schedule(guided)
#endif
                for (int y = 0; y < sizey; ++y)
                {
                    dstPtr = dstMat->ptr<_TDest>(y);
                    srcPtr = srcMat->ptr<const ito::complex128>(y);
                    for (int x = 0; x < sizex; ++x)
                    {
                        dstPtr[x] = cv::saturate_cast<_TDest>(srcPtr[x] * alpha2 + beta2);
                    }
                }
#if (USEOMP)
            }
#endif
        }
    }

    return ito::retOk;
}

template <typename _TDest>
RetVal CastFuncFromRgba32(const DataObject* srcObj, DataObject* resObj, double alpha, double beta)
{
    switch (resObj->getType())
    {
    case ito::tUInt8:
    case ito::tInt8:
    case ito::tUInt16:
    case ito::tInt16:
    case ito::tUInt32:
    case ito::tInt32:
    case ito::tFloat32:
    case ito::tFloat64:
        if (beta != 0.0)
        {
            cv::error(cv::Exception(
                CV_StsAssert,
                "beta value != 0.0 not allowed for conversion from rgba32 to real value type (to "
                "gray-scale)",
                "",
                __FILE__,
                __LINE__));
        }
        GrayScaleCastFunc<_TDest>(srcObj, resObj, alpha);
        break;
    case ito::tRGBA32: {
        int numMats = srcObj->getNumPlanes();
        int resTmat = 0;
        int srcTmat = 0;

        int sizex = srcObj->getSize(srcObj->getDims() - 1);
        int sizey = srcObj->getSize(srcObj->getDims() - 2);
        const cv::Mat* srcMat = NULL;
        cv::Mat* dstMat = NULL;

        for (int nmat = 0; nmat < numMats; ++nmat)
        {
            resTmat = resObj->seekMat(nmat, numMats);
            srcTmat = srcObj->seekMat(nmat, numMats);
            srcMat = (srcObj->get_mdata())[srcTmat];
            dstMat = (resObj->get_mdata())[resTmat];
#if (USEOMP)
#pragma omp parallel num_threads(getMaximumThreadCount())
            {
#endif
                const ito::Rgba32* srcPtr = NULL;
                ito::Rgba32* dstPtr = NULL;
#if (USEOMP)
#pragma omp for schedule(guided)
#endif
                for (int y = 0; y < sizey; ++y)
                {
                    dstPtr = dstMat->ptr<ito::Rgba32>(y);
                    srcPtr = srcMat->ptr<const ito::Rgba32>(y);
                    for (int x = 0; x < sizex; ++x)
                    {
                        dstPtr[x].r =
                            cv::saturate_cast<ito::uint8>((double)srcPtr[x].r * alpha + beta);
                        dstPtr[x].g =
                            cv::saturate_cast<ito::uint8>((double)srcPtr[x].g * alpha + beta);
                        dstPtr[x].b =
                            cv::saturate_cast<ito::uint8>((double)srcPtr[x].b * alpha + beta);
                        dstPtr[x].a =
                            cv::saturate_cast<ito::uint8>((double)srcPtr[x].a * alpha + beta);
                    }
                }
#if (USEOMP)
            }
#endif
        }
    }
    break;
    default:
        cv::error(cv::Exception(
            CV_StsAssert,
            "conversion from ito::Rgba32 to complex data types not supported.",
            "",
            __FILE__,
            __LINE__));
        break;
    }

    return ito::retOk;
}

//----------------------------------------------------------------------------------------------------------------------------------
//! converts data in DataObject lhs to DataObject rhs with a given type
/*!
    Every element of the source data object is copied to the destionation data object by using this
   transformation<BR> elem_destination = static_cast<newType>(elem_source * alpha + beta)

    \param &lhs is the left-hand sided data object, whose data should be converted
    \param &rhs is the destination data object, whose memory is firstly deleted, then newly
   allocated \param dest_type is the type-number of the destination element \param alpha scaling
   factor (default: 1.0) \param beta offset value (default: 0.0) \return retOk \throws
   cv::Exception(CV_StsAssert) if conversion type is unknown \sa convertTo, CastFunc
*/
template <typename _Tp>
RetVal ConvertToFunc(
    const DataObject& lhs,
    DataObject& rhs,
    const int dest_type,
    const double alpha,
    const double beta)
{
    if (&lhs == &rhs)
    {
        cv::error(cv::Exception(
            CV_StsAssert, "inplace-conversion of dataObject not possible", "", __FILE__, __LINE__));
    }
    //_Tp is source type

    if (dest_type == lhs.getType() && alpha == 1.0 && beta == 0.0)
    {
        rhs = lhs;
    }
    else
    {
        rhs.freeData();

        switch (dest_type)
        {
        case ito::tInt8:
            rhs.create(lhs.m_dims, lhs.m_size, dest_type, lhs.m_continuous);
            CastFunc<_Tp, int8>(&lhs, &rhs, alpha, beta);
            break;

        case ito::tUInt8:
            rhs.create(lhs.m_dims, lhs.m_size, dest_type, lhs.m_continuous);
            CastFunc<_Tp, uint8>(&lhs, &rhs, alpha, beta);
            break;

        case ito::tInt16:
            rhs.create(lhs.m_dims, lhs.m_size, dest_type, lhs.m_continuous);
            CastFunc<_Tp, int16>(&lhs, &rhs, alpha, beta);
            break;

        case ito::tUInt16:
            rhs.create(lhs.m_dims, lhs.m_size, dest_type, lhs.m_continuous);
            CastFunc<_Tp, uint16>(&lhs, &rhs, alpha, beta);
            break;

        case ito::tInt32:
            rhs.create(lhs.m_dims, lhs.m_size, dest_type, lhs.m_continuous);
            CastFunc<_Tp, int32>(&lhs, &rhs, alpha, beta);
            break;

            // uint32 is not fully supported by OpenCV -> constructor is blocked
            /*case ito::tUInt32:
               rhs.create(lhs.m_dims, lhs.m_size, dest_type, lhs.m_continuous);
               CastFunc<_Tp, uint32>(&lhs, &rhs, alpha, beta);
            break;*/

        case ito::tFloat32:
            rhs.create(lhs.m_dims, lhs.m_size, dest_type, lhs.m_continuous);
            CastFunc<_Tp, float32>(&lhs, &rhs, alpha, beta);
            break;

        case ito::tFloat64:
            rhs.create(lhs.m_dims, lhs.m_size, dest_type, lhs.m_continuous);
            CastFunc<_Tp, float64>(&lhs, &rhs, alpha, beta);
            break;

        case ito::tComplex64:
            rhs.create(lhs.m_dims, lhs.m_size, dest_type, lhs.m_continuous);
            CastFunc<_Tp, complex64>(&lhs, &rhs, alpha, beta);
            break;

        case ito::tComplex128:
            rhs.create(lhs.m_dims, lhs.m_size, dest_type, lhs.m_continuous);
            CastFunc<_Tp, complex128>(&lhs, &rhs, alpha, beta);
            break;

        case ito::tRGBA32:
            rhs.create(lhs.m_dims, lhs.m_size, dest_type, lhs.m_continuous);
            CastFunc<_Tp, Rgba32>(&lhs, &rhs, alpha, beta);
            break;

        default:
            cv::error(cv::Exception(
                CV_StsAssert,
                "cast to destination type not defined (e.g. uint32 is not supported)",
                "",
                __FILE__,
                __LINE__));
            break;
        }

        lhs.copyTagMapTo(rhs); // Deepcopy the tagspace
        lhs.copyAxisTagsTo(rhs); // Deepcopy the tagspace
    }

    return ito::retOk;
}

template <>
RetVal ConvertToFunc<ito::complex64>(
    const DataObject& lhs,
    DataObject& rhs,
    const int dest_type,
    const double alpha,
    const double beta)
{
    if (&lhs == &rhs)
    {
        cv::error(cv::Exception(
            CV_StsAssert, "inplace-conversion of dataObject not possible", "", __FILE__, __LINE__));
    }
    //_Tp is source type

    if (dest_type == lhs.getType() && alpha == 1.0 && beta == 0.0)
    {
        rhs = lhs;
    }
    else
    {
        rhs.freeData();

        switch (dest_type)
        {
        case ito::tInt8:
            rhs.create(lhs.m_dims, lhs.m_size, dest_type, lhs.m_continuous);
            CastFuncFromComplex64<int8>(&lhs, &rhs, alpha, beta);
            break;

        case ito::tUInt8:
            rhs.create(lhs.m_dims, lhs.m_size, dest_type, lhs.m_continuous);
            CastFuncFromComplex64<uint8>(&lhs, &rhs, alpha, beta);
            break;

        case ito::tInt16:
            rhs.create(lhs.m_dims, lhs.m_size, dest_type, lhs.m_continuous);
            CastFuncFromComplex64<int16>(&lhs, &rhs, alpha, beta);
            break;

        case ito::tUInt16:
            rhs.create(lhs.m_dims, lhs.m_size, dest_type, lhs.m_continuous);
            CastFuncFromComplex64<uint16>(&lhs, &rhs, alpha, beta);
            break;

        case ito::tInt32:
            rhs.create(lhs.m_dims, lhs.m_size, dest_type, lhs.m_continuous);
            CastFuncFromComplex64<int32>(&lhs, &rhs, alpha, beta);
            break;

            // uint32 is not fully supported by OpenCV -> constructor is blocked
            /*case ito::tUInt32:
               rhs.create(lhs.m_dims, lhs.m_size, dest_type, lhs.m_continuous);
               CastFuncFromComplex64<uint32>(&lhs, &rhs, alpha, beta);
            break;*/

        case ito::tFloat32:
            rhs.create(lhs.m_dims, lhs.m_size, dest_type, lhs.m_continuous);
            CastFuncFromComplex64<float32>(&lhs, &rhs, alpha, beta);
            break;

        case ito::tFloat64:
            rhs.create(lhs.m_dims, lhs.m_size, dest_type, lhs.m_continuous);
            CastFuncFromComplex64<float64>(&lhs, &rhs, alpha, beta);
            break;

        case ito::tComplex64:
            rhs.create(lhs.m_dims, lhs.m_size, dest_type, lhs.m_continuous);
            CastFuncFromComplex64<complex64>(&lhs, &rhs, alpha, beta);
            break;

        case ito::tComplex128:
            rhs.create(lhs.m_dims, lhs.m_size, dest_type, lhs.m_continuous);
            CastFuncFromComplex64<complex128>(&lhs, &rhs, alpha, beta);
            break;

        case ito::tRGBA32:
            rhs.create(lhs.m_dims, lhs.m_size, dest_type, lhs.m_continuous);
            CastFuncFromComplex64<Rgba32>(&lhs, &rhs, alpha, beta);
            break;

        default:
            cv::error(cv::Exception(
                CV_StsAssert,
                "cast to destination type not defined (e.g. uint32 is not supported)",
                "",
                __FILE__,
                __LINE__));
            break;
        }

        lhs.copyTagMapTo(rhs); // Deepcopy the tagspace
        lhs.copyAxisTagsTo(rhs); // Deepcopy the tagspace
    }

    return ito::retOk;
}

template <>
RetVal ConvertToFunc<ito::complex128>(
    const DataObject& lhs,
    DataObject& rhs,
    const int dest_type,
    const double alpha,
    const double beta)
{
    if (&lhs == &rhs)
    {
        cv::error(cv::Exception(
            CV_StsAssert, "inplace-conversion of dataObject not possible", "", __FILE__, __LINE__));
    }
    //_Tp is source type

    if (dest_type == lhs.getType() && alpha == 1.0 && beta == 0.0)
    {
        rhs = lhs;
    }
    else
    {
        rhs.freeData();

        switch (dest_type)
        {
        case ito::tInt8:
            rhs.create(lhs.m_dims, lhs.m_size, dest_type, lhs.m_continuous);
            CastFuncFromComplex128<int8>(&lhs, &rhs, alpha, beta);
            break;

        case ito::tUInt8:
            rhs.create(lhs.m_dims, lhs.m_size, dest_type, lhs.m_continuous);
            CastFuncFromComplex128<uint8>(&lhs, &rhs, alpha, beta);
            break;

        case ito::tInt16:
            rhs.create(lhs.m_dims, lhs.m_size, dest_type, lhs.m_continuous);
            CastFuncFromComplex128<int16>(&lhs, &rhs, alpha, beta);
            break;

        case ito::tUInt16:
            rhs.create(lhs.m_dims, lhs.m_size, dest_type, lhs.m_continuous);
            CastFuncFromComplex128<uint16>(&lhs, &rhs, alpha, beta);
            break;

        case ito::tInt32:
            rhs.create(lhs.m_dims, lhs.m_size, dest_type, lhs.m_continuous);
            CastFuncFromComplex128<int32>(&lhs, &rhs, alpha, beta);
            break;

            // uint32 is not fully supported by OpenCV -> constructor is blocked
            /*case ito::tUInt32:
               rhs.create(lhs.m_dims, lhs.m_size, dest_type, lhs.m_continuous);
               CastFuncFromComplex128<uint32>(&lhs, &rhs, alpha, beta);
            break;*/

        case ito::tFloat32:
            rhs.create(lhs.m_dims, lhs.m_size, dest_type, lhs.m_continuous);
            CastFuncFromComplex128<float32>(&lhs, &rhs, alpha, beta);
            break;

        case ito::tFloat64:
            rhs.create(lhs.m_dims, lhs.m_size, dest_type, lhs.m_continuous);
            CastFuncFromComplex128<float64>(&lhs, &rhs, alpha, beta);
            break;

        case ito::tComplex64:
            rhs.create(lhs.m_dims, lhs.m_size, dest_type, lhs.m_continuous);
            CastFuncFromComplex128<complex64>(&lhs, &rhs, alpha, beta);
            break;

        case ito::tComplex128:
            rhs.create(lhs.m_dims, lhs.m_size, dest_type, lhs.m_continuous);
            CastFuncFromComplex128<complex128>(&lhs, &rhs, alpha, beta);
            break;

        case ito::tRGBA32:
            rhs.create(lhs.m_dims, lhs.m_size, dest_type, lhs.m_continuous);
            CastFuncFromComplex128<Rgba32>(&lhs, &rhs, alpha, beta);
            break;

        default:
            cv::error(cv::Exception(
                CV_StsAssert,
                "cast to destination type not defined (e.g. uint32 is not supported)",
                "",
                __FILE__,
                __LINE__));
            break;
        }

        lhs.copyTagMapTo(rhs); // Deepcopy the tagspace
        lhs.copyAxisTagsTo(rhs); // Deepcopy the tagspace
    }

    return ito::retOk;
}

template <>
RetVal ConvertToFunc<ito::Rgba32>(
    const DataObject& lhs,
    DataObject& rhs,
    const int dest_type,
    const double alpha,
    const double beta)
{
    if (&lhs == &rhs)
    {
        cv::error(cv::Exception(
            CV_StsAssert, "inplace-conversion of dataObject not possible", "", __FILE__, __LINE__));
    }
    //_Tp is source type

    if (dest_type == lhs.getType() && alpha == 1.0 && beta == 0.0)
    {
        rhs = lhs;
    }
    else
    {
        rhs.freeData();

        switch (dest_type)
        {
        case ito::tInt8:
            rhs.create(lhs.m_dims, lhs.m_size, dest_type, lhs.m_continuous);
            CastFuncFromRgba32<int8>(&lhs, &rhs, alpha, beta);
            break;

        case ito::tUInt8:
            rhs.create(lhs.m_dims, lhs.m_size, dest_type, lhs.m_continuous);
            CastFuncFromRgba32<uint8>(&lhs, &rhs, alpha, beta);
            break;

        case ito::tInt16:
            rhs.create(lhs.m_dims, lhs.m_size, dest_type, lhs.m_continuous);
            CastFuncFromRgba32<int16>(&lhs, &rhs, alpha, beta);
            break;

        case ito::tUInt16:
            rhs.create(lhs.m_dims, lhs.m_size, dest_type, lhs.m_continuous);
            CastFuncFromRgba32<uint16>(&lhs, &rhs, alpha, beta);
            break;

        case ito::tInt32:
            rhs.create(lhs.m_dims, lhs.m_size, dest_type, lhs.m_continuous);
            CastFuncFromRgba32<int32>(&lhs, &rhs, alpha, beta);
            break;

            // uint32 is not fully supported by OpenCV -> constructor is blocked
            /*case ito::tUInt32:
               rhs.create(lhs.m_dims, lhs.m_size, dest_type, lhs.m_continuous);
               CastFuncFromRgba32<uint32>(&lhs, &rhs, alpha, beta);
            break;*/

        case ito::tFloat32:
            rhs.create(lhs.m_dims, lhs.m_size, dest_type, lhs.m_continuous);
            CastFuncFromRgba32<float32>(&lhs, &rhs, alpha, beta);
            break;

        case ito::tFloat64:
            rhs.create(lhs.m_dims, lhs.m_size, dest_type, lhs.m_continuous);
            CastFuncFromRgba32<float64>(&lhs, &rhs, alpha, beta);
            break;

        case ito::tComplex64:
        case ito::tComplex128:
            cv::error(cv::Exception(
                CV_StsAssert,
                "cast from rgba32 to complex destination type not supported",
                "",
                __FILE__,
                __LINE__));
            break;

        case ito::tRGBA32:
            rhs.create(lhs.m_dims, lhs.m_size, dest_type, lhs.m_continuous);
            CastFuncFromRgba32<Rgba32>(&lhs, &rhs, alpha, beta);
            break;

        default:
            cv::error(cv::Exception(
                CV_StsAssert,
                "cast to destination type not defined (e.g. uint32 is not supported)",
                "",
                __FILE__,
                __LINE__));
            break;
        }

        lhs.copyTagMapTo(rhs); // Deepcopy the tagspace
        lhs.copyAxisTagsTo(rhs); // Deepcopy the tagspace
    }

    return ito::retOk;
}

typedef RetVal (*tConvertToFunc)(
    const DataObject& lhs,
    DataObject& rhs,
    const int dest_type,
    const double alpha,
    const double beta);

MAKEFUNCLIST(ConvertToFunc);

//! high-level, non-templated matrix conversion
/*!
    Every element of the source matrix is converted to a new, given type. Additionally a
   floating-point scaling and offset parameter is possible.

    \param &rhs is the destination data object, whose memory is firstly deleted, then newly
   allocated \param type is the type-number of the destination element \param alpha scaling factor
   (default: 1.0) \param beta offset value (default: 0.0) \throws cv::Exception if cast failed, e.g.
   if cast not possible or types unknown \return retOk \sa fListConvertToFunc
*/
RetVal DataObject::convertTo(
    DataObject& rhs, const int type, const double alpha, const double beta) const
{
    return fListConvertToFunc[m_type](*this, rhs, type, alpha, beta);
}

//----------------------------------------------------------------------------------------------------------------------------------
//! cast operator for data object
/*!
    usage: res = static_cast<ito::float32>(sourceDataObject)

    \throws cv::Exception if cast failed, e.g. if cast not possible or types unknown
    \return cast data object
    \sa convertTo, CastFunc
*/
template <typename T2> DataObject::operator T2()
{
    ito::tDataType newType = getDataType2<T2*>();
    if (newType != m_type)
    {
        DataObject resObj;
        convertTo(resObj, newType);
        return resObj;
    }
    return *this;
}


//----------------------------------------------------------------------------------------------------------------------------------
//! low-level, double templated method to save the element-wise absolute value of each element in
//! source matrix to result matrix
/*!
    This method takes the absolute value of a complex valued input matrix and stores it in the
   equivalent real typed result matrix

    \param *dObj is source matrix, must have complex type
    \param *resObj is the resulting data object, which has the real data type which corresponds to
   the complex type \return retOk \sa std::abs
*/
template <typename _CmplxTp, typename _Tp>
RetVal AbsFunc(const DataObject* dObj, DataObject* resObj)
{
    dObj->copyTagMapTo(*resObj);
    dObj->copyAxisTagsTo(*resObj);

    int numMats = dObj->getNumPlanes();
    int srcMatNum = 0;
    int dstMatNum = 0;

    const cv::Mat_<_CmplxTp>* srcMat = NULL;
    cv::Mat_<_Tp>* dstMat = NULL;
    int sizex = static_cast<int>(dObj->getSize(dObj->getDims() - 1));
    int sizey = static_cast<int>(dObj->getSize(dObj->getDims() - 2));

    for (int nmat = 0; nmat < numMats; nmat++)
    {
        srcMatNum = dObj->seekMat(nmat, numMats);
        dstMatNum = resObj->seekMat(nmat, numMats);
        srcMat = static_cast<const cv::Mat_<_CmplxTp>*>((dObj->get_mdata())[srcMatNum]);
        dstMat = static_cast<cv::Mat_<_Tp>*>((resObj->get_mdata())[dstMatNum]);

#if (USEOMP)
#pragma omp parallel num_threads(getMaximumThreadCount())
        {
#endif
            const _CmplxTp* srcPtr = NULL;
            _Tp* dstPtr = NULL;
#if (USEOMP)
#pragma omp for schedule(guided)
#endif
            for (int y = 0; y < sizey; y++)
            {
                dstPtr = (_Tp*)dstMat->ptr(y);
                srcPtr = (const _CmplxTp*)srcMat->ptr(y);
                for (int x = 0; x < sizex; x++)
                {
                    dstPtr[x] = std::abs(srcPtr[x]);
                }
            }
#if (USEOMP)
        }
#endif
    }
    return ito::retOk;
}

//! low-level, templated method to save the element-wise absolute value of each element in source
//! matrix to result matrix
/*!
    This method takes the absolute value of a real typed input matrix and stores it in the
   equivalent real typed result matrix

    \param *dObj is source matrix, must have real value
    \param *resObj is the resulting data object
    \return retOk
    \sa std::abs
*/
template <typename _Tp> RetVal AbsFuncReal(const DataObject* dObj, DataObject* resObj)
{
    dObj->copyTagMapTo(*resObj);
    dObj->copyAxisTagsTo(*resObj);

    int numMats = dObj->getNumPlanes();
    int srcMatNum = 0;
    int dstMatNum = 0;

    const cv::Mat* srcMat = NULL;
    cv::Mat* dstMat = NULL;
    int sizex = dObj->getSize(dObj->getDims() - 1);
    int sizey = dObj->getSize(dObj->getDims() - 2);
    for (int nmat = 0; nmat < numMats; nmat++)
    {
        // TODO: check if non iterator version is working
        srcMatNum = dObj->seekMat(nmat, numMats);
        dstMatNum = resObj->seekMat(nmat, numMats);
        srcMat = dObj->get_mdata()[srcMatNum];
        dstMat = resObj->get_mdata()[dstMatNum];

#if (USEOMP)
#pragma omp parallel num_threads(getMaximumThreadCount())
        {
#endif
            _Tp* dstPtr = NULL;
            const _Tp* srcPtr = NULL;
#if (USEOMP)
#pragma omp for schedule(guided)
#endif
            for (int y = 0; y < sizey; y++)
            {
                dstPtr = dstMat->ptr<_Tp>(y);
                srcPtr = srcMat->ptr<const _Tp>(y);
                for (int x = 0; x < sizex; x++)
                {
                    dstPtr[x] = std::abs(srcPtr[x]);
                }
            }
#if (USEOMP)
        }
#endif
    }
    return ito::retOk;
}

typedef RetVal (*tAbsFunc)(const DataObject* dObj, DataObject* resObj);
MAKEFUNCLIST_CMPLX_TO_REAL(AbsFunc)

//! high-level value which calculates the absolute value of each element of the input source data
//! object and returns the resulting data object
/*!
    \param &dObj
    \return new data object with absolute values
    \throws cv::Exception if unknown data type
    \sa AbsFunc, AbsFuncReal
*/
DataObject abs(const DataObject& dObj)
{
    // resObj must be allocated with pysical data size of dObj since iterators in AbsFunc doesn't
    // know anything about transpose-flag. afterwards the transpose flag of resObj is set to this of
    // dObj.
    if (dObj.getType() >= TYPE_OFFSET_COMPLEX && dObj.getType() < TYPE_OFFSET_RGBA)
    {
        DataObject resObj(
            dObj.getDims(),
            dObj.getSize().m_p,
            ito::convertCmplxTypeToRealType((ito::tDataType)dObj.getType()));
        fListAbsFunc[dObj.getType() - TYPE_OFFSET_COMPLEX](&dObj, &resObj);
        return resObj;
    }
    else
    {
        DataObject resObj;

        switch (dObj.getType())
        {
        case ito::tInt8:
            resObj = ito::DataObject(dObj.getDims(), dObj.getSize().m_p, dObj.getType());
            AbsFuncReal<int8>(&dObj, &resObj);
            break;
        case ito::tUInt8:
            resObj = dObj;
            break;
        case ito::tInt16:
            resObj = ito::DataObject(dObj.getDims(), dObj.getSize().m_p, dObj.getType());
            AbsFuncReal<int16>(&dObj, &resObj);
            break;
        case ito::tUInt16:
            resObj = dObj;
            break;
        case ito::tInt32:
            resObj = ito::DataObject(dObj.getDims(), dObj.getSize().m_p, dObj.getType());
            AbsFuncReal<int32>(&dObj, &resObj);
            break;
        case ito::tUInt32:
            resObj = dObj;
            break;
        case ito::tFloat32:
            resObj = ito::DataObject(dObj.getDims(), dObj.getSize().m_p, dObj.getType());
            AbsFuncReal<ito::float32>(&dObj, &resObj);
            break;
        case ito::tFloat64:
            resObj = ito::DataObject(dObj.getDims(), dObj.getSize().m_p, dObj.getType());
            AbsFuncReal<ito::float64>(&dObj, &resObj);
            break;
        default:
            cv::error(cv::Exception(
                CV_StsAssert, "abs(), unkown type of source data object", "", __FILE__, __LINE__));
        }
        return resObj;
    }
}

//----------------------------------------------------------------------------------------------------------------------------------

//! low-level, double templated method to save the element-wise argument of each element in source
//! matrix to result matrix
/*!
    This method takes the element-wise argument of a complex valued input matrix and stores it in
   the equivalent real typed result matrix

    \param *dObj is source matrix, must have complex type
    \param *resObj is the resulting data object, which has the real data type which corresponds to
   the complex type \return retOk \sa std::abs
*/
template <typename _CmplxTp, typename _Tp>
RetVal ArgFunc(const DataObject* dObj, DataObject* resObj)
{
    dObj->copyTagMapTo(*resObj);
    dObj->copyAxisTagsTo(*resObj);

    int numMats = dObj->getNumPlanes();
    int srcMatNum = 0;
    int dstMatNum = 0;

    const cv::Mat_<_CmplxTp>* srcMat = NULL;
    cv::Mat_<_Tp>* dstMat = NULL;
    int sizex = static_cast<int>(dObj->getSize(dObj->getDims() - 1));
    int sizey = static_cast<int>(dObj->getSize(dObj->getDims() - 2));
    for (int nmat = 0; nmat < numMats; nmat++)
    {
        // TODO: check if non iterator version is working
        srcMatNum = dObj->seekMat(nmat, numMats);
        dstMatNum = resObj->seekMat(nmat, numMats);
        srcMat = static_cast<const cv::Mat_<_CmplxTp>*>((dObj->get_mdata())[srcMatNum]);
        dstMat = static_cast<cv::Mat_<_Tp>*>((resObj->get_mdata())[dstMatNum]);

#if (USEOMP)
#pragma omp parallel num_threads(getMaximumThreadCount())
        {
#endif
            _Tp* dstPtr = NULL;
            const _CmplxTp* srcPtr = NULL;
#if (USEOMP)
#pragma omp for schedule(guided)
#endif
            for (int y = 0; y < sizey; y++)
            {
                dstPtr = (_Tp*)dstMat->ptr(y);
                srcPtr = (const _CmplxTp*)srcMat->ptr(y);
                for (int x = 0; x < sizex; x++)
                {
                    dstPtr[x] = std::arg(srcPtr[x]);
                }
            }
#if (USEOMP)
        }
#endif
    }
    return ito::retOk;
}

typedef RetVal (*tArgFunc)(const DataObject* dObj, DataObject* resObj);
MAKEFUNCLIST_CMPLX_TO_REAL(ArgFunc)

//! high-level value which calculates the argument value of each element of the input source data
//! object and returns the resulting data object
/*!
    \param &dObj
    \return new data object with argument values
    \throws cv::Exception if undefined data type
    \sa ArgFunc
*/
DataObject arg(const DataObject& dObj)
{
    if (dObj.getType() >= TYPE_OFFSET_COMPLEX && dObj.getType() < TYPE_OFFSET_RGBA)
    {
        DataObject resObj(
            dObj.getDims(),
            dObj.getSize().m_p,
            ito::convertCmplxTypeToRealType((ito::tDataType)dObj.getType()));

        fListArgFunc[dObj.getType() - TYPE_OFFSET_COMPLEX](&dObj, &resObj);
        return resObj;
    }
    else
    {
        cv::error(cv::Exception(
            CV_StsAssert,
            "Arg() not defined for real input parameter type",
            "",
            __FILE__,
            __LINE__));
        return DataObject();
    }
}

//----------------------------------------------------------------------------------------------------------------------------------

//! low-level, double templated method to save the element-wise real value of each element in source
//! matrix to result matrix
/*!
    This method takes the real value of a complex valued input matrix and stores it in the
   equivalent real typed result matrix

    \param *dObj is source matrix, must have complex type
    \param *resObj is the resulting data object, which has the real data type which corresponds to
   the complex type \return retOk \sa std::abs
*/
template <typename _CmplxTp, typename _Tp>
RetVal RealFunc(const DataObject* dObj, DataObject* resObj)
{
    dObj->copyTagMapTo(*resObj);
    dObj->copyAxisTagsTo(*resObj);

    int numMats = dObj->getNumPlanes();
    int srcMatNum = 0;
    int dstMatNum = 0;

    const cv::Mat_<_CmplxTp>* srcMat = NULL;
    cv::Mat_<_Tp>* dstMat = NULL;
    int sizex = static_cast<int>(dObj->getSize(dObj->getDims() - 1));
    int sizey = static_cast<int>(dObj->getSize(dObj->getDims() - 2));
    for (int nmat = 0; nmat < numMats; nmat++)
    {
        // TODO: check if non iterator version is working
        srcMatNum = dObj->seekMat(nmat, numMats);
        dstMatNum = resObj->seekMat(nmat, numMats);
        srcMat = static_cast<const cv::Mat_<_CmplxTp>*>(dObj->get_mdata()[srcMatNum]);
        dstMat = static_cast<cv::Mat_<_Tp>*>(resObj->get_mdata()[dstMatNum]);

#if (USEOMP)
#pragma omp parallel num_threads(getMaximumThreadCount())
        {
#endif
            const _CmplxTp* srcPtr = NULL;
            _Tp* dstPtr = NULL;
#if (USEOMP)
#pragma omp for schedule(guided)
#endif
            for (int y = 0; y < sizey; y++)
            {
                srcPtr = (const _CmplxTp*)srcMat->ptr(y);
                dstPtr = (_Tp*)dstMat->ptr(y);
                for (int x = 0; x < sizex; x++)
                {
                    dstPtr[x] = std::real(srcPtr[x]);
                }
            }
#if (USEOMP)
        }
#endif
    }
    return ito::retOk;
}

typedef RetVal (*tRealFunc)(const DataObject* dObj, DataObject* resObj);
MAKEFUNCLIST_CMPLX_TO_REAL(RealFunc)

//! high-level value which calculates the real value of each element of the input source data object
//! and returns the resulting data object
/*!
    \param &dObj
    \return new data object with real values
    \throws cv::Exception if undefined data type (e.g. real data types)
    \sa ArgFunc
*/
DataObject real(const DataObject& dObj)
{
    if (dObj.getType() >= TYPE_OFFSET_COMPLEX && dObj.getType() < TYPE_OFFSET_RGBA)
    {
        DataObject resObj(
            dObj.getDims(),
            dObj.getSize().m_p,
            ito::convertCmplxTypeToRealType((ito::tDataType)dObj.getType()));

        fListRealFunc[dObj.getType() - TYPE_OFFSET_COMPLEX](&dObj, &resObj);

        return resObj;
    }
    else
    {
        cv::error(cv::Exception(
            CV_StsAssert,
            "Real not defined for real input parameter type",
            "",
            __FILE__,
            __LINE__));
        return DataObject();
    }
}


//----------------------------------------------------------------------------------------------------------------------------------

//! low-level, double templated method to save the element-wise real value of each element in source
//! matrix to result matrix
/*!
    This method takes the real value of a complex valued input matrix and stores it in the
   equivalent real typed result matrix

    \param *dObj is source matrix, must have complex type
    \param *resObj is the resulting data object, which has the real data type which corresponds to
   the complex type \return retOk \sa std::abs
*/
template <typename _CmplxTp, typename _Tp>
RetVal SetRealFunc(DataObject* dObj, DataObject* valueObj)
{
    int numMats = dObj->getNumPlanes();

    cv::Mat_<_Tp>* dObjMat = NULL;
    const cv::Mat_<_Tp>* valMat = NULL;
    int sizex = static_cast<int>(dObj->getSize(dObj->getDims() - 1));
    int sizey = static_cast<int>(dObj->getSize(dObj->getDims() - 2));


    if (valueObj->getTotal() == 1) // just a single value
    {
        const int valMat = valueObj->seekMat(0);
        const _Tp* valPtr = NULL;
        valPtr = (_Tp*)valueObj->rowPtr(valMat, 0);
        const _Tp val = valPtr[0];

        for (int nmat = 0; nmat < numMats; nmat++)
        {
            dObjMat = static_cast<cv::Mat_<_Tp>*>(dObj->get_mdata()[nmat]);

#if (USEOMP)
#pragma omp parallel num_threads(getMaximumThreadCount())
            {
#endif
                _Tp* dObjPtr = NULL;

#if (USEOMP)
#pragma omp for schedule(guided)
#endif
                for (int y = 0; y < sizey; y++)
                {
                    dObjPtr = (_Tp*)dObjMat->ptr(y);

                    for (int x = 0; x < sizex; x++)
                    {
                        dObjPtr[2 * x] = val;
                    }
                }

#if (USEOMP)
            }
#endif
        }
    }
    else if (dObj->getDims() == valueObj->getDims())
    {
        for (int nmat = 0; nmat < numMats; nmat++)
        {
            dObjMat = static_cast<cv::Mat_<_Tp>*>(dObj->get_mdata()[nmat]);
            valMat = static_cast<const cv::Mat_<_Tp>*>(valueObj->get_mdata()[nmat]);

#if (USEOMP)
#pragma omp parallel num_threads(getMaximumThreadCount())
            {
#endif
                _Tp* dObjPtr = NULL;
                const _Tp* valPtr = NULL;

#if (USEOMP)
#pragma omp for schedule(guided)
#endif

                for (int y = 0; y < sizey; y++)
                {
                    dObjPtr = (_Tp*)dObjMat->ptr(y);
                    valPtr = (_Tp*)valMat->ptr(y);

                    for (int x = 0; x < sizex; x++)
                    {
                        dObjPtr[2 * x] = valPtr[x];
                    }
                }

#if (USEOMP)
            }
#endif
        }
    }
    else // valueObj has 2 dimensions
    {
        for (int nmat = 0; nmat < numMats; nmat++)
        {
            dObjMat = static_cast<cv::Mat_<_Tp>*>(dObj->get_mdata()[nmat]);
            valMat = static_cast<const cv::Mat_<_Tp>*>(valueObj->get_mdata()[0]);

#if (USEOMP)
#pragma omp parallel num_threads(getMaximumThreadCount())
            {
#endif
                _Tp* dObjPtr = NULL;
                const _Tp* valPtr = NULL;

#if (USEOMP)
#pragma omp for schedule(guided)
#endif

                for (int y = 0; y < sizey; y++)
                {
                    dObjPtr = (_Tp*)dObjMat->ptr(y);
                    valPtr = (_Tp*)valMat->ptr(y);

                    for (int x = 0; x < sizex; x++)
                    {
                        dObjPtr[2 * x] = valPtr[x];
                    }
                }

#if (USEOMP)
            }
#endif
        }
    }
    return ito::retOk;
}

//! high-level value which calculates the real value of each element of the input source data object
//! and returns the resulting data object
/*!
    \param &dObj
    \return new data object with real values
    \throws cv::Exception if undefined data type (e.g. real data types)
    \sa ArgFunc
*/
RetVal DataObject::setReal(DataObject& valuesObj)
{
    if (this->getType() >= TYPE_OFFSET_COMPLEX &&
        this->getType() < TYPE_OFFSET_RGBA) // data object only complex
    {
        if (this->getType() == ito::tComplex128 && valuesObj.getType() == ito::tFloat64)
        {
            SetRealFunc<ito::complex128, ito::float64>(this, &valuesObj);
        }
        else if (this->getType() == ito::tComplex64 && valuesObj.getType() == ito::tFloat32)
        {
            SetRealFunc<ito::complex64, ito::float32>(this, &valuesObj);
        }
        else
        {
            cv::error(cv::Exception(
                CV_StsAssert, "Wrong dataType of value object", "", __FILE__, __LINE__));
            return ito::retError;
        }

        return ito::retOk;
    }
    else
    {
        cv::error(cv::Exception(
            CV_StsAssert,
            "Real not defined for real input parameter type",
            "",
            __FILE__,
            __LINE__));
        return ito::retError;
    }
}

//----------------------------------------------------------------------------------------------------------------------------------

//! low-level, double templated method to save the element-wise real value of each element in source
//! matrix to result matrix
/*!
    This method takes the real value of a complex valued input matrix and stores it in the
   equivalent real typed result matrix

    \param *dObj is source matrix, must have complex type
    \param *resObj is the resulting data object, which has the real data type which corresponds to
   the complex type \return retOk \sa std::abs
*/
template <typename _CmplxTp, typename _Tp>
RetVal SetImagFunc(DataObject* dObj, DataObject* valueObj)
{
    int numMats = dObj->getNumPlanes();

    cv::Mat_<_Tp>* dObjMat = NULL;
    const cv::Mat_<_Tp>* valMat = NULL;
    int sizex = static_cast<int>(dObj->getSize(dObj->getDims() - 1));
    int sizey = static_cast<int>(dObj->getSize(dObj->getDims() - 2));


    if (valueObj->getTotal() == 1) // just a single value
    {
        const int valMat = valueObj->seekMat(0);
        const _Tp* valPtr = NULL;
        valPtr = (_Tp*)valueObj->rowPtr(valMat, 0);
        const _Tp val = valPtr[0];

        for (int nmat = 0; nmat < numMats; nmat++)
        {
            dObjMat = static_cast<cv::Mat_<_Tp>*>(dObj->get_mdata()[nmat]);

#if (USEOMP)
#pragma omp parallel num_threads(getMaximumThreadCount())
            {
#endif
                _Tp* dObjPtr = NULL;

#if (USEOMP)
#pragma omp for schedule(guided)
#endif
                for (int y = 0; y < sizey; y++)
                {
                    dObjPtr = (_Tp*)dObjMat->ptr(y);

                    for (int x = 0; x < sizex; x++)
                    {
                        dObjPtr[2 * x + 1] = val;
                    }
                }

#if (USEOMP)
            }
#endif
        }
    }
    else if (dObj->getDims() == valueObj->getDims())
    {
        for (int nmat = 0; nmat < numMats; nmat++)
        {
            dObjMat = static_cast<cv::Mat_<_Tp>*>(dObj->get_mdata()[nmat]);
            valMat = static_cast<const cv::Mat_<_Tp>*>(valueObj->get_mdata()[nmat]);

#if (USEOMP)
#pragma omp parallel num_threads(getMaximumThreadCount())
            {
#endif
                _Tp* dObjPtr = NULL;
                const _Tp* valPtr = NULL;

#if (USEOMP)
#pragma omp for schedule(guided)
#endif

                for (int y = 0; y < sizey; y++)
                {
                    dObjPtr = (_Tp*)dObjMat->ptr(y);
                    valPtr = (_Tp*)valMat->ptr(y);

                    for (int x = 0; x < sizex; x++)
                    {
                        dObjPtr[2 * x + 1] = valPtr[x];
                    }
                }

#if (USEOMP)
            }
#endif
        }
    }
    else // valueObj has 2 dimensions
    {
        for (int nmat = 0; nmat < numMats; nmat++)
        {
            dObjMat = static_cast<cv::Mat_<_Tp>*>(dObj->get_mdata()[nmat]);
            valMat = static_cast<const cv::Mat_<_Tp>*>(valueObj->get_mdata()[0]);

#if (USEOMP)
#pragma omp parallel num_threads(getMaximumThreadCount())
            {
#endif
                _Tp* dObjPtr = NULL;
                const _Tp* valPtr = NULL;

#if (USEOMP)
#pragma omp for schedule(guided)
#endif

                for (int y = 0; y < sizey; y++)
                {
                    dObjPtr = (_Tp*)dObjMat->ptr(y);
                    valPtr = (_Tp*)valMat->ptr(y);

                    for (int x = 0; x < sizex; x++)
                    {
                        dObjPtr[2 * x + 1] = valPtr[x];
                    }
                }

#if (USEOMP)
            }
#endif
        }
    }
    return ito::retOk;
}

//! high-level value which calculates the real value of each element of the input source data object
//! and returns the resulting data object
/*!
    \param &dObj
    \return new data object with real values
    \throws cv::Exception if undefined data type (e.g. real data types)
    \sa ArgFunc
*/
RetVal DataObject::setImag(DataObject& valuesObj)
{
    if (this->getType() >= TYPE_OFFSET_COMPLEX && this->getType() < TYPE_OFFSET_RGBA)
    {
        if (this->getType() == ito::tComplex128)
        {
            SetImagFunc<ito::complex128, ito::float64>(this, &valuesObj);
        }
        else if (this->getType() == ito::tComplex64 && valuesObj.getType() == ito::tFloat32)
        {
            SetImagFunc<ito::complex64, ito::float32>(this, &valuesObj);
        }
        else
        {
            cv::error(cv::Exception(
                CV_StsAssert, "Wrong dataType of value object", "", __FILE__, __LINE__));
            return ito::retError;
        }

        return ito::retOk;
    }
    else
    {
        cv::error(cv::Exception(
            CV_StsAssert,
            "Imag not defined for real input parameter type",
            "",
            __FILE__,
            __LINE__));
        return ito::retError;
    }
}

//----------------------------------------------------------------------------------------------------------------------------------
//! low-level, double templated method to save the element-wise imaginary value of each element in
//! source matrix to result matrix
/*!
    This method takes the imaginary value of a complex valued input matrix and stores it in the
   equivalent real typed result matrix

    \param *dObj is source matrix, must have complex type
    \param *resObj is the resulting data object, which has the real data type which corresponds to
   the complex type \return retOk \sa std::abs
*/
template <typename _CmplxTp, typename _Tp>
RetVal ImagFunc(const DataObject* dObj, DataObject* resObj)
{
    dObj->copyTagMapTo(*resObj);
    dObj->copyAxisTagsTo(*resObj);

    int numMats = dObj->getNumPlanes();
    int srcMatNum = 0;
    int dstMatNum = 0;

    const cv::Mat_<_CmplxTp>* srcMat = NULL;
    cv::Mat_<_Tp>* dstMat = NULL;
    int sizex = static_cast<int>(dObj->getSize(dObj->getDims() - 1));
    int sizey = static_cast<int>(dObj->getSize(dObj->getDims() - 2));
    for (int nmat = 0; nmat < numMats; nmat++)
    {
        // TODO: check if non iterator version is working
        srcMatNum = dObj->seekMat(nmat, numMats);
        dstMatNum = resObj->seekMat(nmat, numMats);
        srcMat = static_cast<const cv::Mat_<_CmplxTp>*>((dObj->get_mdata())[srcMatNum]);
        dstMat = static_cast<cv::Mat_<_Tp>*>((resObj->get_mdata())[dstMatNum]);

#if (USEOMP)
#pragma omp parallel num_threads(getMaximumThreadCount())
        {
#endif
            const _CmplxTp* srcPtr = NULL;
            _Tp* dstPtr = NULL;
#if (USEOMP)
#pragma omp for schedule(guided)
#endif
            for (int y = 0; y < sizey; y++)
            {
                srcPtr = (const _CmplxTp*)srcMat->ptr(y);
                dstPtr = (_Tp*)dstMat->ptr(y);
                for (int x = 0; x < sizex; x++)
                {
                    dstPtr[x] = std::imag(srcPtr[x]);
                }
            }
#if (USEOMP)
        }
#endif
    }
    return ito::retOk;
}

typedef RetVal (*tImagFunc)(const DataObject* dObj, DataObject* resObj);
MAKEFUNCLIST_CMPLX_TO_REAL(ImagFunc)

//! high-level value which calculates the imaginary value of each element of the input source data
//! object and returns the resulting data object
/*!
    \param &dObj
    \return new data object with imaginary values
    \throws cv::Exception if undefined data type (e.g. real data types)
    \sa ArgFunc
*/
DataObject imag(const DataObject& dObj)
{
    if (dObj.getType() >= TYPE_OFFSET_COMPLEX && dObj.getType() < TYPE_OFFSET_RGBA)
    {
        DataObject resObj(
            dObj.getDims(),
            dObj.getSize().m_p,
            ito::convertCmplxTypeToRealType((ito::tDataType)dObj.getType()));

        fListImagFunc[dObj.getType() - TYPE_OFFSET_COMPLEX](&dObj, &resObj);
        return resObj;
    }
    else
    {
        cv::error(cv::Exception(
            CV_StsAssert,
            "Imag not defined for real input parameter type",
            "",
            __FILE__,
            __LINE__));
        return DataObject();
    }
}

//----------------------------------------------------------------------------------------------------------------------------------
//! low-level, templated method which copies an incontinuously organized data object to a
//! continuously organized resulting data object
/*!
    this templated helper function should only be called if dObj is non-continuous. This is already
   checked by the calling function makeContinuous The hidden data which is out of a possible roi
   will not be part of the new continuous matrix.

    \param &dObj is the source data object
    \param &resDObj is the resulting data object
    \return retOk
*/
template <typename _Tp> RetVal MakeContinuousFunc(const DataObject& dObj, DataObject& resDObj)
{
    resDObj = DataObject(dObj.getDims(), dObj.m_size, dObj.getType(), 1);
    resDObj.m_owndata = 1;
    dObj.copyAxisTagsTo(resDObj);
    dObj.copyTagMapTo(resDObj);

    int dims = dObj.getDims();
    int newNumMats = resDObj.mdata_size();

    if (newNumMats > 0)
    {
        uchar* newDataPtr = ((cv::Mat_<_Tp>*)(resDObj.m_data[0]))->data;
        int newMatSize = sizeof(_Tp) * resDObj.m_size[dims - 2] * resDObj.m_size[dims - 1];
        const cv::Mat* tempMat = dObj.getCvPlaneMat(0);

        if (tempMat->isContinuous())
        {
            // first plane
            memcpy((void*)newDataPtr, (void*)(tempMat->data), newMatSize);
            newDataPtr += newMatSize;

            // further planes
            for (int n = 1; n < newNumMats; ++n)
            {
                tempMat = dObj.getCvPlaneMat(n);
                memcpy((void*)newDataPtr, (void*)(tempMat->data), newMatSize);
                newDataPtr += newMatSize;
            }
        }
        else
        {
            int rows = tempMat->rows;
            newMatSize =
                sizeof(_Tp) * resDObj.m_osize[dims - 1]; // only the size of one row in bytes
            const uchar* srcPtr = tempMat->data;

            // first plane
            for (int r = 0; r < rows; ++r)
            {
                memcpy((void*)newDataPtr, (void*)(srcPtr), newMatSize);
                newDataPtr += newMatSize;
                srcPtr += tempMat->step[0];
            }

            // further planes
            for (int n = 1; n < newNumMats; ++n)
            {
                tempMat = dObj.getCvPlaneMat(n);
                srcPtr = tempMat->data;

                for (int r = 0; r < rows; ++r)
                {
                    memcpy((void*)newDataPtr, (void*)(srcPtr), newMatSize);
                    newDataPtr += newMatSize;
                    srcPtr += tempMat->step[0];
                }
            }
        }
    }


    //#### OLD VERSION: all data is copied and a roi of the source object is finally applied to the
    //destination, continous object (memory intense)
    /*resDObj = DataObject(dObj.getDims() , dObj.m_osize, dObj.getType() , 1);
    resDObj.m_owndata = 1;

    int dims = dObj.getDims();
    for (int i = 0 ; i < dims ; i++)
    {
        resDObj.m_size.m_p[i] = dObj.m_size.m_p[i];
        resDObj.m_roi.m_p[i] = dObj.m_roi.m_p[i];
    }

    int roiOffset = 0;

    if(dims > 1)
    {
        roiOffset = sizeof(_Tp) * (dObj.m_roi.m_p[dims-1] + dObj.m_roi.m_p[dims-2] *
    dObj.m_osize.m_p[dims-1]);
    }

    int numMats = dObj.mdata_size();

    int matSize = sizeof(_Tp) * dObj.m_osize[dObj.getDims()-2] * dObj.m_osize[dObj.getDims()-1];

    if(numMats > 0)
    {

        uchar* newDataPtr = ((cv::Mat_<_Tp>*)(resDObj.m_data[0]))->data;
        cv::Mat_<_Tp> *tempMat;

        for (int n = 0; n < numMats; n++)
        {
            tempMat = (cv::Mat_<_Tp>*)(dObj.m_data[n]);
            memcpy((void*)newDataPtr , (void*)(tempMat->datastart), matSize);
            newDataPtr += matSize;
        }
    }

    if(roiOffset > 0)
    {
        int dtop = -(int)dObj.m_roi.m_p[dims-2];
        int dleft = -(int)dObj.m_roi.m_p[dims-1];
        int dbottom = -( (int)dObj.m_osize.m_p[dims-2] - (int)dObj.m_size.m_p[dims-2] + dtop );
        int dright = -( (int)dObj.m_osize.m_p[dims-1] - (int)dObj.m_size.m_p[dims-1] + dleft );
        for (int n = 0; n < numMats; n++)
        {
            ((cv::Mat*)resDObj.m_data[n])->adjustROI(dtop,dbottom,dleft,dright);
        }
    }*/

    return RetVal(retOk);
}

typedef RetVal (*tMakeContinuousFunc)(const DataObject& dObj, DataObject& resDObj);
MAKEFUNCLIST(MakeContinuousFunc)

//! high-level method which copies an incontinuously organized data object to a continuously
//! organized resulting data object, which is returned
/*!
    If the given data object already is in a continuous form (e.g. 2D object or continuous
   representation for higher dimensions), a shallow copy to the given object is returned. In any
   other cases, a deep copy of the given object is returned, where the entire data block is
    continuously aligned in memory. Additionally, only values within the current region of interest
   are copied to the new, continous object (in order to safe memory).

    \param &dObj is the source data object
    \return resulting data object
    \sa MakeContinuousFunc
*/
DataObject makeContinuous(const DataObject& dObj)
{
    if (!dObj.getContinuous())
    {
        DataObject retDataObject;
        fListMakeContinuousFunc[dObj.getType()](dObj, retDataObject);
        return retDataObject;
    }
    else
    {
        return DataObject(dObj);
    }
}

//! equivalent to matlab linspace functino
/*!
    \param &dObj is the source data object
    \return
    \sa MakeContinuousFunc
*/
template <typename _Tp>
ito::RetVal DataObject::linspace(
    const _Tp start, const _Tp end, const _Tp inc, const int transposed)
{
    ito::RetVal ret(ito::retOk);
    // nan check
    if (0.0 * start != 0.0 || 0.0 * end != 0.0 || 0.0 * inc != 0.0)
    {
        cv::error(
            cv::Exception(CV_StsAssert, "input parameter is nan or inf", "", __FILE__, __LINE__));
        return RetVal(ito::retError, 0, "nan error");
    }

    int numElements = (int)((end - start) / inc + 1);
    int ne = 0;
    _Tp* dataPtr = NULL;
    const int sizes[2] = {numElements, 1};
    const int sizesT[2] = {1, numElements};

    if (!transposed)
    {
        if ((getDims() != 2) || (getSize(0) != numElements) || (getSize(1) != 1))
        {
            freeData();
            CreateFunc<_Tp>(this, 2, sizes, 0, NULL, NULL);
        }
        dataPtr = (_Tp*)(static_cast<cv::Mat_<_Tp>*>(get_mdata()[0])->ptr(0));
        for (_Tp count = start; count <= end; count = count + inc, ne++)
        {
            dataPtr[ne] = count;
        }
    }
    else
    {
        if ((getDims() != 2) || (getSize(1) != numElements) || (getSize(0) != 1))
        {
            freeData();
            CreateFunc<_Tp>(this, 2, sizesT, 0, NULL, NULL);
        }
        //        for (_Tp count = start; count <= end; count = count + inc, ne++)
        //            at<_Tp>(ne, 0) = count;
        dataPtr = (_Tp*)(static_cast<cv::Mat_<_Tp>*>(get_mdata()[0])->ptr(0));
        for (_Tp count = start; count <= end; count = count + inc, ne++)
        {
            dataPtr[ne] = count;
        }
    }
    return ret;
}

//----------------------------------------------------------------------------------------------------------------------------------
//!<  Function to set the offset of the specified axis, return 1 if axis does not exist
int DataObject::setAxisOffset(const unsigned int axisNum, const double offset)
{
    if (!m_pDataObjectTags || m_dims < 1)
        return 1; // error

    if (axisNum >= m_pDataObjectTags->m_axisOffsets.size())
        return 1; // error
    uchar* ch = (uchar*)&offset;
    if (!((ch[7] & 0x7f) != 0x7f || (ch[6] & 0xf0) != 0xf0))
        return 1;
    else
    {
        m_pDataObjectTags->m_axisOffsets[axisNum] = offset + m_roi[axisNum];
    }
    return 0; // ok
}

//----------------------------------------------------------------------------------------------------------------------------------
//!<  Function to set the scale of the specified axis, return 1 if axis does not exist or scale is
//!<  0.0.
int DataObject::setAxisScale(const unsigned int axisNum, const double scale)
{
    if (!m_pDataObjectTags || m_dims < 1)
        return 1; // error

    if (axisNum >= m_pDataObjectTags->m_axisScales.size())
        return 1; // error
    if (fabs(scale) < std::numeric_limits<double>::epsilon())
        return 1;
    uchar* ch = (uchar*)&scale;
    if (!((ch[7] & 0x7f) != 0x7f || (ch[6] & 0xf0) != 0xf0))
        return 1;
    else
    {
        m_pDataObjectTags->m_axisScales[axisNum] = scale;
    }
    return 0; // ok
}

//----------------------------------------------------------------------------------------------------------------------------------
//!<  Function to set the unit (string value) of the specified axis, return 1 if axis does not exist
int DataObject::setAxisUnit(const unsigned int axisNum, const std::string& unit)
{
    if (!m_pDataObjectTags || m_dims < 1)
        return 1; // error

    if (axisNum >= m_pDataObjectTags->m_axisUnit.size())
        return 1; // error

    else
    {
        m_pDataObjectTags->m_axisUnit[axisNum] = unit;
    }
    return 0; // ok
}

//----------------------------------------------------------------------------------------------------------------------------------
//!<  Function to set the description (string value) of the specified axis, return 1 if axis does
//!<  not exist
int DataObject::setAxisDescription(const unsigned int axisNum, const std::string& description)
{
    if (!m_pDataObjectTags || m_dims < 1)
        return 1; // error

    if (axisNum >= m_pDataObjectTags->m_axisDescription.size())
        return 1; // error
    else
    {
        m_pDataObjectTags->m_axisDescription[axisNum] = description;
    }
    return 0; // ok
}

//----------------------------------------------------------------------------------------------------------------------------------
//!<  Function to set the string value of the specified tag, if the tag do not exist, it will be
//!<  added automatically, return 1 if tagspace does not exist
int DataObject::setTag(const std::string& key, const DataObjectTagType& value)
{
    if (!m_pDataObjectTags || m_dims < 1)
        return 1; // error
    m_pDataObjectTags->m_tags[key] = value;
    return 0;
}

//----------------------------------------------------------------------------------------------------------------------------------
//!<  Function to check whether tag exist or not
bool DataObject::existTag(const std::string& key) const
{
    if (!m_pDataObjectTags || m_dims < 1)
        return false; // Tag does not existtemplate
    std::map<std::string, DataObjectTagType>::iterator it = m_pDataObjectTags->m_tags.find(key);
    return (it != m_pDataObjectTags->m_tags.end());
}

//----------------------------------------------------------------------------------------------------------------------------------
//!<  Function deletes specified tag. If tag do not exist, return value is 1 else returnvalue is 0
bool DataObject::deleteTag(const std::string& key)
{
    if (!m_pDataObjectTags || m_dims < 1)
        return false; // tag not deleted
    std::map<std::string, DataObjectTagType>::iterator it = m_pDataObjectTags->m_tags.find(key);
    if (it == m_pDataObjectTags->m_tags.end())
        return false;
    m_pDataObjectTags->m_tags.erase(it);
    return true;
}

//----------------------------------------------------------------------------------------------------------------------------------
bool DataObject::deleteAllTags()
{
    if (!m_pDataObjectTags)
        return false; // tag not deleted
    m_pDataObjectTags->m_tags.clear();
    return true;
}

//----------------------------------------------------------------------------------------------------------------------------------
//!<  Function adds value to the protocol-tag. If this object is an ROI, the ROI-coordinates are
//!<  added. If string do not end with an \n, \n is added.
int DataObject::addToProtocol(const std::string& value)
{
    if (!m_pDataObjectTags || m_dims < 1)
        return 1; // error
    /* Check if object is only an ROI */
    bool isROI = false;
    ByteArray newcontent; // Start with an empty sting
    for (int dim = 0; dim < m_dims; dim++) // Check if this is an ROI
    {
        if (m_size[dim] != m_osize[dim])
        {
            isROI = true;
        }
    }
    if (isROI) // If this is an ROI get the position for all dimensions
    {
        int* sizeTotal = (int*)calloc(m_dims, sizeof(int));
        int* posROI = (int*)calloc(m_dims, sizeof(int));
        int sizeDim = 0;
        locateROI(sizeTotal, posROI);
        newcontent.append("ROI[");
        for (int dim = 0; dim < m_dims; dim++)
        {
            sizeDim = getSize(dim);
            if ((int)sizeDim != sizeTotal[dim])
            {
                char buf[50] = {0};
                _snprintf(
                    buf, 49, " %i : %i", posROI[dim], static_cast<int>(sizeDim) - 1 + posROI[dim]);
                newcontent.append(buf);
            }
            else
            {
                newcontent.append(" : ");
            }
            if (dim != m_dims - 1)
            {
                newcontent.append(",");
            }
            else
            {
                newcontent.append("]");
            }
        }
        free(sizeTotal);
        free(posROI);
    }
    newcontent.append(value.data()); // Append the value to the content
    if (newcontent[newcontent.length() - 1] != '\n') // add a \n is not aready there
    {
        newcontent.append("\n");
    }
    // Check if there is already a protocol tag
    std::map<std::string, DataObjectTagType>::iterator it =
        m_pDataObjectTags->m_tags.find("protocol");
    if (it == m_pDataObjectTags->m_tags.end()) // is not, okay create a new
    {
        m_pDataObjectTags->m_tags["protocol"] = newcontent;
    }
    else
    { // is there, so just append to existing tag
        //(*it).second.append(newcontent);
        ByteArray tempVal = (*it).second.getVal_ToString();
        tempVal.append(newcontent);
        (*it).second = tempVal;
    }
    return 0;
}

//----------------------------------------------------------------------------------------------------------------------------------
//! returns number of bytes required by each value in the array.
/*!

    \return the size of each array element in bytes.
*/
int DataObject::elemSize() const
{
    switch (m_type)
    {
    case tInt8:
    case tUInt8:
        return 1;
    case tInt16:
    case tUInt16:
        return 2;
    case tInt32:
    case tUInt32:
        return 4;
    case tRGBA32:
        return 4;
    case tFloat32:
        return 4;
    case tFloat64:
    case tComplex64:
        return 8;
    case tComplex128:
        return 16;
    default:
        return 0;
    }
}

//----------------------------------------------------------------------------------------------------------------------------------
//! returns iterator to the first item in the data object array
/*!
    \return iterator
    \sa DObjIterator
*/
DObjIterator DataObject::begin()
{
    return DObjIterator(this, 0);
}

//----------------------------------------------------------------------------------------------------------------------------------
//! returns iterator to the end value of this data object array
/*!
    The end value is the first item outside of the data object array.

    \return iterator
    \sa DObjIterator
*/
DObjIterator DataObject::end()
{
    return DObjIterator(this, getTotal());
}

//----------------------------------------------------------------------------------------------------------------------------------
//! returns constant iterator to the first item in the data object array
/*!
    \return iterator
    \sa DObjConstIterator
*/
DObjConstIterator DataObject::constBegin() const
{
    return DObjConstIterator(this, 0);
}

//----------------------------------------------------------------------------------------------------------------------------------
//! returns constant iterator to the end value of this data object array
/*!
    The end value is the first item outside of the data object array.

    \return iterator
    \sa DObjConstIterator
*/
DObjConstIterator DataObject::constEnd() const
{
    return DObjConstIterator(this, getTotal());
}

//----------------------------------------------------------------------------------------------------------------------------------
// Function return the offset of the values stored within the dataOject
double DataObject::getValueOffset() const
{
    if (!m_pDataObjectTags || m_dims < 1)
        return 0.0; // default
    return m_pDataObjectTags->m_valueOffset;
}

//----------------------------------------------------------------------------------------------------------------------------------
// Function return the scaling of values stored within the dataOject
double DataObject::getValueScale() const
{
    if (!m_pDataObjectTags || m_dims < 1)
        return 1.0; // default
    return m_pDataObjectTags->m_valueScale;
}

//----------------------------------------------------------------------------------------------------------------------------------
// Function return the unit description for the values stored within the dataOject
const std::string DataObject::getValueUnit() const
{
    if (!m_pDataObjectTags || m_dims < 1)
        return std::string(); // default
    return m_pDataObjectTags->m_valueUnit;
}

//----------------------------------------------------------------------------------------------------------------------------------
// Function return the description for the values stored within the dataOject, if tagspace does not
// exist, NULL is returned.
std::string DataObject::getValueDescription() const
{
    if (!m_pDataObjectTags || m_dims < 1)
        return std::string(); // default
    return m_pDataObjectTags->m_valueDescription;
}

//----------------------------------------------------------------------------------------------------------------------------------
// Function return the axis-offset for the existing axis specified by axisNum. If axisNum is out of
// dimension range it returns NULL.
double DataObject::getAxisOffset(const int axisNum) const
{
    if (axisNum < 0 || axisNum >= m_dims)
    {
        cv::error(
            cv::Exception(CV_StsError, "Parameter axisNum out of range.", "", __FILE__, __LINE__));
    }
    if (!m_pDataObjectTags)
        return 0.0; // default

    return m_pDataObjectTags->m_axisOffsets[axisNum] - m_roi[axisNum];
}

//----------------------------------------------------------------------------------------------------------------------------------
//!< Function returns the axis-description for the exist axis specified by axisNum. If axisNum is
//!< out of dimension range it returns NULL.
double DataObject::getAxisScale(const int axisNum) const
{
    if (axisNum < 0 || axisNum >= m_dims)
    {
        cv::error(
            cv::Exception(CV_StsError, "Parameter axisNum out of range.", "", __FILE__, __LINE__));
    }
    if (!m_pDataObjectTags)
        return 1.0; // default

    return m_pDataObjectTags->m_axisScales[axisNum];
}

//----------------------------------------------------------------------------------------------------------------------------------
//!< Function returns the axis-unit-description for the exist axis specified by axisNum. If axisNum
//!< is out of dimension range it returns NULL.
const std::string DataObject::getAxisUnit(const int axisNum, bool& validOperation) const
{
    if (axisNum < 0 || axisNum >= m_dims)
    {
        validOperation = false;
        cv::error(
            cv::Exception(CV_StsError, "Parameter axisNum out of range.", "", __FILE__, __LINE__));
    }
    if (!m_pDataObjectTags)
    {
        validOperation = false;
        return std::string(); // error
    }
    validOperation = true;
    return m_pDataObjectTags->m_axisUnit[axisNum];
}

//----------------------------------------------------------------------------------------------------------------------------------
//!< Function returns the axis-description for the exist specified by axisNum. If axisNum is out of
//!< dimension range it returns NULL.
std::string DataObject::getAxisDescription(const int axisNum, bool& validOperation) const
{
    if (axisNum < 0 || axisNum >= m_dims)
    {
        validOperation = false;
        cv::error(
            cv::Exception(CV_StsError, "Parameter axisNum out of range.", "", __FILE__, __LINE__));
    }
    if (!m_pDataObjectTags)
    {
        validOperation = false;
        return std::string(); // error
    }

    validOperation = true;
    return m_pDataObjectTags->m_axisDescription[axisNum];
}

//----------------------------------------------------------------------------------------------------------------------------------
DataObjectTagType DataObject::getTag(const std::string& key, bool& validOperation) const
{
    validOperation = false;
    if (!m_pDataObjectTags || m_dims < 1)
    {
        return DataObjectTagType(); // error
    }
    std::map<std::string, DataObjectTagType>::iterator it = m_pDataObjectTags->m_tags.find(key);
    if (it != m_pDataObjectTags->m_tags.end())
    {
        validOperation = true;
        return it->second;
    }
    return DataObjectTagType();
}

//----------------------------------------------------------------------------------------------------------------------------------
bool DataObject::getTagByIndex(
    const int tagNumber, std::string& key, DataObjectTagType& value) const
{
    if (!m_pDataObjectTags || m_dims < 1)
    {
        key = std::string();
        value = "";
        return false;
    }

    if ((tagNumber < 0) || ((int)(tagNumber + 1) > (int)m_pDataObjectTags->m_tags.size()))
    {
        key = std::string();
        value = "";
        return false;
    }
    std::map<std::string, DataObjectTagType>::iterator it = m_pDataObjectTags->m_tags.begin();
    for (int i = 0; i < tagNumber; i++)
    {
        ++it;
    }

    key = (*it).first;
    value = (*it).second;
    return true;
}

//----------------------------------------------------------------------------------------------------------------------------------
//!<  Function returns the string-value for 'key' identified by int tagNumber. If key in the TagMap
//!<  do not exist NULL is returned
std::string DataObject::getTagKey(const int tagNumber, bool& validOperation) const
{
    if (!m_pDataObjectTags || m_dims < 1)
    {
        validOperation = false;
        return std::string(""); // error
    }
    if ((tagNumber < 0) || ((int)(tagNumber + 1) > (int)m_pDataObjectTags->m_tags.size()))
    {
        validOperation = false;
        return std::string(""); // does not exist
    }
    std::map<std::string, DataObjectTagType>::iterator it = m_pDataObjectTags->m_tags.begin();
    validOperation = true;
    for (int i = 0; i < tagNumber; i++)
    {
        ++it;
    }
    return (*it).first;
}

//----------------------------------------------------------------------------------------------------------------------------------
//!< Function returns the number of elements in the Tags-Maps
int DataObject::getTagListSize() const
{
    if (!m_pDataObjectTags || m_dims < 1)
        return 0; // error
    return static_cast<int>(m_pDataObjectTags->m_tags.size());
}

//----------------------------------------------------------------------------------------------------------------------------------
//!<  Function to set the string-value of the value unit, return 1 if values does not exist
int DataObject::setValueUnit(const std::string& unit)
{
    if (!m_pDataObjectTags || m_dims < 1)
        return 1; // error
    m_pDataObjectTags->m_valueUnit = unit;
    return 0;
}

//----------------------------------------------------------------------------------------------------------------------------------
//!<  Function to set the string-value of the value description, return 1 if values does not exist
int DataObject::setValueDescription(const std::string& description)
{
    if (!m_pDataObjectTags || m_dims < 1)
        return 1; // error
    m_pDataObjectTags->m_valueDescription = description;
    return 0;
}

//----------------------------------------------------------------------------------------------------------------------------------
RetVal DataObject::getXYRotationalMatrix(
    double& r11,
    double& r12,
    double& r13,
    double& r21,
    double& r22,
    double& r23,
    double& r31,
    double& r32,
    double& r33) const
{
    if (!m_pDataObjectTags || m_dims < 1)
        return RetVal(retError, 0, "Tagspace not initialized"); // error
    r11 = m_pDataObjectTags->m_rotMatrix[0];
    r12 = m_pDataObjectTags->m_rotMatrix[1];
    r13 = m_pDataObjectTags->m_rotMatrix[2];
    r21 = m_pDataObjectTags->m_rotMatrix[3];
    r22 = m_pDataObjectTags->m_rotMatrix[4];
    r23 = m_pDataObjectTags->m_rotMatrix[5];
    r31 = m_pDataObjectTags->m_rotMatrix[6];
    r32 = m_pDataObjectTags->m_rotMatrix[7];
    r33 = m_pDataObjectTags->m_rotMatrix[8];
    return retOk;
}

//----------------------------------------------------------------------------------------------------------------------------------
RetVal DataObject::setXYRotationalMatrix(
    double r11,
    double r12,
    double r13,
    double r21,
    double r22,
    double r23,
    double r31,
    double r32,
    double r33)
{
    if (!m_pDataObjectTags || m_dims < 1)
        return RetVal(retError, 0, "Tagspace not initialized"); // error
    m_pDataObjectTags->m_rotMatrix[0] = r11;
    m_pDataObjectTags->m_rotMatrix[1] = r12;
    m_pDataObjectTags->m_rotMatrix[2] = r13;
    m_pDataObjectTags->m_rotMatrix[3] = r21;
    m_pDataObjectTags->m_rotMatrix[4] = r22;
    m_pDataObjectTags->m_rotMatrix[5] = r23;
    m_pDataObjectTags->m_rotMatrix[6] = r31;
    m_pDataObjectTags->m_rotMatrix[7] = r32;
    m_pDataObjectTags->m_rotMatrix[8] = r33;
    return retOk;
}

//----------------------------------------------------------------------------------------------------------------------------------
template DATAOBJ_EXPORT RetVal
DataObject::linspace<int8>(const int8, const int8, const int8, const int);
template DATAOBJ_EXPORT RetVal
DataObject::linspace<uint8>(const uint8, const uint8, const uint8, const int);
template DATAOBJ_EXPORT RetVal
DataObject::linspace<int16>(const int16, const int16, const int16, const int);
template DATAOBJ_EXPORT RetVal
DataObject::linspace<uint16>(const uint16, const uint16, const uint16, const int);
template DATAOBJ_EXPORT RetVal
DataObject::linspace<int32>(const int32, const int32, const int32, const int);
template DATAOBJ_EXPORT RetVal
DataObject::linspace<uint32>(const uint32, const uint32, const uint32, const int);
template DATAOBJ_EXPORT RetVal
DataObject::linspace<float32>(const float32, const float32, const float32, const int);
template DATAOBJ_EXPORT RetVal
DataObject::linspace<float64>(const float64, const float64, const float64, const int);


template <typename _Tp> void coutValue(const _Tp* val, char* buf)
{
}

template <> void coutValue(const ito::uint8* val, char* buf)
{
    sprintf(buf, "%3d", *val);
}

template <> void coutValue(const ito::int8* val, char* buf)
{
    sprintf(buf, "%3d", *val);
}

template <> void coutValue(const ito::uint16* val, char* buf)
{
    sprintf(buf, "%d", *val);
}

template <> void coutValue(const ito::int16* val, char* buf)
{
    sprintf(buf, "%d", *val);
}

template <> void coutValue(const ito::uint32* val, char* buf)
{
    sprintf(buf, "%d", *val);
}

template <> void coutValue(const ito::int32* val, char* buf)
{
    sprintf(buf, "%d", *val);
}

template <> void coutValue(const ito::float32* val, char* buf)
{
    sprintf(buf, "%.8g", *val);
}

template <> void coutValue(const ito::float64* val, char* buf)
{
    sprintf(buf, "%.8g", *val);
}

template <> void coutValue(const ito::complex64* val, char* buf)
{
    if (val->imag() >= 0)
    {
        sprintf(buf, "%.8g+%.8gj", val->real(), val->imag());
    }
    else
    {
        sprintf(buf, "%.8g-%.8gj", val->real(), -val->imag());
    }
}

template <> void coutValue(const ito::complex128* val, char* buf)
{
    if (val->imag() >= 0)
    {
        sprintf(buf, "%.8g+%.8gj", val->real(), val->imag());
    }
    else
    {
        sprintf(buf, "%.8g-%.8gj", val->real(), -val->imag());
    }
}

template <> void coutValue(const ito::Rgba32* val, char* buf)
{
    sprintf(buf, "(%d,%d,%d,%d)", val->r, val->g, val->b, val->a);
}


//----------------------------------------------------------------------------------------------------------------------------------
template <typename _Tp>
std::ostream& coutPlane(
    std::ostream& out, const cv::Mat* plane, int firstLineIndent, int otherIndent)
{
    char buf[128];
    const _Tp* ptr;
    otherIndent = std::min(otherIndent, 127);
    firstLineIndent = std::min(firstLineIndent, 127);

    for (int r = 0; r < plane->rows; ++r)
    {
        if (r == 0)
        {
            memset(buf, ' ', sizeof(char) * firstLineIndent);
            buf[firstLineIndent] = 0;
            std::cout << buf << "[";
            buf[0] = 0;
        }
        else
        {
            memset(buf, ' ', sizeof(char) * otherIndent);
            buf[otherIndent] = 0;
        }

        if (plane->cols > 0)
        {
            ptr = (const _Tp*)plane->ptr(r);
            std::cout << buf << "[";
            for (int c = 0; c < plane->cols - 1; ++c)
            {
                coutValue<_Tp>(ptr, buf);
                ptr++;
                std::cout << buf << ", ";
            }
            coutValue<_Tp>(ptr, buf);
            std::cout << buf << "]";
        }
        else
        {
            std::cout << buf << "[]";
        }

        if (r != plane->rows - 1) // not last row
        {
            std::cout << ",\n" << std::endl;
        }
        else
        {
            std::cout << "]" << std::endl;
        }
    }

    return out;
}


//----------------------------------------------------------------------------------------------------------------------------------
template <typename _Tp> std::ostream& coutFunc(std::ostream& out, const DataObject& dObj)
{
    static const char* types[] = {
        "int8",
        "uint8",
        "int16",
        "uint16",
        "int32",
        "uint32",
        "float32",
        "float64",
        "complex64",
        "complex128",
        "rgba32"};

    int numMats = dObj.getNumPlanes();
    int tMat = 0;
    int dims = dObj.getDims();

    if (dims == 0)
    {
        std::cout << "dataObject()\n" << std::endl;
    }
    else
    {
        std::cout << "dataObject(size=[" << dObj.getSize(0);
        for (int dim = 1; dim < dims; ++dim)
        {
            std::cout << "x" << dObj.getSize(dim);
        }
        std::cout << "], dtype='" << types[dObj.getType()] << "'\n" << std::endl;

        if (numMats == 1)
        {
            coutPlane<_Tp>(out, dObj.get_mdata()[dObj.seekMat(tMat, numMats)], 4, 5);
        }
        else
        {
            int* idx = new int[dims];

            for (int nMat = 0; nMat < numMats; nMat++)
            {
                tMat = dObj.seekMat(nMat, numMats);

                dObj.matNumToIdx(tMat, idx);
                std::cout << "[";
                for (int i = 0; i < dims - 2; ++i)
                {
                    std::cout << idx[i] << ",";
                }
                std::cout << ":,:]->(";
                coutPlane<_Tp>(out, dObj.get_mdata()[tMat], 0, 2 * dims + 5);
                std::cout << ")"
                          << "\n"
                          << std::endl;
            }

            delete[] idx;
        }

        std::cout << ")"
                  << "\n"
                  << std::endl;
    }
    return out;
}

//----------------------------------------------------------------------------------------------------------------------------------
typedef std::ostream& (*tCoutFunc)(std::ostream& out, const DataObject& dObj);

//----------------------------------------------------------------------------------------------------------------------------------
tCoutFunc fListCout[] = {
    coutFunc<int8>,
    coutFunc<uint8>,
    coutFunc<int16>,
    coutFunc<uint16>,
    coutFunc<int32>,
    coutFunc<uint32>,
    coutFunc<ito::float32>,
    coutFunc<ito::float64>,
    coutFunc<ito::complex64>,
    coutFunc<ito::complex128>,
    coutFunc<ito::Rgba32>};

//----------------------------------------------------------------------------------------------------------------------------------
std::ostream& operator<<(std::ostream& out, const DataObject& dObj)
{
    return fListCout[dObj.getType()](out, dObj);
}


} // namespace ito<|MERGE_RESOLUTION|>--- conflicted
+++ resolved
@@ -3034,7 +3034,6 @@
     thisDims = j;
 
     j = 0;
-<<<<<<< HEAD
     for(int i = 0; i < rhsDims; i++)
     {
         rhsSizes[j] = copyTo.getSize(i);
@@ -3042,47 +3041,23 @@
         { 
             j++;
         }
-=======
-    for (int i = 0; i < rhsDims; i++)
-    {
-        rhsSizes[j] = copyTo.getSize(i);
-        if (rhsSizes[j] > 1)
-            j++;
->>>>>>> 66200683
     }
     rhsDims = j;
 
     if (thisDims != rhsDims)
     {
-<<<<<<< HEAD
         DELETE_AND_SET_NULL_ARRAY(thisSizes);
         DELETE_AND_SET_NULL_ARRAY(rhsSizes);
         cv::error(cv::Exception(CV_StsAssert, "DataObject - operands differ in number of dimensions","", __FILE__,__LINE__));
     }
 
     for(int i = 0; i < thisDims; i++)
-=======
-        cv::error(cv::Exception(
-            CV_StsAssert,
-            "DataObject - operands differ in number of dimensions",
-            "",
-            __FILE__,
-            __LINE__));
-    }
-
-    for (int i = 0; i < thisDims; i++)
->>>>>>> 66200683
     {
         if (thisSizes[i] != rhsSizes[i])
         {
-<<<<<<< HEAD
             DELETE_AND_SET_NULL_ARRAY(thisSizes);
             DELETE_AND_SET_NULL_ARRAY(rhsSizes);
             cv::error(cv::Exception(CV_StsAssert, "DataObject - operands differ in size","", __FILE__,__LINE__));
-=======
-            cv::error(cv::Exception(
-                CV_StsAssert, "DataObject - operands differ in size", "", __FILE__, __LINE__));
->>>>>>> 66200683
         }
     }
 
