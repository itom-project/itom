--- conflicted
+++ resolved
@@ -16,16 +16,10 @@
 
 SET(CMAKE_DEBUG_POSTFIX "d" CACHE STRING "Adds a postfix for debug-built libraries.")
 SET (CMAKE_MODULE_PATH ${CMAKE_MODULE_PATH} ${PROJECT_SOURCE_DIR} ${PROJECT_SOURCE_DIR}/..)
-<<<<<<< HEAD
-=======
-
-
->>>>>>> 0f54d348
 include("../ItomBuildMacros.cmake")  
 
 set(CMAKE_INCLUDE_CURRENT_DIR ON)
 
-<<<<<<< HEAD
 set (QT5_FOUND FALSE)
 if (CMAKE_VERSION VERSION_GREATER 2.8.7)
     cmake_policy(SET CMP0020 NEW)
@@ -42,18 +36,6 @@
 endif (CMAKE_VERSION VERSION_GREATER 2.8.7)
 
 if (NOT QT5_FOUND)
-=======
-set(QT5_INSTALLED FALSE)
-find_package(Qt5 COMPONENTS Widgets UiTools PrintSupport Network Sql Xml OpenGL LinguistTools QUIET)
-
-IF(QT5_FOUND) 
-    cmake_policy(SET CMP0020 NEW)
-    set(QT5_INSTALLED TRUE)
-#    set(CMAKE_AUTOMOC ON)
-endif (QT5_FOUND)
- 
-if (NOT QT5_INSTALLED)
->>>>>>> 0f54d348
     find_package(Qt4 REQUIRED)
 endif (NOT QT5_FOUND)
 
