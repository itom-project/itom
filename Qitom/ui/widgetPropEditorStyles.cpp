--- conflicted
+++ resolved
@@ -73,10 +73,6 @@
             StyleNode entry;
             entry.m_index = styleItem.type();
             entry.m_name = styleItem.name();
-<<<<<<< HEAD
-            //entry.m_fillToEOL = qSciLex->defaultEolFill(entry.m_index);
-=======
->>>>>>> ea82d98e
             entry.m_backgroundColor = styleItem.format().background().color();
             entry.m_foregroundColor = styleItem.format().foreground().color();
             entry.m_font = styleItem.format().font();
@@ -142,10 +138,6 @@
         settings.setValue("backgroundColorAlpha", entry.m_backgroundColor.alpha());
         settings.setValue("foregroundColor", entry.m_foregroundColor.name());
         settings.setValue("foregroundColorAlpha", entry.m_foregroundColor.alpha());
-<<<<<<< HEAD
-        //settings.setValue("fillToEOL", entry.m_fillToEOL);
-=======
->>>>>>> ea82d98e
         settings.setValue("fontFamily", entry.m_font.family()),
         settings.setValue("pointSize", entry.m_font.pointSize()),
         settings.setValue("weight", entry.m_font.weight()),
@@ -191,10 +183,6 @@
         m_styles[i].m_backgroundColor.setAlpha(settings.value("backgroundColorAlpha", m_styles[i].m_backgroundColor.alpha()).toInt());
         m_styles[i].m_foregroundColor = QColor(settings.value("foregroundColor", m_styles[i].m_foregroundColor.name()).toString());
         m_styles[i].m_backgroundColor.setAlpha(settings.value("foregroundColorAlpha", m_styles[i].m_foregroundColor.alpha()).toInt());
-<<<<<<< HEAD
-        //m_styles[i].m_fillToEOL = settings.value("fillToEOL", m_styles[i].m_fillToEOL).toBool();
-=======
->>>>>>> ea82d98e
         m_styles[i].m_font = QFont(settings.value("fontFamily", m_styles[i].m_font.family()).toString(), settings.value("pointSize", m_styles[i].m_font.pointSize()).toInt(), settings.value("weight", m_styles[i].m_font.weight()).toInt(), settings.value("italic", m_styles[i].m_font.italic()).toBool());
         settings.endGroup();
     }
@@ -236,10 +224,6 @@
         if (current->type() == 0)
         {
             int index = ui.listWidget->currentIndex().row();
-<<<<<<< HEAD
-            //ui.checkFillEOL->setChecked(m_styles[index].m_fillToEOL);
-=======
->>>>>>> ea82d98e
             ui.btnBackgroundColor->setColor(m_styles[index].m_backgroundColor);
             ui.btnForegroundColor->setColor(m_styles[index].m_foregroundColor);
 
@@ -255,11 +239,6 @@
         }
         else if (current->type() < 1000)
         {
-<<<<<<< HEAD
-            //ui.checkFillEOL->setEnabled(false);
-            //ui.checkFillEOL->setChecked(false);
-=======
->>>>>>> ea82d98e
             ui.btnFont->setEnabled(false);
             ui.btnBackgroundColor->setEnabled(true);
             ui.checkShowCaretBackground->setVisible(false);
@@ -493,19 +472,6 @@
 }
 
 //----------------------------------------------------------------------------------------------------------------------------------
-<<<<<<< HEAD
-void WidgetPropEditorStyles::on_checkFillEOL_stateChanged(int state)
-{
-    /*int index = ui.listWidget->currentIndex().row();
-    if (index >= 0 && index < m_styles.size())
-    {
-        m_styles[index].m_fillToEOL = (state != Qt::Unchecked);
-    }*/
-}
-
-//----------------------------------------------------------------------------------------------------------------------------------
-=======
->>>>>>> ea82d98e
 void WidgetPropEditorStyles::setFontSizeGeneral(const int fontSizeAdd)
 {
     int selectedRow = ui.listWidget->currentIndex().row();
@@ -551,10 +517,6 @@
             StyleNode entry;
             entry.m_index = styleItem.type();
             entry.m_name = styleItem.name();
-<<<<<<< HEAD
-            //entry.m_fillToEOL = qSciLex->defaultEolFill(entry.m_index);
-=======
->>>>>>> ea82d98e
             entry.m_backgroundColor = styleItem.format().background().color();
             entry.m_foregroundColor = styleItem.format().foreground().color();
             entry.m_font = styleItem.format().font();
@@ -824,11 +786,7 @@
                         mapIdx[StyleItem::KeyDocstring] = 6; //TripleSingleQuotedString
                         mapIdx[StyleItem::KeyClass] = 8; //ClassName
                         mapIdx[StyleItem::KeyFunction] = 9; //FunctionMethodName
-<<<<<<< HEAD
-                        mapIdx[StyleItem::KeyOperator] = 0; //Default
-=======
                         mapIdx[StyleItem::KeyOperator] = 10; //Operator
->>>>>>> ea82d98e
                         mapIdx[StyleItem::KeyDecorator] = 15; //Decorator
                         //mapIdx[StyleItem::KeyHighlight] = 0; //Default
                         mapIdx[StyleItem::KeyNamespace] = 5; //Keyword
@@ -842,11 +800,8 @@
                         mapIdx[StyleItem::KeyPunctuation] = 10; //Operator
                         mapIdx[StyleItem::KeyConstant] = 9; //FunctionMethodName
                         mapIdx[StyleItem::KeyOperatorWord] = 10; //Operator
-<<<<<<< HEAD
-=======
                         mapIdx[StyleItem::KeyStreamOutput] = 0; //Default
                         mapIdx[StyleItem::KeyStreamError] = 4; //SingleQuotedString
->>>>>>> ea82d98e
 
                         QVector<int> stylesFound;
                         int styleId;
@@ -860,10 +815,6 @@
                                 if (ok && mapIdx.contains(m_styles[i].m_index) && styleId == mapIdx[m_styles[i].m_index])
                                 {
                                     stylesFound << m_styles[i].m_index;
-<<<<<<< HEAD
-                                    //m_styles[i].m_fillToEOL = false;
-=======
->>>>>>> ea82d98e
                                     if (attr.hasAttribute("bgColor") && !attr.value("bgColor").isEmpty())
                                     {
                                         m_styles[i].m_backgroundColor = QColor(QString("#%1").arg(attr.value("bgColor").toString()));
@@ -914,10 +865,6 @@
                         {
                             if (!stylesFound.contains(m_styles[i].m_index))
                             {
-<<<<<<< HEAD
-                                //m_styles[i].m_fillToEOL = false;
-=======
->>>>>>> ea82d98e
                                 m_styles[i].m_backgroundColor = globalBackgroundColor;
                                 m_styles[i].m_foregroundColor = globalForegroundColor;
                                 m_styles[i].m_font = globalOverrideFont;
