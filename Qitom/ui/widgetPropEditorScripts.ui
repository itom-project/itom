<?xml version="1.0" encoding="UTF-8"?>
<ui version="4.0">
 <class>WidgetPropEditorScripts</class>
 <widget class="QWidget" name="WidgetPropEditorScripts">
  <property name="geometry">
   <rect>
    <x>0</x>
    <y>0</y>
<<<<<<< HEAD
    <width>478</width>
    <height>298</height>
=======
    <width>576</width>
    <height>323</height>
>>>>>>> a7ecf1f0
   </rect>
  </property>
  <property name="windowTitle">
   <string>Form</string>
  </property>
  <layout class="QVBoxLayout" name="verticalLayout_8">
   <item>
    <widget class="QGroupBox" name="groupSyntaxCheck">
     <property name="title">
      <string>Python Syntax-Checker (uses Python-Module &quot;pyflakes&quot; or &quot;frosted&quot;)</string>
     </property>
     <property name="checkable">
      <bool>true</bool>
     </property>
     <layout class="QVBoxLayout" name="verticalLayout_6">
      <item>
       <layout class="QVBoxLayout" name="verticalLayout_3">
        <item>
         <widget class="QCheckBox" name="checkIncludeItom">
          <property name="text">
           <string>Automatically include itom module for syntax checker</string>
          </property>
         </widget>
        </item>
        <item>
         <layout class="QHBoxLayout" name="horizontalLayout_3">
          <item>
           <widget class="QLabel" name="labelSyntaxIntervalComment">
            <property name="sizePolicy">
             <sizepolicy hsizetype="Minimum" vsizetype="Preferred">
              <horstretch>0</horstretch>
              <verstretch>0</verstretch>
             </sizepolicy>
            </property>
            <property name="text">
             <string extracomment="The timer is started when entering a new line">Check interval:</string>
            </property>
           </widget>
          </item>
          <item>
           <widget class="QDoubleSpinBox" name="spinSyntaxInterval">
            <property name="enabled">
             <bool>true</bool>
            </property>
            <property name="sizePolicy">
             <sizepolicy hsizetype="Fixed" vsizetype="Fixed">
              <horstretch>0</horstretch>
              <verstretch>0</verstretch>
             </sizepolicy>
            </property>
            <property name="minimumSize">
             <size>
              <width>55</width>
              <height>0</height>
             </size>
            </property>
            <property name="layoutDirection">
             <enum>Qt::LeftToRight</enum>
            </property>
            <property name="alignment">
             <set>Qt::AlignCenter</set>
            </property>
            <property name="suffix">
             <string>[sec]</string>
            </property>
            <property name="decimals">
             <number>1</number>
            </property>
            <property name="minimum">
             <double>0.100000000000000</double>
            </property>
            <property name="maximum">
             <double>10.000000000000000</double>
            </property>
            <property name="singleStep">
             <double>0.500000000000000</double>
            </property>
           </widget>
          </item>
          <item>
           <spacer name="horizontalSpacer_2">
            <property name="orientation">
             <enum>Qt::Horizontal</enum>
            </property>
            <property name="sizeHint" stdset="0">
             <size>
              <width>40</width>
              <height>20</height>
             </size>
            </property>
           </spacer>
          </item>
         </layout>
        </item>
       </layout>
      </item>
     </layout>
    </widget>
   </item>
   <item>
    <widget class="QGroupBox" name="groupClassNavigator">
     <property name="title">
      <string>Class Navigator</string>
     </property>
     <property name="checkable">
      <bool>true</bool>
     </property>
     <layout class="QVBoxLayout" name="verticalLayout_4">
      <item>
       <widget class="QLabel" name="label_3">
        <property name="text">
         <string>This feature enables two comboboxes with class- and method-navigation above the editor.</string>
        </property>
       </widget>
      </item>
      <item>
       <layout class="QHBoxLayout" name="horizontalLayout_4">
        <item>
         <widget class="QCheckBox" name="checkActiveClassNavigatorTimer">
          <property name="text">
           <string>Activate timer</string>
          </property>
          <property name="checked">
           <bool>true</bool>
          </property>
         </widget>
        </item>
        <item>
         <widget class="QDoubleSpinBox" name="spinClassNavigatorInterval">
          <property name="suffix">
           <string>[sec]</string>
          </property>
          <property name="decimals">
           <number>1</number>
          </property>
          <property name="singleStep">
           <double>0.100000000000000</double>
          </property>
          <property name="value">
           <double>2.000000000000000</double>
          </property>
         </widget>
        </item>
       </layout>
      </item>
     </layout>
    </widget>
   </item>
   <item>
    <widget class="QGroupBox" name="groupBox">
     <property name="title">
      <string>Edge Mode</string>
     </property>
     <layout class="QVBoxLayout" name="verticalLayout">
      <item>
       <widget class="QComboBox" name="comboEdgeMode">
        <item>
         <property name="text">
          <string>Long lines are not marked in the script editor (no edge mode)</string>
         </property>
        </item>
        <item>
         <property name="text">
          <string>A vertical line is drawn at a given column position (recommended for monospace fonts)</string>
         </property>
        </item>
        <item>
         <property name="text">
          <string>Set the background color of characters after the column limit to a specific color</string>
         </property>
        </item>
       </widget>
      </item>
      <item>
       <layout class="QHBoxLayout" name="horizontalLayout">
        <item>
         <widget class="QLabel" name="lblEdgeColumn">
          <property name="text">
           <string>Edge column:</string>
          </property>
         </widget>
        </item>
        <item>
         <widget class="QSpinBox" name="spinEdgeColumn">
          <property name="maximum">
           <number>1000</number>
          </property>
          <property name="value">
           <number>80</number>
          </property>
         </widget>
        </item>
        <item>
         <spacer name="horizontalSpacer">
          <property name="orientation">
           <enum>Qt::Horizontal</enum>
          </property>
          <property name="sizeHint" stdset="0">
           <size>
            <width>40</width>
            <height>20</height>
           </size>
          </property>
         </spacer>
        </item>
        <item>
         <widget class="QLabel" name="lblEdgeBg">
          <property name="text">
           <string>Background color:</string>
          </property>
         </widget>
        </item>
        <item>
         <widget class="ColorPickerButton" name="colorEdgeBg"/>
        </item>
       </layout>
      </item>
     </layout>
    </widget>
   </item>
   <item>
    <spacer name="verticalSpacer">
     <property name="orientation">
      <enum>Qt::Vertical</enum>
     </property>
     <property name="sizeHint" stdset="0">
      <size>
       <width>20</width>
       <height>40</height>
      </size>
     </property>
    </spacer>
   </item>
  </layout>
 </widget>
 <customwidgets>
  <customwidget>
   <class>ColorPickerButton</class>
   <extends>QPushButton</extends>
   <header>colorPickerButton.h</header>
  </customwidget>
 </customwidgets>
 <resources/>
 <connections>
  <connection>
   <sender>checkActiveClassNavigatorTimer</sender>
   <signal>clicked(bool)</signal>
   <receiver>spinClassNavigatorInterval</receiver>
   <slot>setEnabled(bool)</slot>
   <hints>
    <hint type="sourcelabel">
     <x>378</x>
     <y>391</y>
    </hint>
    <hint type="destinationlabel">
     <x>466</x>
     <y>390</y>
    </hint>
   </hints>
  </connection>
 </connections>
</ui><|MERGE_RESOLUTION|>--- conflicted
+++ resolved
@@ -6,14 +6,7 @@
    <rect>
     <x>0</x>
     <y>0</y>
-<<<<<<< HEAD
-    <width>478</width>
-    <height>298</height>
-=======
-    <width>576</width>
-    <height>323</height>
->>>>>>> a7ecf1f0
-   </rect>
+    <height>281</height>   </rect>
   </property>
   <property name="windowTitle">
    <string>Form</string>
