--- conflicted
+++ resolved
@@ -1,8 +1,8 @@
 #include <windows.h>
 
 VS_VERSION_INFO     VERSIONINFO
-FILEVERSION         ${itom_VERSION_MAJOR}, ${itom_VERSION_MINOR}, ${itom_VERSION_PATCH}, 0
-PRODUCTVERSION      ${itom_VERSION_MAJOR}, ${itom_VERSION_MINOR}, 0, 0
+FILEVERSION         ${ITOM_VERSION_MAJOR}, ${ITOM_VERSION_MINOR}, ${ITOM_VERSION_PATCH}, 0
+PRODUCTVERSION      ${ITOM_VERSION_MAJOR}, ${ITOM_VERSION_MINOR}, 0, 0
 FILEFLAGSMASK       VS_FF_PRERELEASE
 
 #ifdef _DEBUG
@@ -23,13 +23,9 @@
     BEGIN
         BLOCK   "040904b0"
         BEGIN
-<<<<<<< HEAD
-            VALUE   "CompanyName",      "Institut für Technische Optik, University Stuttgart\0"
-=======
             VALUE   "CompanyName",      "Institut für Technische Optik, Universität Stuttgart\0"
->>>>>>> c52b9f37
             VALUE   "FileDescription",  "ITO Measurement Program\0"
-            VALUE   "FileVersion",      "${itom_VERSION}\0"
+            VALUE   "FileVersion",      "${ITOM_VERSION_STRING}\0"
             VALUE   "InternalName",     "itom\0"
             VALUE   "LegalCopyright",   "Copyright under LGPL v2.0 with itom-exception\0"
 #ifdef _DEBUG
@@ -38,7 +34,7 @@
             VALUE   "OriginalFilename", "qitom.exe\0"
 #endif
             VALUE   "ProductName",      "itom\0"
-            VALUE   "ProductVersion",   "${itom_VERSION} with ${ITOM_VERSION_STRING_WITH_API}\0"
+            VALUE   "ProductVersion",   "${ITOM_VERSION_STRING} with ${ITOM_VERSION_STRING_WITH_API}\0"
         END
     END
 END