--- conflicted
+++ resolved
@@ -62,16 +62,10 @@
     m_pCmdList(NULL),
     m_inputStreamWaitCond(NULL),
     m_inputStartLine(0),
-<<<<<<< HEAD
-    m_autoWheel(true),
-    m_codeHistoryLines(0)
-{
-=======
     m_autoWheel(true)
 {
     m_inputTextMode.inputModeEnabled = false;
 
->>>>>>> ea82d98e
     m_receiveStreamBuffer.msgType = ito::msgStreamOut;
     connect(&m_receiveStreamBufferTimer, SIGNAL(timeout()), this, SLOT(processStreamBuffer()));
     m_receiveStreamBufferTimer.setSingleShot(true);
@@ -127,12 +121,6 @@
     }
 
     startNewCommand(true);
-<<<<<<< HEAD
-
-    m_codeHistory = "from itom import *"; //this command is directly executed at the start of itom
-    m_codeHistoryLines = 1;
-=======
->>>>>>> ea82d98e
 }
 
 //----------------------------------------------------------------------------------------------------------------------------------
@@ -169,9 +157,6 @@
 //----------------------------------------------------------------------------------------------------------------------------------
 RetVal ConsoleWidget::initEditor()
 {
-<<<<<<< HEAD
-    //setBackground(QColor(1,81,107));
-
     m_lineNumberPanel = QSharedPointer<LineNumberPanel>(new LineNumberPanel("LineNumberPanel"));
     panels()->append(m_lineNumberPanel.dynamicCast<ito::Panel>());
     m_lineNumberPanel->setOrderInZone(3);
@@ -185,21 +170,6 @@
     m_markInputLineMode = QSharedPointer<LineBackgroundMarkerMode>(new LineBackgroundMarkerMode("MarkInputLineMode", QColor(179, 222, 171)));
     modes()->append(m_markInputLineMode.dynamicCast<ito::Mode>());
 
-=======
-    m_lineNumberPanel = QSharedPointer<LineNumberPanel>(new LineNumberPanel("LineNumberPanel"));
-    panels()->append(m_lineNumberPanel.dynamicCast<ito::Panel>());
-    m_lineNumberPanel->setOrderInZone(3);
-
-    m_markErrorLineMode = QSharedPointer<LineBackgroundMarkerMode>(new LineBackgroundMarkerMode("MarkErrorLineMode", QColor(255, 192, 192)));
-    modes()->append(m_markErrorLineMode.dynamicCast<ito::Mode>());
-
-    m_markCurrentLineMode = QSharedPointer<LineBackgroundMarkerMode>(new LineBackgroundMarkerMode("MarkCurrentLineMode", QColor(255, 255, 128)));
-    modes()->append(m_markCurrentLineMode.dynamicCast<ito::Mode>());
-
-    m_markInputLineMode = QSharedPointer<LineBackgroundMarkerMode>(new LineBackgroundMarkerMode("MarkInputLineMode", QColor(179, 222, 171)));
-    modes()->append(m_markInputLineMode.dynamicCast<ito::Mode>());
-
->>>>>>> ea82d98e
     m_pyAutoIndentMode->setKeyPressedModifiers(Qt::ShiftModifier);
 
     return RetVal(retOk);
@@ -1132,15 +1102,6 @@
 
             m_pCmdList->add(value.singleLine);
 
-<<<<<<< HEAD
-            if (value.singleLine != "")
-            {
-                m_codeHistory += ConsoleWidget::lineBreak + value.singleLine;
-                m_codeHistoryLines += value.m_nrOfLines;
-            }
-
-=======
->>>>>>> ea82d98e
             emit sendToLastCommand(value.singleLine);
         }
 
@@ -1269,47 +1230,6 @@
 //----------------------------------------------------------------------------------------------------------------------------------
 /*virtual*/ QString ConsoleWidget::codeText(int &line, int &column) const
 {
-<<<<<<< HEAD
-    return toPlainText(); //todo: remove if ready
-
-    if (m_startLineBeginCmd == -1)
-    {
-        line = -1; //invalid
-        column = -1; //invalid
-        return m_codeHistory;
-    }
-    else
-    {
-        QStringList current;
-        for (int i = m_startLineBeginCmd; i < lineCount(); ++i)
-        {
-            if (i == 0 && lineText(i).startsWith(">>"))
-            {
-                current << lineText(i).mid(2);
-            }
-            else
-            {
-                current << lineText(i);
-            }            
-        }
-
-        if (line == m_startLineBeginCmd)
-        {
-            column -= 2;
-        }
-
-        line = m_codeHistoryLines + (line - m_startLineBeginCmd);
-
-        if (current.size() > 0)
-        {
-            return m_codeHistory + ConsoleWidget::lineBreak + current.join(ConsoleWidget::lineBreak);
-        }
-        else
-        {
-            return m_codeHistory;
-        }
-    }
-=======
     QStringList textLines;
     const ito::TextBlockUserData *userData = NULL;
     QString temp;
@@ -1340,7 +1260,6 @@
     }
 
     return textLines.join(ConsoleWidget::lineBreak);
->>>>>>> ea82d98e
 }
 
 //----------------------------------------------------------------------------------------------------------------------------------
@@ -1403,10 +1322,6 @@
             m_markErrorLineMode->addMarker(fromLine, toLine);
         }
 
-<<<<<<< HEAD
-        moveCursorToEnd();
-        //m_startLineBeginCmd = -1;
-=======
         for (int lineIdx = fromLine; lineIdx <= toLine; ++lineIdx)
         {
             userData = getTextBlockUserData(lineIdx, true);
@@ -1416,7 +1331,6 @@
 
         moveCursorToEnd();
 
->>>>>>> ea82d98e
         if (!m_pythonBusy && m_receiveStreamBuffer.text.right(1) == ConsoleWidget::lineBreak)
         {
             startNewCommand(false);
@@ -1430,21 +1344,16 @@
         break;
 
     case ito::msgStreamOut:
-<<<<<<< HEAD
+
+        fromLine = lines() - 1;
+        if (lineLength(fromLine) > 0)
+        {
+            fromLine++;
+        }
+
         //!> insert msg after last line
         append(m_receiveStreamBuffer.text);
 
-=======
-
-        fromLine = lines() - 1;
-        if (lineLength(fromLine) > 0)
-        {
-            fromLine++;
-        }
-
-        //!> insert msg after last line
-        append(m_receiveStreamBuffer.text);
-
         toLine = lines() - 1;
         if (lineLength(toLine) == 0)
         {
@@ -1458,7 +1367,6 @@
         }
         rehighlightBlock(fromLine, toLine);
 
->>>>>>> ea82d98e
         moveCursorToEnd();
 
         if (!m_pythonBusy && m_receiveStreamBuffer.text.right(1) == ConsoleWidget::lineBreak)
@@ -1857,18 +1765,6 @@
     m_contextMenuActions["select_all"] = menu->addAction(tr("Select All"), this, SLOT(selectAll()));
     menu->addSeparator();
     m_contextMenuActions["auto_scroll"] = menu->addAction(tr("Auto Scroll"), this, SLOT(toggleAutoWheel(bool)));
-<<<<<<< HEAD
-#ifdef _DEBUG
-    menu->addSeparator();
-    m_contextMenuActions["dump"] = menu->addAction(tr("Dump"), this, SLOT(dumpSlot()));
-#endif
-}
-
-void ConsoleWidget::dumpSlot()
-{
-    this->dump();
-=======
->>>>>>> ea82d98e
 }
 
 
