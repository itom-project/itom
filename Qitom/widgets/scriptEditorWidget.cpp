/* ********************************************************************
    itom software
    URL: http://www.uni-stuttgart.de/ito
    Copyright (C) 2018, Institut fuer Technische Optik (ITO), 
    Universitaet Stuttgart, Germany

    This file is part of itom.
  
    itom is free software; you can redistribute it and/or modify it
    under the terms of the GNU Library General Public Licence as published by
    the Free Software Foundation; either version 2 of the Licence, or (at
    your option) any later version.

    itom is distributed in the hope that it will be useful, but
    WITHOUT ANY WARRANTY; without even the implied warranty of
    MERCHANTABILITY or FITNESS FOR A PARTICULAR PURPOSE.  See the GNU Library
    General Public Licence for more details.

    You should have received a copy of the GNU Library General Public License
    along with itom. If not, see <http://www.gnu.org/licenses/>.
*********************************************************************** */

#include "../python/pythonEngineInc.h"
#include "../widgets/mainWindow.h"
#include "scriptEditorWidget.h"
#include "qpair.h"

#include "../global.h"
#include "../Qitom/AppManagement.h"
#include "../helper/guiHelper.h"

#include <qfileinfo.h>
#include "../ui/dialogEditBreakpoint.h"

#include <qmessagebox.h>
#if QT_VERSION >= 0x050000
    #include <QtPrintSupport/qprintpreviewdialog.h>
#else
    #include <qprintpreviewdialog.h>
#endif
#include <qtooltip.h>
#include <qtimer.h>
#include <qpainter.h>
#include <qmimedata.h>
#include <qtextcodec.h>
#include <qinputdialog.h>
#include <qdatetime.h>

#include "../codeEditor/managers/panelsManager.h"
#include "../codeEditor/managers/modesManager.h"
#include "../codeEditor/textBlockUserData.h"
#include "scriptEditorPrinter.h"

namespace ito 
{

//!< constants
const QString ScriptEditorWidget::lineBreak = QString("\n");

int ScriptEditorWidget::unnamedAutoIncrement = 1;

//----------------------------------------------------------------------------------------------------------------------------------
ScriptEditorWidget::ScriptEditorWidget(QWidget* parent) :
    AbstractCodeEditorWidget(parent),
    m_pFileSysWatcher(NULL), 
    m_filename(QString()),
    unnamedNumber(ScriptEditorWidget::unnamedAutoIncrement++),
    pythonBusy(false), 
    m_pythonExecutable(true),
    canCopy(false),
    m_syntaxTimer(NULL),
    m_classNavigatorTimer(NULL),
    m_contextMenu(NULL)
{
    bookmarkMenuActions.clear();

    m_syntaxTimer = new QTimer(this);
    connect(m_syntaxTimer, SIGNAL(timeout()), this, SLOT(updateSyntaxCheck()));
    m_syntaxTimer->setInterval(1000);

    m_classNavigatorTimer = new QTimer(this);
    connect(m_classNavigatorTimer, SIGNAL(timeout()), this, SLOT(classNavTimerElapsed()));
    m_classNavigatorTimer->setInterval(2000);
    
    initEditor();
    initMenus();

    m_pFileSysWatcher = new QFileSystemWatcher(this);
    connect(m_pFileSysWatcher, SIGNAL(fileChanged(const QString&)), this, SLOT(fileSysWatcherFileChanged(const QString&)));

    PythonEngine *pyEngine = qobject_cast<PythonEngine*>(AppManagement::getPythonEngine());
    const MainWindow *mainWin = qobject_cast<MainWindow*>(AppManagement::getMainWindow());

    if (pyEngine) 
    {
        pythonBusy = pyEngine->isPythonBusy();
        connect(pyEngine, SIGNAL(pythonDebugPositionChanged(QString, int)), this, SLOT(pythonDebugPositionChanged(QString, int)));
        connect(pyEngine, SIGNAL(pythonStateChanged(tPythonTransitions)), this, SLOT(pythonStateChanged(tPythonTransitions)));
    
        connect(this, SIGNAL(pythonRunFile(QString)), pyEngine, SLOT(pythonRunFile(QString)));
        connect(this, SIGNAL(pythonDebugFile(QString)), pyEngine, SLOT(pythonDebugFile(QString)));

        connect(this, SIGNAL(pythonRunSelection(QString)), mainWin, SLOT(pythonRunSelection(QString)));

        const BreakPointModel *bpModel = pyEngine->getBreakPointModel();

        connect(bpModel, SIGNAL(breakPointAdded(BreakPointItem, int)), this, SLOT(breakPointAdd(BreakPointItem, int)));
        connect(bpModel, SIGNAL(breakPointDeleted(QString, int, int)), this, SLOT(breakPointDelete(QString, int, int)));
        connect(bpModel, SIGNAL(breakPointChanged(BreakPointItem, BreakPointItem)), this, SLOT(breakPointChange(BreakPointItem, BreakPointItem)));

        //!< check if BreakPointModel already contains breakpoints for this editor and load them
        if (getFilename() != "")
        {
            QModelIndexList modelIndexList = bpModel->getBreakPointIndizes(getFilename());
            QList<BreakPointItem> bpItems = bpModel->getBreakPoints(modelIndexList);

            for (int i = 0; i < bpItems.size(); i++)
            {
                breakPointAdd(bpItems.at(i), i);
            }
        }
    }    

    connect(this, SIGNAL(blockCountChanged(int)), this, SLOT(nrOfLinesChanged()));
    connect(this, SIGNAL(copyAvailable(bool)), this, SLOT(copyAvailable(bool)));
    setAcceptDrops(true);
}

//----------------------------------------------------------------------------------------------------------------------------------
ScriptEditorWidget::~ScriptEditorWidget()
{
    const PythonEngine *pyEngine = PythonEngine::getInstance();
    const MainWindow *mainWin = qobject_cast<MainWindow*>(AppManagement::getMainWindow());

    if (pyEngine)
    {
        const BreakPointModel *bpModel = pyEngine->getBreakPointModel();

        disconnect(pyEngine, SIGNAL(pythonDebugPositionChanged(QString, int)), this, SLOT(pythonDebugPositionChanged(QString, int)));
        disconnect(pyEngine, SIGNAL(pythonStateChanged(tPythonTransitions)), this, SLOT(pythonStateChanged(tPythonTransitions)));

        disconnect(this, SIGNAL(pythonRunFile(QString)), pyEngine, SLOT(pythonRunFile(QString)));
        disconnect(this, SIGNAL(pythonDebugFile(QString)), pyEngine, SLOT(pythonDebugFile(QString)));

        disconnect(this, SIGNAL(pythonRunSelection(QString)), mainWin, SLOT(pythonRunSelection(QString)));

        disconnect(bpModel, SIGNAL(breakPointAdded(BreakPointItem, int)), this, SLOT(breakPointAdd(BreakPointItem, int)));
        disconnect(bpModel, SIGNAL(breakPointDeleted(QString, int, int)), this, SLOT(breakPointDelete(QString, int, int)));
        disconnect(bpModel, SIGNAL(breakPointChanged(BreakPointItem, BreakPointItem)), this, SLOT(breakPointChange(BreakPointItem, BreakPointItem)));
    }   

    disconnect(this, SIGNAL(blockCountChanged(int)), this, SLOT(nrOfLinesChanged()));
    disconnect(this, SIGNAL(copyAvailable(bool)), this, SLOT(copyAvailable(bool)));

    DELETE_AND_SET_NULL(m_pFileSysWatcher);

    setContextMenuPolicy(Qt::DefaultContextMenu); //contextMenuEvent is called
}

//----------------------------------------------------------------------------------------------------------------------------------
RetVal ScriptEditorWidget::initEditor()
{
    //setBackground(QColor(1,81,107));

    m_foldingPanel = QSharedPointer<FoldingPanel>(new FoldingPanel(false, "FoldingPanel"));
    panels()->append(m_foldingPanel.dynamicCast<ito::Panel>());
    m_foldingPanel->setOrderInZone(1);

    m_checkerBookmarkPanel = QSharedPointer<CheckerBookmarkPanel>(new CheckerBookmarkPanel("CheckerBookmarkPanel"));
    panels()->append(m_checkerBookmarkPanel.dynamicCast<ito::Panel>());
    m_checkerBookmarkPanel->setOrderInZone(4);

    m_breakpointPanel = QSharedPointer<BreakpointPanel>(new BreakpointPanel("BreakpointPanel"));
    panels()->append(m_breakpointPanel.dynamicCast<ito::Panel>());
    m_breakpointPanel->setOrderInZone(2);

    m_errorLineHighlighterMode = QSharedPointer<ErrorLineHighlighterMode>(new ErrorLineHighlighterMode("ErrorLineHighlighterMode"));
    modes()->append(m_errorLineHighlighterMode.dynamicCast<ito::Mode>());
    m_errorLineHighlighterMode->setBackground(QColor(255, 192, 192));

    m_lineNumberPanel = QSharedPointer<LineNumberPanel>(new LineNumberPanel("LineNumberPanel"));
    panels()->append(m_lineNumberPanel.dynamicCast<ito::Panel>());
    m_lineNumberPanel->setOrderInZone(3);

    m_pyGotoAssignmentMode = QSharedPointer<PyGotoAssignmentMode>(new PyGotoAssignmentMode("PyGotoAssignmentMode"));
    connect(m_pyGotoAssignmentMode.data(), SIGNAL(outOfDoc(PyAssignment)), this, SLOT(gotoAssignmentOutOfDoc(PyAssignment)));
    modes()->append(m_pyGotoAssignmentMode.dynamicCast<ito::Mode>());

    if (m_symbolMatcher)
    {
        m_symbolMatcher->setMatchBackground(QColor("lightGray"));
        m_symbolMatcher->setMatchForeground(QColor("blue"));
    }

    connect(m_checkerBookmarkPanel.data(), SIGNAL(toggleBookmarkRequested(int)), this, SLOT(toggleBookmarkRequested(int)));
    connect(m_checkerBookmarkPanel.data(), SIGNAL(gotoBookmarkRequested(bool)), this, SLOT(gotoBookmarkRequested(bool)));
    connect(m_checkerBookmarkPanel.data(), SIGNAL(clearAllBookmarksRequested()), this, SLOT(clearAllBookmarksRequested()));
    
    connect(m_breakpointPanel.data(), SIGNAL(toggleBreakpointRequested(int)), this, SLOT(toggleBreakpoint(int)));
    connect(m_breakpointPanel.data(), SIGNAL(toggleEnableBreakpointRequested(int)), this, SLOT(toggleEnableBreakpoint(int)));
    connect(m_breakpointPanel.data(), SIGNAL(editBreakpointRequested(int)), this, SLOT(editBreakpoint(int)));
    connect(m_breakpointPanel.data(), SIGNAL(clearAllBreakpointsRequested()), this, SLOT(clearAllBreakpoints()));
    connect(m_breakpointPanel.data(), SIGNAL(gotoNextBreakPointRequested()), this, SLOT(gotoNextBreakPoint()));
    connect(m_breakpointPanel.data(), SIGNAL(gotoPreviousBreakRequested()), this, SLOT(gotoPreviousBreakPoint()));

    loadSettings();

    return RetVal(retOk);
}

//----------------------------------------------------------------------------------------------------------------------------------
void ScriptEditorWidget::loadSettings()
{
    QSettings settings(AppManagement::getSettingsFile(), QSettings::IniFormat);
    settings.beginGroup("CodeEditor");

    if (settings.value("showWhitespace", true).toBool())
    {
        setShowWhitespaces(true);
    }
    else
    {
        setShowWhitespaces(false);
    }

    // SyntaxChecker
    m_syntaxCheckerEnabled = settings.value("syntaxChecker", true).toBool();
    m_syntaxCheckerInterval = (int)(settings.value("syntaxInterval", 1).toDouble()*1000);

    if (m_syntaxTimer)
    {
        m_syntaxTimer->stop();
        m_syntaxTimer->setInterval(m_syntaxCheckerInterval);
    }

    if (m_syntaxCheckerEnabled)
    { // empty call: all bugs disappear
        checkSyntax();
    }
    else
    {
        errorListChange(QStringList());
    }

    // Class Navigator
    m_ClassNavigatorEnabled = settings.value("classNavigator", true).toBool();

    m_classNavigatorTimerEnabled = settings.value("classNavigatorTimerActive", true).toBool();
    m_classNavigatorInterval = (int)(settings.value("classNavigatorInterval", 2.00).toDouble()*1000);
    m_classNavigatorTimer->stop();
    m_classNavigatorTimer->setInterval(m_classNavigatorInterval);

    //todo
    // Fold Style
    QByteArray foldStyle = settings.value("foldStyle", "plus_minus").toByteArray();
    if (foldStyle == "") 
    {
        foldStyle = "none";
    }

    switch (foldStyle[0])
    {
    default:
    case 'n':
        m_foldingPanel->setVisible(false);
        break;
    case 'p':
        m_foldingPanel->setVisible(true);
        break;
    case 's':
        m_foldingPanel->setVisible(true);
        break;
    case 'c':
        m_foldingPanel->setVisible(true);
        break;
    }

    setEdgeMode((CodeEditor::EdgeMode)(settings.value("edgeMode", edgeMode()).toInt()));
    setEdgeColumn(settings.value("edgeColumn", edgeColumn()).toInt());
    setEdgeColor(settings.value("edgeColor", edgeColor()).value<QColor>());

    m_pyGotoAssignmentMode->setEnabled(settings.value("gotoAssignmentEnabled", true).toBool());
    m_pyGotoAssignmentMode->setMouseClickEnabled(settings.value("gotoAssignmentMouseClickEnabled", m_pyGotoAssignmentMode->mouseClickEnabled()).toBool());
    m_pyGotoAssignmentMode->setDefaultWordClickMode(settings.value("gotoAssignmentMouseClickMode", m_pyGotoAssignmentMode->defaultWordClickMode()).toInt());

    settings.endGroup();

    AbstractCodeEditorWidget::loadSettings();
}

//----------------------------------------------------------------------------------------------------------------------------------
void ScriptEditorWidget::initMenus()
{
    QMenu *editorMenu = contextMenu();

    m_editorMenuActions["cut"] = editorMenu->addAction(QIcon(":/editor/icons/editCut.png"), tr("Cut"), this, SLOT(menuCut()), QKeySequence::Cut);
    m_editorMenuActions["copy"] = editorMenu->addAction(QIcon(":/editor/icons/editCopy.png"), tr("Copy"), this, SLOT(menuCopy()), QKeySequence::Copy);
    m_editorMenuActions["paste"] = editorMenu->addAction(QIcon(":/editor/icons/editPaste.png"), tr("Paste"), this, SLOT(menuPaste()), QKeySequence::Paste);
    editorMenu->addSeparator();
    m_editorMenuActions["indent"] = editorMenu->addAction(QIcon(":/editor/icons/editIndent.png"), tr("Indent"), this, SLOT(menuIndent()));
    m_editorMenuActions["unindent"] = editorMenu->addAction(QIcon(":/editor/icons/editUnindent.png"), tr("Unindent"), this, SLOT(menuUnindent()));
    m_editorMenuActions["comment"] = editorMenu->addAction(QIcon(":/editor/icons/editComment.png"), tr("Comment"), this, SLOT(menuComment()), QKeySequence(tr("Ctrl+R", "QShortcut")));
    m_editorMenuActions["uncomment"] = editorMenu->addAction(QIcon(":/editor/icons/editUncomment.png"), tr("Uncomment"), this, SLOT(menuUncomment()), QKeySequence(tr("Ctrl+Shift+R", "QShortcut")));
    editorMenu->addSeparator();
    m_editorMenuActions["runScript"] = editorMenu->addAction(QIcon(":/script/icons/runScript.png"), tr("Run Script"), this, SLOT(menuRunScript()), QKeySequence(tr("F5", "QShortcut")));
    m_editorMenuActions["runSelection"] = editorMenu->addAction(QIcon(":/script/icons/runScript.png"), tr("Run Selection"), this, SLOT(menuRunSelection()), QKeySequence(tr("F9", "QShortcut")));
    m_editorMenuActions["debugScript"] = editorMenu->addAction(QIcon(":/script/icons/debugScript.png"), tr("Debug Script"), this, SLOT(menuDebugScript()), QKeySequence(tr("F6", "QShortcut")));
    m_editorMenuActions["stopScript"] = editorMenu->addAction(QIcon(":/script/icons/stopScript.png"), tr("Stop Script"), this, SLOT(menuStopScript()), QKeySequence(tr("Shift+F5", "QShortcut")));
    /*editorMenu->addSeparator();
    editorMenu->addAction(bookmarkMenuActions["toggleBM"]);
    editorMenu->addAction(bookmarkMenuActions["nextBM"]);
    editorMenu->addAction(bookmarkMenuActions["prevBM"]);
    editorMenu->addAction(bookmarkMenuActions["clearAllBM"]);*/
    editorMenu->addSeparator();

    editorMenu->addActions(m_pyGotoAssignmentMode->actions());

    editorMenu->addSeparator();

    QMenu *foldMenu = editorMenu->addMenu(tr("Folding"));
    m_editorMenuActions["foldUnfoldToplevel"] = foldMenu->addAction(tr("Fold/Unfold &Toplevel"), this, SLOT(menuFoldUnfoldToplevel()));
    m_editorMenuActions["foldUnfoldAll"] = foldMenu->addAction(tr("Fold/Unfold &All"), this, SLOT(menuFoldUnfoldAll()));
    m_editorMenuActions["unfoldAll"] = foldMenu->addAction(tr("&Unfold All"), this, SLOT(menuUnfoldAll()));
    m_editorMenuActions["foldAll"] = foldMenu->addAction(tr("&Fold All"), this, SLOT(menuFoldAll()));
    editorMenu->addSeparator();
    m_editorMenuActions["insertCodec"] = editorMenu->addAction(tr("&Insert Codec..."), this, SLOT(menuInsertCodec()));
}

//----------------------------------------------------------------------------------------------------------------------------------
const ScriptEditorStorage ScriptEditorWidget::saveState() const
{
    ScriptEditorStorage storage;
    storage.filename = getFilename().toLatin1();
    storage.firstVisibleLine = firstVisibleLine();

    QTextBlock block = document()->firstBlock();
    TextBlockUserData *userData;

    while (block.isValid())
    {
        if (block.userData())
        {
            userData = dynamic_cast<TextBlockUserData*>(block.userData());
            if (userData && userData->m_bookmark)
            {
                storage.bookmarkLines << block.blockNumber();
            }
        }
        block = block.next();
    }

    return storage;
}

//----------------------------------------------------------------------------------------------------------------------------------
RetVal ScriptEditorWidget::restoreState(const ScriptEditorStorage &data)
{
    RetVal retVal = openFile(data.filename, true);

    if (!retVal.containsError())
    {
        setFirstVisibleLine(data.firstVisibleLine);

        clearAllBookmarks();
        foreach(const int &bookmarkLine, data.bookmarkLines)
        {
            toggleBookmark(bookmarkLine);
        }
    }
    
    return retVal;
}

//------------------------------------------------------------
void ScriptEditorWidget::contextMenuAboutToShow(int contextMenuLine)
{
    const PythonEngine *pyEngine = qobject_cast<PythonEngine*>(AppManagement::getPythonEngine());
    int lineFrom, indexFrom, lineTo, indexTo;

    getSelection(&lineFrom, &indexFrom, &lineTo, &indexTo);

    m_editorMenuActions["cut"]->setEnabled(lineFrom != -1);
    m_editorMenuActions["copy"]->setEnabled(lineFrom != -1);
    m_editorMenuActions["paste"]->setEnabled(contextMenuLine >= 0 && canPaste());
    m_editorMenuActions["runScript"]->setEnabled(!pythonBusy);
    m_editorMenuActions["runSelection"]->setEnabled(lineFrom != -1 && pyEngine && (!pythonBusy || pyEngine->isPythonDebuggingAndWaiting()));
    m_editorMenuActions["debugScript"]->setEnabled(!pythonBusy);
    m_editorMenuActions["stopScript"]->setEnabled(pythonBusy);
    m_editorMenuActions["insertCodec"]->setEnabled(!pythonBusy);   

    AbstractCodeEditorWidget::contextMenuAboutToShow(contextMenuLine);
}

//----------------------------------------------------------------------------------------------------------------------------------
bool ScriptEditorWidget::canInsertFromMimeData(const QMimeData *source) const
{
    if ((source->hasFormat("FileName") || source->hasFormat("text/uri-list")))
    {
        if (source->urls().length() == 1)
        {
            QString fext = QFileInfo(source->urls().at(0).toString()).suffix().toLower();
            if ((fext == "txt") || (fext == "py") || (fext == "c") || (fext == "cpp")
                || (fext == "h") || (fext == "hpp") || (fext == "cxx") || (fext == "hxx"))
            {
                return true;
            }
        }
    }
    else
    {
        return AbstractCodeEditorWidget::canInsertFromMimeData(source);
    }

    return false;
}

//----------------------------------------------------------------------------------------------------------------------------------
void ScriptEditorWidget::dropEvent(QDropEvent *event)
{
    QObject *sew = AppManagement::getScriptEditorOrganizer();

    if (sew != NULL)
    {
        if ((event->mimeData()->hasFormat("FileName") || event->mimeData()->hasFormat("text/uri-list")))
        {
            if (event->mimeData()->urls().length() == 1)
            {
                QString fext = QFileInfo(event->mimeData()->urls().at(0).toString()).suffix().toLower();
                if ((fext == "txt") || (fext == "py") || (fext == "c") || (fext == "cpp")
                    || (fext == "h") || (fext == "hpp") || (fext == "cxx") || (fext == "hxx"))
                {
                    QMetaObject::invokeMethod(sew, "openScript", Q_ARG(QString, event->mimeData()->urls().at(0).toLocalFile()), Q_ARG(ItomSharedSemaphore*, NULL));
                }
            }
        }
        else
        {
            AbstractCodeEditorWidget::dropEvent(event);

            //this snipped is based on a QScintilla mailing list thread:
            //http://www.riverbankcomputing.com/pipermail/qscintilla/2014-September/000996.html
            if (event->source()->objectName() == "console")
            {
                //we never want to move text out of the console, text should always be copied
                if (event->dropAction() == Qt::MoveAction)
                {
                    event->setDropAction(Qt::CopyAction);
                    event->accept();
                }
            }
        }
    }
}

//----------------------------------------------------------------------------------------------------------------------------------
void ScriptEditorWidget::copyAvailable(const bool yes)
{
    canCopy = yes;
}

//----------------------------------------------------------------------------------------------------------------------------------
RetVal ScriptEditorWidget::setCursorPosAndEnsureVisible(const int line, bool errorMessageClick /*= false*/)
{
    ensureLineVisible(line);
    setCursorPosition(line, 0);

    if (errorMessageClick)
    {
        m_errorLineHighlighterMode->setErrorLine(line);
    }

    this->setFocus();

    return retOk;
}

//----------------------------------------------------------------------------------------------------------------------------------
RetVal ScriptEditorWidget::setCursorPosAndEnsureVisibleWithSelection(const int line, const QString &currentClass, const QString &currentMethod)
{
    ito::RetVal retval;
    
    if (line >= 0)
    {
        retval += setCursorPosAndEnsureVisible(line);
        // regular expression for Classes and Methods
        QRegExp reg("(\\s*)(class||def)\\s(.+)\\(.*");
        reg.setMinimal(true);
        reg.indexIn(this->text(line), 0);
        setSelection(line, reg.pos(3), line, reg.pos(3) + reg.cap(3).length());
    }

    m_currentClass = currentClass;
    m_currentMethod = currentMethod;

    return retval;
}


//----------------------------------------------------------------------------------------------------------------------------------
void ScriptEditorWidget::gotoAssignmentOutOfDoc(PyAssignment ref)
{
    QObject *seo = AppManagement::getScriptEditorOrganizer();
    if (seo)
    {
        QMetaObject::invokeMethod(seo, "openScript", Q_ARG(QString, ref.m_modulePath), Q_ARG(ItomSharedSemaphore*, NULL), Q_ARG(int, ref.m_line), Q_ARG(bool, false));
    }
}

//----------------------------------------------------------------------------------------------------------------------------------
void ScriptEditorWidget::gotoBookmarkRequested(bool next)
{
    if (next)
    {
        gotoNextBookmark();
    }
    else
    {
        gotoPreviousBookmark();
    }
}

//----------------------------------------------------------------------------------------------------------------------------------
void ScriptEditorWidget::clearAllBookmarksRequested()
{
    clearAllBookmarks();
}

//----------------------------------------------------------------------------------------------------------------------------------
void ScriptEditorWidget::menuCut()
{
    cut();
}

//----------------------------------------------------------------------------------------------------------------------------------
void ScriptEditorWidget::menuCopy()
{
    copy();
}

//----------------------------------------------------------------------------------------------------------------------------------
void ScriptEditorWidget::menuPaste()
{
    paste();
}

//----------------------------------------------------------------------------------------------------------------------------------
void ScriptEditorWidget::menuIndent()
{
    if (isReadOnly() == false)
    {
        indent();
    }
}

//----------------------------------------------------------------------------------------------------------------------------------
void ScriptEditorWidget::menuUnindent()
{
    if (isReadOnly() == false)
    {
        unindent();
    }
}

//----------------------------------------------------------------------------------------------------------------------------------
void ScriptEditorWidget::menuComment()
{
    if (isReadOnly() == false)
    {
        int lineFrom, lineTo, indexFrom, indexTo;
        QString lineText;
        QString lineTextTrimmed;
        int searchIndex;

        getSelection(&lineFrom, &indexFrom, &lineTo, &indexTo);
        if (lineFrom < 0)
        {
            getCursorPosition(&lineFrom, &indexFrom);
            lineTo = lineFrom;
            indexTo = indexFrom;
        }

        for (int i = lineFrom; i <= lineTo; i++)
        {
            lineText = text(i);
            lineTextTrimmed = lineText.trimmed();

            searchIndex = lineText.indexOf(lineTextTrimmed);
            if (searchIndex >= 0)
            {
                QTextCursor cursor = setCursorPosition(i, searchIndex, false);
                cursor.insertText("#");

                if (i == lineFrom)
                {
                    indexFrom++;
                }
                if (i == lineTo)
                {
                    indexTo++;
                }
            }
        }

        if (lineFrom != lineTo || indexFrom != indexTo)
        {
            setSelection(lineFrom, indexFrom, lineTo, indexTo);
        }
        else
        {
            setCursorPosition(lineTo, indexTo);
        }
    }
}

//----------------------------------------------------------------------------------------------------------------------------------
void ScriptEditorWidget::menuUncomment()
{
    if (isReadOnly() == false)
    {
        int lineFrom, lineTo, indexFrom, indexTo;
        QString lineText;
        int searchIndex;
        QString lineTextTrimmed;

        getSelection(&lineFrom, &indexFrom, &lineTo, &indexTo);
        if (lineFrom < 0)
        {
            getCursorPosition(&lineFrom, &indexFrom);
            lineTo = lineFrom;
            indexTo = indexFrom;
        }

        for (int i = lineFrom; i <= lineTo; i++)
        {
            lineText = text(i);
            lineTextTrimmed = lineText.trimmed();

            if (lineTextTrimmed.left(1) == "#")
            {
                searchIndex = lineText.indexOf("#");
                if (searchIndex >= 0)
                {
                    setSelection(i, searchIndex, i, searchIndex + 1);
                    textCursor().removeSelectedText();
                }
            }
        }

        if (lineFrom != indexFrom || lineTo != indexTo)
        {
            setSelection(lineFrom, indexFrom, lineTo, indexTo);
        }
        else
        {
            setCursorPosition(lineFrom, indexFrom);
        }
    }
}

//----------------------------------------------------------------------------------------------------------------------------------
void ScriptEditorWidget::menuRunScript()
{
    RetVal retValue(retOk);

    retValue += saveFile(false);

    if (!retValue.containsError())
    {
        //retValue += checkSaveStateForExecution();

        if (!retValue.containsError())
        {
            emit pythonRunFile(getFilename());
        }
    }
}

//----------------------------------------------------------------------------------------------------------------------------------
void ScriptEditorWidget::menuRunSelection()
{
    int lineFrom = -1;
    int lineTo = -1;
    int indexFrom = -1;
    int indexTo = -1;

    //check whether text has been marked
    getSelection(&lineFrom, &indexFrom, &lineTo, &indexTo);
    if (lineFrom >= 0)
    {
        QString defaultText = selectedText();

        //in linux, double-clicking at one line entirely marks this line and sometimes includes a \n to the next line. remove this:
        const QChar *data = defaultText.constData();
        int signsToRemove = 0;
        int len = defaultText.size() - 1;
        
        while (defaultText[len-signsToRemove] == '\n' || defaultText[len-signsToRemove] == '\r' || defaultText[len-signsToRemove] == ' ')
        {
            signsToRemove++;
        }

        defaultText.truncate(len - signsToRemove + 1);
        

        emit pythonRunSelection(defaultText);
    }
}

//----------------------------------------------------------------------------------------------------------------------------------
void ScriptEditorWidget::menuDebugScript()
{
    RetVal retValue(retOk);

    if (getFilename() == "")
    {
        retValue += saveFile(true);
    }

    if (!retValue.containsError())
    {
        //retValue += checkSaveStateForExecution();

        if (!retValue.containsError())
        {
            emit pythonDebugFile(getFilename());
        }
    }
}

//----------------------------------------------------------------------------------------------------------------------------------
void ScriptEditorWidget::menuStopScript()
{
    PythonEngine* eng = qobject_cast<PythonEngine*>(AppManagement::getPythonEngine());

    if (eng != NULL)
    {
        if (eng->isPythonDebugging() && eng->isPythonDebuggingAndWaiting())
        {
            eng->pythonInterruptExecution();
        }
        else
        {
            eng->pythonInterruptExecution();
        }
    }
}

//----------------------------------------------------------------------------------------------------------------------------------
void ScriptEditorWidget::menuInsertCodec()
{
    QStringList items;
    bool ok;
    items << "ascii (English, us-ascii)" << "latin1 (West Europe, iso-8859-1)" << "iso-8859-15 (Western Europe)" << "utf8 (all languages)";
    QString codec = QInputDialog::getItem(this, tr("Insert Codec"), tr("Choose an encoding of the file which is added to the first line of the script"), items, 2, false, &ok);

    if (codec != "" && ok)
    {
        items = codec.split(" ");
        if (items.size() > 0)
        {
            setText(QString("# coding=%1\n%2").arg(items[0]).arg(text()));
        }
    }
}

//----------------------------------------------------------------------------------------------------------------------------------
void ScriptEditorWidget::menuUnfoldAll()
{
    m_foldingPanel->expandAll();
}

//----------------------------------------------------------------------------------------------------------------------------------
void ScriptEditorWidget::menuFoldAll()
{
    m_foldingPanel->collapseAll();
}

//----------------------------------------------------------------------------------------------------------------------------------
void ScriptEditorWidget::menuFoldUnfoldToplevel()
{
    m_foldingPanel->toggleFold(true);
}

//----------------------------------------------------------------------------------------------------------------------------------
void ScriptEditorWidget::menuFoldUnfoldAll()
{
    m_foldingPanel->toggleFold(false);
}

//----------------------------------------------------------------------------------------------------------------------------------
RetVal ScriptEditorWidget::openFile(QString fileName, bool ignorePresentDocument)
{
    //!< check for modifications in the present document first
    if (!ignorePresentDocument)
    {
        if (isModified())
        {
            int ret = QMessageBox::information(this, tr("Unsaved Changes"), tr("There are unsaved changes in the current document. Do you want to save it first?"), QMessageBox::Yes | QMessageBox::No | QMessageBox::Cancel, QMessageBox::Yes);

            if (ret & QMessageBox::Cancel)
            {
                return RetVal(retOk);
            }
            else if (ret & QMessageBox::Yes)
            {
                saveFile(false);
                setModified(false);
            }
        }
    }

    QFile file(fileName);
    if (! file.open(QIODevice::ReadOnly | QIODevice::Text))
    {
        QMessageBox::warning(this, tr("Error while opening file"), tr("File %1 could not be loaded").arg(fileName));
    }
    else
    {
        //in Qt4, QString(QByteArray) created the string with fromAscii(byteArray), in Qt5 it is fromUtf8(byteArray)
        //therefore there is a setting property telling the encoding of saved python files and the files are loaded assuming
        //this special encoding. If no encoding is given, latin1 is always assumed.
        QByteArray content = file.readAll();
        QString text = AppManagement::getScriptTextCodec()->toUnicode(content);
        file.close();

        clearAllBookmarks();
        clearAllBreakpoints();
        setText(text);

        changeFilename(fileName);

        QStringList watchedFiles = m_pFileSysWatcher->files();
        if (watchedFiles.size() > 0)
        {
            m_pFileSysWatcher->removePaths(watchedFiles);
        }
        m_pFileSysWatcher->addPath(m_filename);

        //!< check if BreakPointModel already contains breakpoints for this editor and load them
        if (getFilename() != "")
        {
            BreakPointModel *bpModel = PythonEngine::getInstance() ? PythonEngine::getInstance()->getBreakPointModel() : NULL;
            if (bpModel)
            {
                QModelIndexList modelIndexList = bpModel->getBreakPointIndizes(getFilename());
                QList<BreakPointItem> bpItems = bpModel->getBreakPoints(modelIndexList);

                for (int i=0; i<bpItems.size(); i++)
                {
                    breakPointAdd(bpItems.at(i), i);
                }
            }
        }

        setModified(false);

        QObject *seo = AppManagement::getScriptEditorOrganizer();
        if (seo)
        {
            QMetaObject::invokeMethod(seo, "fileOpenedOrSaved", Q_ARG(QString, m_filename));
        }
    }

    return RetVal(retOk);
}

//----------------------------------------------------------------------------------------------------------------------------------
RetVal ScriptEditorWidget::saveFile(bool askFirst)
{
    if (!isModified())
    {
        return RetVal(retOk);
    }

    if (this->getFilename().isNull())
    {
        return saveAsFile(askFirst);
    }

    if (askFirst)
    {
        int ret = QMessageBox::information(this, tr("Unsaved Changes"), tr("There are unsaved changes in the document '%1'. Do you want to save it first?").arg(getFilename()), QMessageBox::Yes | QMessageBox::No | QMessageBox::Cancel, QMessageBox::Yes);
        if (ret & QMessageBox::Cancel)
        {
            return RetVal(retError);
        }
        else if (ret & QMessageBox::No)
        {
            return RetVal(retOk);
        }
    }

    m_pFileSysWatcher->removePath(getFilename());

    QFile file(getFilename());
    if (! file.open(QIODevice::WriteOnly | QIODevice::Text))
    {
        QMessageBox::warning(this, tr("Error while accessing file"), tr("File %1 could not be accessed").arg(getFilename()));
        return RetVal(retError);
    }

    //todo
    //convertEols(QsciScintilla::EolUnix);
    
    QString t = text();
    file.write(AppManagement::getScriptTextCodec()->fromUnicode(t));
    file.close();

    QFileInfo fi(getFilename());
    if (fi.exists())
    {
        QObject *seo = AppManagement::getScriptEditorOrganizer();
        if (seo)
        {
            QMetaObject::invokeMethod(seo, "fileOpenedOrSaved", Q_ARG(QString, m_filename));
        }
    }

    setModified(false);

    m_pFileSysWatcher->addPath(getFilename());

    return RetVal(retOk);
}

//----------------------------------------------------------------------------------------------------------------------------------
RetVal ScriptEditorWidget::saveAsFile(bool askFirst)
{
    if (askFirst)
    {
        int ret = QMessageBox::information(this, tr("Unsaved Changes"), tr("There are unsaved changes in the current document. Do you want to save it first?"), QMessageBox::Yes | QMessageBox::No | QMessageBox::Cancel, QMessageBox::Yes);
        if (ret & QMessageBox::Cancel)
        {
            return RetVal(retError);
        }
        else if (ret & QMessageBox::No)
        {
            return RetVal(retOk);
        }
    }

    QString defaultPath = QDir::currentPath();
    QFile file;

    //we need to block the signals from the file system watcher, since a crash will occur if this file is renamed 
    //during the save as process (the 'remove file due to rename' dialog will appear during the save-as dialog if the signal is not blocked)
    m_pFileSysWatcher->blockSignals(true); 
    QString tempFileName = QFileDialog::getSaveFileName(this, tr("Save As..."), defaultPath, "Python (*.py)");
    m_pFileSysWatcher->blockSignals(false);
    if (!tempFileName.isEmpty())
    {
        QDir::setCurrent(QFileInfo(tempFileName).path());
        file.setFileName(tempFileName);
    }
    else
    {
        return RetVal(retError);
    }

    if (! file.open(QIODevice::WriteOnly | QIODevice::Text))
    {
        QMessageBox::warning(this, tr("Error while accessing file"), tr("File %1 could not be accessed").arg(getFilename()));
        return RetVal(retError);
    }

    m_pFileSysWatcher->removePath(getFilename());

    //todo
    //convertEols(QsciScintilla::EolUnix);
    
    QString t = text();
    file.write(AppManagement::getScriptTextCodec()->fromUnicode(t));
    file.close();

    changeFilename(tempFileName);

    QFileInfo fi(getFilename());
    if (fi.exists())
    {
        QObject *seo = AppManagement::getScriptEditorOrganizer();
        if (seo)
        {
            QMetaObject::invokeMethod(seo, "fileOpenedOrSaved", Q_ARG(QString, m_filename));
        }
    }

    setModified(false);

    m_pFileSysWatcher->addPath(tempFileName);

    return RetVal(retOk);
}

//----------------------------------------------------------------------------------------------------------------------------------
//! slot invoked by pythonEnginge::pythonSyntaxCheck
/*!
    This function is automatically called to deliver the results of the syntax checker

    \sa checkSyntax
*/
void ScriptEditorWidget::syntaxCheckResult(QString unexpectedErrors, QString flakes, QString syntaxErrors)
{ // this event occurs when the syntax checker is delivering results
<<<<<<< HEAD
    QStringList errorList = b.split("\n");
    errorList.removeAll("");
=======
    QStringList errorList = flakes.split("\n") + syntaxErrors.split("\n");
    for (int i = 0; i < errorList.length(); ++i)
    {
        errorList.removeAt(errorList.indexOf("", i));
    }
>>>>>>> 6a86a717
    errorListChange(errorList);
}

//----------------------------------------------------------------------------------------------------------------------------------
//! Updates the List of Bookmarks and Errors when new Errorlist appears
/*!
    \param errorList Error list of this editor. Including all bugs and bookmarks.
*/
void ScriptEditorWidget::errorListChange(const QStringList &errorList)
{ 
    //at first: remove all errors... from existing blocks
    foreach (TextBlockUserData *userData, textBlockUserDataList())
    {
        userData->m_checkerMessages.clear();
    }

    //2nd: add new errors...
    int line;
    QString errorMessage;
    TextBlockUserData *userData;

    for (int i = 0; i < errorList.length(); i++)
    {
        QRegExp regError(":(\\d+):(.*)");
        regError.indexIn(errorList.at(i),0);
        line = regError.cap(1).toInt();
        errorMessage = regError.cap(2);
        userData = getTextBlockUserData(line - 1);

        if (userData)
        {
            CheckerMessage msg(errorMessage, CheckerMessage::StatusError);
            userData->m_checkerMessages.append(msg);
        }
    }

    panels()->refresh();
}

//----------------------------------------------------------------------------------------------------------------------------------
bool ScriptEditorWidget::isBookmarked() const
{
    //at first: remove all errors... from existing blocks
    foreach (TextBlockUserData *userData, textBlockUserDataList())
    {
        if (userData->m_bookmark)
        {
            return true;
        }
    }
    return false;
}

//----------------------------------------------------------------------------------------------------------------------------------
//! Sends the code to the Syntax Checker
/*!
    This function is called to send the content of this ScriptEditorWidget to the syntax checker

    \sa syntaxCheckResult
*/
void ScriptEditorWidget::checkSyntax()
{
    PythonEngine *pyEng = qobject_cast<PythonEngine*>(AppManagement::getPythonEngine());
    if (pyEng && pyEng->pySyntaxCheckAvailable())
    {
        QMetaObject::invokeMethod(pyEng, "pythonSyntaxCheck", Q_ARG(QString, this->text()), Q_ARG(QPointer<QObject>, QPointer<QObject>(this)), Q_ARG(QByteArray, "syntaxCheckResult"));
    }
}

//----------------------------------------------------------------------------------------------------------------------------------
//! slot invoked by timer
/*!
    This slot is invoked by the timer to trigger the syntax check. The intervall is set in the option dialog.
    \sa syntaxCheckResult, checkSyntax
*/
void ScriptEditorWidget::updateSyntaxCheck()
{
    if (m_syntaxTimer)
    {
        m_syntaxTimer->stop();
        checkSyntax();
    }
}

//----------------------------------------------------------------------------------------------------------------------------------
bool ScriptEditorWidget::event(QEvent *event)
{ 
    if (event->type() == QEvent::KeyRelease)
    {
        // SyntaxCheck   
        if (m_pythonExecutable && m_syntaxCheckerEnabled)
        {
            if (m_syntaxTimer)
            {
                m_syntaxTimer->start(); //starts or restarts the timer
            }
        }
        if (m_ClassNavigatorEnabled && m_classNavigatorTimerEnabled)
        {   // Class Navigator if Timer is active
            m_classNavigatorTimer->start();
        }
    }
    else if (m_errorLineHighlighterMode && m_errorLineHighlighterMode->errorLineAvailable())
    {
        if (event->type() == QEvent::MouseButtonPress || event->type() == QEvent::KeyPress)
        {
            m_errorLineHighlighterMode->clearErrorLine();
        }
    }

    return AbstractCodeEditorWidget::event(event);
}

//----------------------------------------------------------------------------------------------------------------------------------
void ScriptEditorWidget::mouseReleaseEvent(QMouseEvent *event)
{
    if (m_errorLineHighlighterMode->errorLineAvailable())
    {
        m_errorLineHighlighterMode->clearErrorLine();
    }

    AbstractCodeEditorWidget::mouseReleaseEvent(event);
}

//----------------------------------------------------------------------------------------------------------------------------------
//!< bookmark handling
RetVal ScriptEditorWidget::toggleBookmark(int line)
{
    if (line < 0)
    {
        int index;
        getCursorPosition(&line, &index);
    }

    TextBlockUserData *userData = getTextBlockUserData(line);
    userData->m_bookmark = !userData->m_bookmark;
    panels()->refresh();
    return RetVal(retOk);
}

//----------------------------------------------------------------------------------------------------------------------------------
RetVal ScriptEditorWidget::clearAllBookmarks()
{
    foreach (TextBlockUserData *userData, textBlockUserDataList())
    {
        userData->m_bookmark = false;
    }
    return RetVal(retOk);
}

//----------------------------------------------------------------------------------------------------------------------------------
RetVal ScriptEditorWidget::gotoNextBookmark()
{
    int line, index;
    int closestLine = lines();
    getCursorPosition(&line, &index);
	bool found = false;
    line += 1;

    if (line == lines())
    {
        line = 0;
    }

    const QTextBlock &currentBlock = document()->findBlockByNumber(line);
    QTextBlock block = currentBlock;
    TextBlockUserData *tbud;

    //look from currentBlock to the end...
    while (block.isValid())
    {
        tbud = dynamic_cast<TextBlockUserData*>(block.userData());
        if (tbud && tbud->m_bookmark)
        {
            closestLine = block.blockNumber();
            found = true;
            break;
        }
        block = block.next();
    }

    if (!found)
    {
        //start from the beginning to currentBlock
        block = document()->firstBlock();

        while (block.isValid() && block != currentBlock)
        {
            tbud = dynamic_cast<TextBlockUserData*>(block.userData());
            if (tbud && tbud->m_bookmark)
            {
                closestLine = block.blockNumber();
                found = true;
                break;
            }
            block = block.next();
        }
    }

	if (found)
	{
		setCursorPosAndEnsureVisible(closestLine);
	}

    return RetVal(retOk);
}

//----------------------------------------------------------------------------------------------------------------------------------
RetVal ScriptEditorWidget::gotoPreviousBookmark()
{
    int line, index;
    int closestLine = 0;
    getCursorPosition(&line, &index);
	bool found = false;

    if (line == 0)
    {
        line = lines()-1;
    }
    else
    {
        line -= 1;
    }

    const QTextBlock &currentBlock = document()->findBlockByNumber(line);
    QTextBlock block = currentBlock;
    TextBlockUserData *tbud;

    //look from currentBlock to the beginning
    while (block.isValid())
    {
        tbud = dynamic_cast<TextBlockUserData*>(block.userData());
        if (tbud && tbud->m_bookmark)
        {
            closestLine = block.blockNumber();
            found = true;
            break;
        }
        block = block.previous();
    }

    if (!found)
    {
        //start from the end to currentBlock
        block = document()->lastBlock();

        while (block.isValid() && block != currentBlock)
        {
            tbud = dynamic_cast<TextBlockUserData*>(block.userData());
            if (tbud && tbud->m_bookmark)
            {
                closestLine = block.blockNumber();
                found = true;
                break;
            }
            block = block.previous();
        }
    }

	if (found)
	{
		setCursorPosAndEnsureVisible(closestLine);
	}

    return RetVal(retOk);
}

//----------------------------------------------------------------------------------------------------------------------------------
// Breakpoint Handling
//----------------------------------------------------------------------------------------------------------------------------------
bool ScriptEditorWidget::lineAcceptsBPs(int line)
{
    // Check if it's a blank or comment line 
    for (int i = 0; i < this->lineLength(line); ++i)
    {
        QChar c = this->text(line).at(i);
        if (c != '\t' && c != ' ' && c != '#' && c != '\n')
        { // it must be a character
            return true;
        }
        else if (this->text(line)[i] == '#' || i == this->lineLength(line)-1)
        { // up to now there have only been '\t'or' ' if there is a '#' now, return ORend of line reached an nothing found
            return false;
        }
    }
    return false;
}

//----------------------------------------------------------------------------------------------------------------------------------
RetVal ScriptEditorWidget::toggleBreakpoint(int line)
{
    if (getFilename() == "") return RetVal(retError);

    //!< markerLine(handle) returns -1, if marker doesn't exist any more (because lines have been deleted...)
    std::list<QPair<int, int> >::iterator it;
    const PythonEngine *pyEngine = qobject_cast<PythonEngine*>(AppManagement::getPythonEngine());
    if (pyEngine)
    {
        BreakPointModel *bpModel = pyEngine->getBreakPointModel();
        QModelIndexList indexList = bpModel->getBreakPointIndizes(getFilename(), line);

        if (indexList.size() > 0)
        {
            bpModel->deleteBreakPoints(indexList);
        }
        else if (lineAcceptsBPs(line))
        {
            BreakPointItem bp;
            bp.filename = getFilename();
            bp.lineno = line;
            bp.conditioned = false;
            bp.condition = "";
            bp.enabled = true;
            bp.temporary = false;
            bp.ignoreCount = 0;
            bpModel->addBreakPoint(bp);
        }

        m_breakpointPanel->update();

        return RetVal(retOk);
    }

    return retError;
}

//----------------------------------------------------------------------------------------------------------------------------------
RetVal ScriptEditorWidget::toggleEnableBreakpoint(int line)
{
    if (getFilename() == "") return RetVal(retError);

    const PythonEngine *pyEngine = qobject_cast<PythonEngine*>(AppManagement::getPythonEngine());
    if (pyEngine)
    {
        BreakPointModel *bpModel = pyEngine->getBreakPointModel();
        QModelIndexList indexList = bpModel->getBreakPointIndizes(getFilename(), line);
        BreakPointItem item;

        if (indexList.size() > 0)
        {
            for (int i = 0; i < indexList.size(); i++)
            {
                item = bpModel->getBreakPoint(indexList.at(i));
                item.enabled = !item.enabled;
                bpModel->changeBreakPoint(indexList.at(i), item);
            }

            m_breakpointPanel->update();
            return RetVal(retOk);
        }
    }

    return RetVal(retError);
}

//----------------------------------------------------------------------------------------------------------------------------------
RetVal ScriptEditorWidget::editBreakpoint(int line)
{
    if (getFilename() == "") return RetVal(retError);

    const PythonEngine *pyEngine = qobject_cast<PythonEngine*>(AppManagement::getPythonEngine());
    if (pyEngine)
    {
        BreakPointModel *bpModel = pyEngine->getBreakPointModel();
        QModelIndex index;
        BreakPointItem item;
        RetVal retValue(retOk);

        QTextBlock block = document()->findBlockByNumber(line);
        TextBlockUserData *tbud = dynamic_cast<TextBlockUserData*>(block.userData());
        if (block.isValid() && tbud && tbud->m_breakpointType != TextBlockUserData::TypeNoBp)
        {
            index = bpModel->getFirstBreakPointIndex(getFilename(), line);

            if (index.isValid())
            {
                item = bpModel->getBreakPoint(index);

                DialogEditBreakpoint *dlg = new DialogEditBreakpoint(item.filename, line + 1, item.enabled, item.temporary, item.ignoreCount, item.condition, this);
                dlg->setModal(true);
                dlg->exec();
                if (dlg->result() == QDialog::Accepted)
                {
                    dlg->getData(item.enabled, item.temporary, item.ignoreCount, item.condition);
                    item.conditioned = (item.condition != "") || (item.ignoreCount > 0) || item.temporary;

                    bpModel->changeBreakPoint(index, item);
                }

                DELETE_AND_SET_NULL(dlg);

                m_breakpointPanel->update();
                return RetVal(retOk);
            }
        }
    }

    return RetVal(retError);
}

//----------------------------------------------------------------------------------------------------------------------------------
RetVal ScriptEditorWidget::clearAllBreakpoints()
{
    if (getFilename() == "") 
    {
        return RetVal(retError);
    }

    BreakPointModel *bpModel = PythonEngine::getInstance() ? PythonEngine::getInstance()->getBreakPointModel() : NULL;

    if (bpModel)
    {
        bpModel->deleteBreakPoints(bpModel->getBreakPointIndizes(getFilename()));
    }

    m_breakpointPanel->update();

    return RetVal(retOk);
}

//----------------------------------------------------------------------------------------------------------------------------------
RetVal ScriptEditorWidget::gotoNextBreakPoint()
{
    int line, index;
    int breakPointLine = -1;
    getCursorPosition(&line, &index);

    line += 1;

    if (line == lines())
    {
        line = 0;
    }

    const QTextBlock &currentBlock = document()->findBlockByNumber(line);
    QTextBlock block = currentBlock;
    TextBlockUserData *tbud;

    //look from currentBlock to the end
    while (block.isValid())
    {
        tbud = dynamic_cast<TextBlockUserData*>(block.userData());
        if (tbud && tbud->m_breakpointType != TextBlockUserData::TypeNoBp)
        {
            breakPointLine = block.blockNumber();
            break;
        }
        block = block.next();
    }

    if (breakPointLine == -1)
    {
        //start from the beginning to currentBlock
        block = document()->firstBlock();

        while (block.isValid() && block != currentBlock)
        {
            tbud = dynamic_cast<TextBlockUserData*>(block.userData());
            if (tbud && tbud->m_breakpointType != TextBlockUserData::TypeNoBp)
            {
                breakPointLine = block.blockNumber();
                break;
            }
            block = block.next();
        }
    }

    if (breakPointLine >= 0)
    {
        setCursorPosAndEnsureVisible(breakPointLine);
        return RetVal(retOk);
    }

    return RetVal(retError);
}

//----------------------------------------------------------------------------------------------------------------------------------
RetVal ScriptEditorWidget::gotoPreviousBreakPoint()
{
    int line, index;
    int breakPointLine = -1;
    getCursorPosition(&line, &index);

    if (line == 0)
    {
        line = lines()-1;
    }
    else
    {
        line -= 1;
    }

    const QTextBlock &currentBlock = document()->findBlockByNumber(line);
    QTextBlock block = currentBlock;
    TextBlockUserData *tbud;

    //look from currentBlock to the beginning
    while (block.isValid())
    {
        tbud = dynamic_cast<TextBlockUserData*>(block.userData());
        if (tbud && tbud->m_breakpointType != TextBlockUserData::TypeNoBp)
        {
            breakPointLine = block.blockNumber();
            break;
        }
        block = block.previous();
    }

    if (breakPointLine == -1)
    {
        //start from the end to currentBlock
        block = document()->lastBlock();

        while (block.isValid() && block != currentBlock)
        {
            tbud = dynamic_cast<TextBlockUserData*>(block.userData());
            if (tbud && tbud->m_breakpointType != TextBlockUserData::TypeNoBp)
            {
                breakPointLine = block.blockNumber();
                break;
            }
            block = block.previous();
        }
    }

    if (breakPointLine >= 0)
    {
        setCursorPosAndEnsureVisible(breakPointLine);
        return RetVal(retOk);
    }
    return RetVal(retError);
}

//----------------------------------------------------------------------------------------------------------------------------------
void ScriptEditorWidget::toggleBookmarkRequested(int line)
{
    toggleBookmark(line);
    emit marginChanged();
}

//----------------------------------------------------------------------------------------------------------------------------------
//!< slot, invoked by BreakPointModel
void ScriptEditorWidget::breakPointAdd(BreakPointItem bp, int /*row*/)
{
    int newHandle = -1;

#ifndef WIN32
    if (bp.filename != "" && bp.filename == getFilename())
#else
    if (bp.filename != "" && QString::compare(bp.filename, getFilename(), Qt::CaseInsensitive) == 0)
#endif
    {
        TextBlockUserData * tbud = getTextBlockUserData(bp.lineno, true);

        if (!tbud) //line does not exist
        {
            return;
        }

        if (tbud->m_breakpointType != TextBlockUserData::TypeNoBp)
        {
            return;//!< there is already a breakpoint in this line, do not add the new one
        }

        TextBlockUserData::BreakpointType markId;
        if (bp.enabled)
        {
            if (bp.conditioned)
            {
                markId = TextBlockUserData::TypeBpEdit;
            }
            else
            {
                markId =  TextBlockUserData::TypeBp;
            }
        }
        else
        {
            if (bp.conditioned)
            {
                markId = TextBlockUserData::TypeBpEditDisabled;
            }
            else
            {
                markId = TextBlockUserData::TypeBpDisabled;
            }
        }

        tbud->m_breakpointType = markId;

        m_breakpointPanel->update();
    }
}

//----------------------------------------------------------------------------------------------------------------------------------
//!< slot, invoked by BreakPointModel
void ScriptEditorWidget::breakPointDelete(QString filename, int lineNo, int /*pyBpNumber*/)
{
    bool found = false;

#ifndef WIN32
    if (filename != "" && filename == getFilename())
#else
    if (filename != "" && QString::compare(filename, getFilename(), Qt::CaseInsensitive) == 0)
#endif
    {
        TextBlockUserData *userData = getTextBlockUserData(lineNo, false);
        if (userData && userData->m_breakpointType != TextBlockUserData::TypeNoBp)
        {
            userData->m_breakpointType = TextBlockUserData::TypeNoBp;
            m_breakpointPanel->update();
        }
    }
}

//----------------------------------------------------------------------------------------------------------------------------------
//!< slot, invoked by BreakPointModel
void ScriptEditorWidget::breakPointChange(BreakPointItem oldBp, BreakPointItem newBp)
{
#ifndef WIN32
    if (oldBp.filename == getFilename())
#else
    if (QString::compare(oldBp.filename, getFilename(), Qt::CaseInsensitive) == 0)
#endif
    {
        breakPointDelete(oldBp.filename, oldBp.lineno, oldBp.pythonDbgBpNumber);
    }

#ifndef WIN32
    if (newBp.filename == getFilename())
#else
    if (QString::compare(newBp.filename, getFilename(), Qt::CaseInsensitive) == 0)
#endif
    {
        breakPointAdd(newBp, -1); //!< -1 has no task
    }
}

//----------------------------------------------------------------------------------------------------------------------------------
void ScriptEditorWidget::print()
{
    if (lines() == 0 || text() == "")
    {
        QMessageBox::warning(this, tr("Print"), tr("There is nothing to print"));
    }
    else
    {
        ScriptEditorPrinter printer(QPrinter::HighResolution);
       
        if (hasNoFilename() == false)
        {
            printer.setDocName(getFilename());
        }
        else
        {
            printer.setDocName(tr("Unnamed"));
        }

        printer.setPageMargins(20,15,20,15,QPrinter::Millimeter);
        //todo
        //printer.setMagnification(-1); //size one point smaller than the one displayed in itom.

        QPrintPreviewDialog printPreviewDialog(&printer, this);
        printPreviewDialog.setWindowFlags(Qt::Window);
        connect(&printPreviewDialog, SIGNAL(paintRequested(QPrinter*)), this, SLOT(printPreviewRequested(QPrinter*)));
        printPreviewDialog.exec();
    }
}

//----------------------------------------------------------------------------------------------------------------------------------
void ScriptEditorWidget::printPreviewRequested(QPrinter *printer)
{
    ScriptEditorPrinter *p = static_cast<ScriptEditorPrinter*>(printer);
    if (p)
    {
        p->printRange(this);
    }
}

//----------------------------------------------------------------------------------------------------------------------------------
RetVal ScriptEditorWidget::changeFilename(const QString &newFilename)
{
    QString oldFilename = getFilename();
    
    if (oldFilename.isNull())
    {
        if (newFilename == "" || newFilename.isNull())
        {
            m_filename = QString();
        }
        else
        {
            QFileInfo newFileInfo(newFilename);
            m_filename = newFileInfo.canonicalFilePath();
        }
    }
    else
    {
        BreakPointModel *bpModel = PythonEngine::getInstance() ? PythonEngine::getInstance()->getBreakPointModel() : NULL;
        QModelIndexList modelIndexList;

        if (newFilename == "" || newFilename.isNull())
        {
            if (bpModel)
            {
                modelIndexList = bpModel->getBreakPointIndizes(getFilename());
                bpModel->deleteBreakPoints(modelIndexList);
            }
            m_filename = QString();
        }
        else
        {
            QFileInfo newFileInfo(newFilename);
            if (bpModel)
            {
                modelIndexList = bpModel->getBreakPointIndizes(getFilename());
                QList<BreakPointItem> lists = bpModel->getBreakPoints(modelIndexList);
                BreakPointItem temp;
                QList<BreakPointItem> newList;
                for (int i = 0; i < lists.size(); i++)
                {
                    temp = lists.at(i);
                    temp.filename = newFileInfo.canonicalFilePath();
                    newList.push_back(temp);
                }
                bpModel->changeBreakPoints(modelIndexList, newList, false);
            }
            m_filename = newFileInfo.canonicalFilePath();
        }
    }

    return RetVal(retOk);
}

//----------------------------------------------------------------------------------------------------------------------------------
/*virtual*/ bool ScriptEditorWidget::removeTextBlockUserData(TextBlockUserData* userData)
{
    if (CodeEditor::removeTextBlockUserData(userData))
    {
        if (userData->m_breakpointType != TextBlockUserData::TypeNoBp)
        {
            BreakPointModel *bpModel = PythonEngine::getInstance() ? PythonEngine::getInstance()->getBreakPointModel() : NULL;
            if (bpModel)
            {
                bpModel->deleteBreakPoint(bpModel->getFirstBreakPointIndex(getFilename(), userData->m_currentLineNr));
            }
        }
        return true;
    }
    return false;
}

//----------------------------------------------------------------------------------------------------------------------------------
void ScriptEditorWidget::nrOfLinesChanged()
{
    BreakPointModel *bpModel = PythonEngine::getInstance() ? PythonEngine::getInstance()->getBreakPointModel() : NULL;

    QTextBlock block = document()->firstBlock();
    TextBlockUserData *userData;
    QSet<TextBlockUserData*>::iterator it;
    QModelIndex index;
    ito::BreakPointItem item;
    QModelIndexList changedIndices;
    QList<ito::BreakPointItem> changedBpItems;

    while (block.isValid())
    {
        if (block.userData())
        {
            userData = dynamic_cast<TextBlockUserData*>(block.userData());
            if (userData)
            {
                it = textBlockUserDataList().find(userData);
                if (it != textBlockUserDataList().end())
                {
                    if (block.blockNumber() != userData->m_currentLineNr)
                    {
                        if (bpModel && userData->m_breakpointType != TextBlockUserData::TypeNoBp)
                        {
                            index = bpModel->getFirstBreakPointIndex(getFilename(), userData->m_currentLineNr);
                            item = bpModel->getBreakPoint(index);
                            item.lineno = block.blockNumber(); //new line
                            changedIndices << index;
                            changedBpItems << item;
                        }

                        userData->m_currentLineNr = block.blockNumber();
                    }
                }
            }
        }
        block = block.next();
    }

    if (changedIndices.size() > 0 && bpModel)
    {
        bpModel->changeBreakPoints(changedIndices, changedBpItems);
    }

    // SyntaxCheck   
    if (m_pythonExecutable && m_syntaxCheckerEnabled)
    {
        if (m_syntaxTimer)
        {
            m_syntaxTimer->start(); //starts or restarts the timer
        }
    }
    if (m_ClassNavigatorEnabled && m_classNavigatorTimerEnabled)
    {
        m_classNavigatorTimer->start(); //starts or restarts the timer
    }
}

//----------------------------------------------------------------------------------------------------------------------------------
void ScriptEditorWidget::pythonDebugPositionChanged(QString filename, int lineno)
{
    if (!hasNoFilename() && (QFileInfo(filename) == QFileInfo(getFilename())))
    {
        m_breakpointPanel->setCurrentLine(lineno - 1);
        ensureLineVisible(lineno-1);
        raise();
    }
}

//----------------------------------------------------------------------------------------------------------------------------------
//void ScriptEditorWidget::pythonCodeExecContinued()
//{
//    if (markCurrentLineHandle != -1)
//    {
//        markerDeleteHandle(markCurrentLineHandle);
//    }
//}

//----------------------------------------------------------------------------------------------------------------------------------
void ScriptEditorWidget::pythonStateChanged(tPythonTransitions pyTransition)
{
    switch(pyTransition)
    {
    case pyTransBeginRun:
    case pyTransBeginDebug:
        if (!hasNoFilename()) setReadOnly(true);
        pythonBusy = true;
        m_pythonExecutable = false;
        break;
    case pyTransDebugContinue:
        m_breakpointPanel->setCurrentLine(-1);
        m_pythonExecutable = false;
        break;
    case pyTransEndRun:
    case pyTransEndDebug:
        setReadOnly(false);
        m_breakpointPanel->setCurrentLine(-1);
        pythonBusy = false;
        m_pythonExecutable = true;
        break;
    case pyTransDebugWaiting:
        m_pythonExecutable = true;
        break;
    case pyTransDebugExecCmdBegin:
        m_pythonExecutable = false;
        break;
    case pyTransDebugExecCmdEnd:
        m_pythonExecutable = true;
        break;
    }
}

//----------------------------------------------------------------------------------------------------------------------------------
void ScriptEditorWidget::fileSysWatcherFileChanged(const QString &path) //this signal may be emitted multiple times at once for the same file, therefore the mutex protection is introduced
{
    if (fileSystemWatcherMutex.tryLock(1))
    {
        QMessageBox msgBox(this);
        msgBox.setStandardButtons(QMessageBox::Yes | QMessageBox::No);
        msgBox.setDefaultButton(QMessageBox::Yes);

        if (path == getFilename())
        {
            QFile file(path);

            if (!file.exists()) //file deleted
            {
                msgBox.setText(tr("The file '%1' does not exist any more.").arg(path));
                msgBox.setInformativeText(tr("Keep this file in editor?"));

                int ret = msgBox.exec();

                if (ret == QMessageBox::No)
                {
                    emit closeRequest(this, true);
                }
                else
                {
                    document()->setModified(true);
                }
            }
            else //file changed
            {
                msgBox.setText(tr("The file '%1' has been modified by another program.").arg(path));
                msgBox.setInformativeText(tr("Do you want to reload it?"));
                int ret = msgBox.exec();

                if (ret == QMessageBox::Yes)
                {
                    openFile(path, true);
                }
                else
                {
                    document()->setModified(true);
                }
            }
        }

        fileSystemWatcherMutex.unlock();
    }
}

//----------------------------------------------------------------------------------------------------------------------------------
// Class-Navigator
//----------------------------------------------------------------------------------------------------------------------------------
int ScriptEditorWidget::getIndentationLength(const QString &str) const
{
    QString temp = str;
    temp.replace('\t', QString(tabLength(), ' '));
    return temp.size();
}

//----------------------------------------------------------------------------------------------------------------------------------
int ScriptEditorWidget::buildClassTree(ClassNavigatorItem *parent, int parentDepth, int lineNumber, int singleIndentation /*= -1*/)
{
    int i = lineNumber;
    int depth = parentDepth;
    int indent;
    // read from settings
    QString line = "";
    QString decoLine;   // @-Decorato(@)r Line in previous line of a function
    
    // regular expression for Classes
    QRegExp classes("^(\\s*)(class)\\s(.+)\\((.*)\\):\\s*(#?.*)");
    classes.setMinimal(true);
    
    QRegExp methods("^(\\s*)(def)\\s(_*)(.+)\\((.*)(\\):\\s*(#?.*)?|\\\\)");
    methods.setMinimal(true);
    // regular expression for methods              |> this part might be not in the same line due multiple line parameter set
	//the regular expression should detect begin of definitions. This is:
	// 1. the line starts with 0..inf numbers of whitespace characters --> (\\s*)
	// 2. 'def' + 1 whitespace characters is following --> (def)\\s
	// 3. optionally, 0..inf numbers of _ may come (e.g. for private methods) --> (_*)
	// 4. 1..inf arbitrary characters will come (function name) --> (.+)
	// 5. bracket open '(' --> \\(
	// 6. arbitrary characters --> (.*)
	// 7. OR combination --> (cond1|cond2)
	// 7a. cond1: bracket close ')' followed by colon, arbitrary spaces and an optional comment starting with # --> \\):\\s*(#?.*)?
	// 7b. backspace to indicate a newline --> \\\\  
    

    // regular expresseion for decorator
    QRegExp decorator("^(\\s*)(@)(\\S+)\\s*(#?.*)");

    while(i < lines())
    {
        decoLine = this->text(i-1);
        line = this->text(i);

        // CLASS
        if (classes.indexIn(line) != -1)
        {
            indent = getIndentationLength(classes.cap(1));
            if (singleIndentation <= 0)
            {
                singleIndentation = indent;
            }

            if (indent >= depth * singleIndentation)
            { 
                ClassNavigatorItem *classt = new ClassNavigatorItem();
                // Line indented => Subclass of parent
                classt->m_name = classes.cap(3);
                // classt->m_args = classes.cap(4); // normally not needed
                classt->setInternalType(ClassNavigatorItem::typePyClass);
                classt->m_priv = false; // Class is usually not private
                classt->m_lineno = i;
                parent->m_member.append(classt);
                ++i;
                i = buildClassTree(classt, depth + 1, i, singleIndentation);
                continue;
            }
            else 
            {
                return i;
            }
        }
        // METHOD
        else if (methods.indexIn(line) != -1)
        {
            indent = getIndentationLength(methods.cap(1));
            if (singleIndentation <= 0)
            {
                singleIndentation = indent;
            }
            // Methode
            //checken ob line-1 == @decorator besitzt
            ClassNavigatorItem *meth = new ClassNavigatorItem();
            meth->m_name = methods.cap(3) + methods.cap(4);
            meth->m_args = methods.cap(5);
            meth->m_lineno = i;
            if (methods.cap(3) == "_" || methods.cap(3) == "__")
            {
                meth->m_priv = true;                    
            }
            else
            {
                meth->m_priv = false;
            }
          
            if (indent >= depth * singleIndentation)
            {// Child des parents
                if (decorator.indexIn(decoLine) != -1)
                {
                    QString decorator_ = decorator.cap(3);
                    if (decorator_ == "staticmethod")
                    {
                        meth->setInternalType(ClassNavigatorItem::typePyStaticDef);
                    }
                    else if (decorator_ == "classmethod")
                    {
                        meth->setInternalType(ClassNavigatorItem::typePyClMethDef);
                    }
                    else // some other decorator
                    {
                        meth->setInternalType(ClassNavigatorItem::typePyDef);
                    }
                }
                else
                {
                    meth->setInternalType(ClassNavigatorItem::typePyDef);
                }
                parent->m_member.append(meth);
                ++i;
                continue;
            }
            else
            {// Negativ indentation => it must be a child of a parental class
                DELETE_AND_SET_NULL(meth);
                return i;
            }
        }
        ++i;
    }
    return i;
}

//----------------------------------------------------------------------------------------------------------------------------------
// This function is just a workaround because the elapsed timer and requestClassModel cannot connect because of parameterset
void ScriptEditorWidget::classNavTimerElapsed()
{
    m_classNavigatorTimer->stop();
    emit requestModelRebuild(this);
}

//----------------------------------------------------------------------------------------------------------------------------------
// Slot invoked by Dockwidget when Tabs change (new Tab, other Tab selected, etc)
// This method is used to start the build process of the class tree and the linear model or update the Comboboxes after a Tab change
ClassNavigatorItem* ScriptEditorWidget::getPythonNavigatorRoot()
{
    if (m_ClassNavigatorEnabled)
    {
        // create new Root-Element
        ClassNavigatorItem *rootElement = new ClassNavigatorItem();
        rootElement->m_name = tr("{Global Scope}");
        rootElement->m_lineno = 0;
        rootElement->setInternalType(ClassNavigatorItem::typePyRoot);

        // create Class-Tree
        buildClassTree(rootElement, 0, 0, -1);

        // send rootItem to DockWidget
        return rootElement;
    }
    else // Otherwise the ClassNavigator is Disabled
    {
        return NULL;
    }
}

} // end namespace ito<|MERGE_RESOLUTION|>--- conflicted
+++ resolved
@@ -999,17 +999,13 @@
     \sa checkSyntax
 */
 void ScriptEditorWidget::syntaxCheckResult(QString unexpectedErrors, QString flakes, QString syntaxErrors)
-{ // this event occurs when the syntax checker is delivering results
-<<<<<<< HEAD
-    QStringList errorList = b.split("\n");
-    errorList.removeAll("");
-=======
+{ 
+    // this event occurs when the syntax checker is delivering results
     QStringList errorList = flakes.split("\n") + syntaxErrors.split("\n");
     for (int i = 0; i < errorList.length(); ++i)
     {
-        errorList.removeAt(errorList.indexOf("", i));
-    }
->>>>>>> 6a86a717
+        errorList.removeAt(errorList.indexOf("",i));
+    }    
     errorListChange(errorList);
 }
 
