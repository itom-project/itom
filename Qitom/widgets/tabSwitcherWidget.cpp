--- conflicted
+++ resolved
@@ -53,11 +53,6 @@
     m_stackHistory = stackHistory;
     setSelectionMode(QListWidget::SingleSelection);
 
-<<<<<<< HEAD
-    connect(this, SIGNAL(*QListWidget::itemActivated), this, SLOT(this->currentItem()->isSelected()));
-
-=======
->>>>>>> 292ee220
     float f = GuiHelper::screenDpiFactor();
     int maxWidth = loadData() * 1.1 + f * 80;  // additional for icon...
     int width = qBound((int)(300 * f), maxWidth, m_tabs->geometry().width());
