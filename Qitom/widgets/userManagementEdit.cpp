--- conflicted
+++ resolved
@@ -226,12 +226,8 @@
 
 		UserOrganizer *uio = qobject_cast<UserOrganizer*>(AppManagement::getUserOrganizer());
 
-<<<<<<< HEAD
-		enableWidgetsByUserRole(uio->getCurrentUserRole(), uio->getCurrentUserFeatures());
-=======
 		enableWidgetsByUserRole(uio->getCurrentUserRole(), uio->getCurrentUserFeatures(),
                                 uio->getCurrentUserRole(), uio->getCurrentUserFeatures());
->>>>>>> 33fcdd18
 	
     }
     else
@@ -256,11 +252,7 @@
                 m_oldPassword = password;
                 ui.lineEdit_password->setText(password);
 
-<<<<<<< HEAD
-				enableWidgetsByUserRole(uio->getCurrentUserRole(), uio->getCurrentUserFeatures());
-=======
 				enableWidgetsByUserRole(uio->getCurrentUserRole(), uio->getCurrentUserFeatures(), role, features);
->>>>>>> 33fcdd18
 
                 QSettings settings(filename, QSettings::IniFormat);
                 settings.beginGroup("Python");
@@ -285,14 +277,6 @@
 }
 
 //----------------------------------------------------------------------------------------------------------------------------------
-<<<<<<< HEAD
-void DialogUserManagementEdit::enableWidgetsByUserRole(UserRole role, UserFeatures features)
-{
-	switch (role)
-	{
-	case ito::userRoleBasic:
-		ui.radioButton_roleUser->setChecked(true);
-=======
 //! sets the enabled and check state of many controls depending on the rights of the currently logged user and the user to be edited.
 /*!
     If the current user has admin privileges, he has the right to edit all controls.
@@ -324,59 +308,10 @@
 	{
     default:
 	case ito::userRoleBasic:
->>>>>>> 33fcdd18
 		ui.radioButton_roleAdmin->setEnabled(false);
 		ui.radioButton_roleDevel->setEnabled(false);
 		break;
 	case ito::userRoleAdministrator:
-<<<<<<< HEAD
-		ui.radioButton_roleAdmin->setChecked(true);
-		break;
-	case ito::userRoleDeveloper:
-		ui.radioButton_roleDevel->setChecked(true);
-		ui.radioButton_roleAdmin->setEnabled(false);
-		break;
-	default:
-		break;
-	}
-
-	if (role == ito::userRoleAdministrator)
-	{
-		ui.checkBox_devTools->setEnabled(true);
-		ui.checkBox_fileSystem->setEnabled(true);
-		ui.checkBox_userManag->setEnabled(true);
-		ui.checkBox_addInManager->setEnabled(true);
-		ui.checkBox_editProperties->setEnabled(true);
-		ui.radioButton_consoleNormal->setEnabled(true);
-		ui.radioButton_consoleRO->setEnabled(true);
-		ui.radioButton_consoleOff->setEnabled(true);
-	}
-	else
-	{
-		ui.checkBox_devTools->setEnabled(features & featDeveloper);
-		ui.checkBox_fileSystem->setEnabled(features & featFileSystem);
-		ui.checkBox_userManag->setEnabled(features & featUserManag);
-		ui.checkBox_addInManager->setEnabled(features & featPlugins);
-		ui.checkBox_editProperties->setEnabled(features & featProperties);
-		ui.radioButton_consoleNormal->setEnabled(features & featConsoleReadWrite);
-		ui.radioButton_consoleRO->setEnabled(features & featConsoleRead);
-		ui.radioButton_consoleOff->setEnabled(true);
-	}
-
-	if ((features & featConsoleReadWrite))
-	{
-		ui.radioButton_consoleNormal->setChecked(true);
-	}
-	else if (features & featConsoleRead)
-	{
-		ui.radioButton_consoleRO->setChecked(true);
-	}
-	else
-	{
-		ui.radioButton_consoleOff->setChecked(true);
-	}
-
-=======
         ui.radioButton_roleAdmin->setEnabled(!m_showsStandardUser);
         ui.radioButton_roleDevel->setEnabled(!m_showsStandardUser);
 		break;
@@ -482,7 +417,6 @@
     // the startup scripts can only be edited if the currently logged-in user
     // has the featProperties
     ui.groupStartupScripts->setEnabled(currentFeatures & featProperties);
->>>>>>> 33fcdd18
 }
 
 //----------------------------------------------------------------------------------------------------------------------------------
