/* ********************************************************************
    itom software
    URL: http://www.uni-stuttgart.de/ito
    Copyright (C) 2020, Institut fuer Technische Optik (ITO),
    Universitaet Stuttgart, Germany

    This file is part of itom.
  
    itom is free software; you can redistribute it and/or modify it
    under the terms of the GNU Library General Public Licence as published by
    the Free Software Foundation; either version 2 of the Licence, or (at
    your option) any later version.

    itom is distributed in the hope that it will be useful, but
    WITHOUT ANY WARRANTY; without even the implied warranty of
    MERCHANTABILITY or FITNESS FOR A PARTICULAR PURPOSE.  See the GNU Library
    General Public Licence for more details.

    You should have received a copy of the GNU Library General Public License
    along with itom. If not, see <http://www.gnu.org/licenses/>.
*********************************************************************** */

#ifndef USERMANAGEMENTEDITWIDGET_H
#define USERMANAGEMENTEDITWIDGET_H

#include "../models/UserModel.h"

#include <qdialog.h>

#include "ui_userManagementEdit.h"

namespace ito {

class DialogUserManagementEdit : public QDialog
{
    Q_OBJECT

    public:
        DialogUserManagementEdit(const QString &filename, UserModel *userModel, QWidget * parent = 0, Qt::WindowFlags f = 0, bool isStandardUser = false);
        ~DialogUserManagementEdit();
        Ui::userManagementEdit ui;

    private:
        void updateScriptButtons();
<<<<<<< HEAD
		void enableWidgetsByUserRole(UserRole role, UserFeatures features);
=======
		void enableWidgetsByUserRole(const UserRole currentUserRole, const UserFeatures &currentFeatures, const UserRole userRole, const UserFeatures &features);
>>>>>>> 33fcdd18

        UserModel *m_userModel;
        bool saveUser();
        QString m_fileName;
        QByteArray m_oldPassword;
        QString m_osUser;
        bool m_showsStandardUser;

    protected:
        QString clearName(const QString &name);

    private slots:
        void on_buttonBox_clicked(QAbstractButton* btn);
        void on_lv_startUpScripts_currentRowChanged(int row);
        void on_lineEdit_name_textChanged(const QString &text);
        void on_cmdAutoID_toggled(bool checked);

    public slots:
        void on_pb_addScript_clicked();
        void on_pb_removeScript_clicked();
        void on_pb_downScript_clicked();
        void on_pb_upScript_clicked();
        void on_cmdUseWindowsUser_clicked();
};

} //end namespace ito

#endif //USERMANAGEMENTEDITWIDGET_H<|MERGE_RESOLUTION|>--- conflicted
+++ resolved
@@ -42,11 +42,7 @@
 
     private:
         void updateScriptButtons();
-<<<<<<< HEAD
-		void enableWidgetsByUserRole(UserRole role, UserFeatures features);
-=======
 		void enableWidgetsByUserRole(const UserRole currentUserRole, const UserFeatures &currentFeatures, const UserRole userRole, const UserFeatures &features);
->>>>>>> 33fcdd18
 
         UserModel *m_userModel;
         bool saveUser();
