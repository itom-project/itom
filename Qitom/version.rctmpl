--- conflicted
+++ resolved
@@ -23,11 +23,7 @@
     BEGIN
         BLOCK   "040904b0"
         BEGIN
-<<<<<<< HEAD
-            VALUE   "CompanyName",      "Institut für Technische Optik, University Stuttgart\0"
-=======
             VALUE   "CompanyName",      "Institut für Technische Optik, Universität Stuttgart\0"
->>>>>>> c52b9f37
             VALUE   "FileDescription",  "ITO Measurement Program\0"
             VALUE   "FileVersion",      "0.0.1"
             VALUE   "InternalName",     "itom\0"
