--- conflicted
+++ resolved
@@ -4138,13 +4138,8 @@
     {
         PyErr_Clear();
         PyErr_SetString(
-<<<<<<< HEAD
             PyExc_RuntimeError, 
             "arguments of method must be either one data object, a dictionary containing data objects, a byte array or a "
-=======
-            PyExc_RuntimeError,
-            "arguments of method must be either one data object, byte array or "
->>>>>>> 707102bf
             "byte object.");
         return NULL;
     }
