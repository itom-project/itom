--- conflicted
+++ resolved
@@ -2504,11 +2504,7 @@
             QObject *s = sender.data();
             if (s && callbackFctName != "")
             {
-<<<<<<< HEAD
-                QMetaObject::invokeMethod(s, callbackFctName.constData(), Q_ARG(QString, unexpectedErrors), Q_ARG(QString, flakes));
-=======
-                QMetaObject::invokeMethod(s, "syntaxCheckResult", Q_ARG(QString, unexpectedErrors), Q_ARG(QString, flakes), Q_ARG(QString, syntaxErrors));
->>>>>>> 6a86a717
+                QMetaObject::invokeMethod(s, callbackFctName.constData(), Q_ARG(QString, unexpectedErrors), Q_ARG(QString, flakes), Q_ARG(QString, syntaxErrors));
             }
         }
 #ifdef _DEBUG
