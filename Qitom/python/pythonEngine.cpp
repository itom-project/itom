--- conflicted
+++ resolved
@@ -181,12 +181,8 @@
     m_includeItomImportString(""),
     m_pUserDefinedPythonHome(NULL),
     m_pyModJedi(NULL),
-<<<<<<< HEAD
-    m_pyModJediChecked(false)
-=======
     m_pyModJediChecked(false),
     m_syntaxCheckerEnabled(true)
->>>>>>> ea82d98e
 {
     qRegisterMetaType<tPythonDbgCmd>("tPythonDbgCmd");
     qRegisterMetaType<size_t>("size_t");
