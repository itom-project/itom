--- conflicted
+++ resolved
@@ -1366,10 +1366,7 @@
 
         Py_XDECREF(m_itomDbgInstance);
         m_itomDbgInstance = nullptr;
-<<<<<<< HEAD
-=======
-
->>>>>>> 79ce97d7
+
         Py_XDECREF(m_itomDbgModule);
         m_itomDbgModule = nullptr;
 
@@ -1384,12 +1381,9 @@
 
         Py_XDECREF(m_pyModGC);
         m_pyModGC = nullptr;
-<<<<<<< HEAD
-=======
 
         Py_XDECREF(m_dictUnicode);
         Py_XDECREF(m_slotsUnicode);
->>>>>>> 79ce97d7
 
         if (Py_IsInitialized())
         {
