--- conflicted
+++ resolved
@@ -199,10 +199,7 @@
 
     //member variables
     bool m_started;
-<<<<<<< HEAD
-=======
     bool m_syntaxCheckerEnabled;
->>>>>>> ea82d98e
 
     QMutex dbgCmdMutex;
     QMutex pythonStateChangeMutex;
