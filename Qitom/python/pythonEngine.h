/* ********************************************************************
    itom software
    URL: http://www.uni-stuttgart.de/ito
    Copyright (C) 2018, Institut fuer Technische Optik (ITO),
    Universitaet Stuttgart, Germany

    This file is part of itom.
  
    itom is free software; you can redistribute it and/or modify it
    under the terms of the GNU Library General Public Licence as published by
    the Free Software Foundation; either version 2 of the Licence, or (at
    your option) any later version.

    itom is distributed in the hope that it will be useful, but
    WITHOUT ANY WARRANTY; without even the implied warranty of
    MERCHANTABILITY or FITNESS FOR A PARTICULAR PURPOSE.  See the GNU Library
    General Public Licence for more details.

    You should have received a copy of the GNU Library General Public License
    along with itom. If not, see <http://www.gnu.org/licenses/>.
*********************************************************************** */

#ifndef PYTHONENGINE_H
#define PYTHONENGINE_H

/*if you add any include to this file you will DIE an immediate, horrible, painful death*/

#include <string>
#include <exception>
//#ifndef Q_MOC_RUN
//    #define PY_ARRAY_UNIQUE_SYMBOL itom_ARRAY_API
//    #define NO_IMPORT_ARRAY
//#endif

#include "pythonJedi.h"

#define NPY_NO_DEPRECATED_API NPY_1_7_API_VERSION //see comment in pythonNpDataObject.cpp

#ifndef Q_MOC_RUN
    //python
    // see http://vtk.org/gitweb?p=VTK.git;a=commitdiff;h=7f3f750596a105d48ea84ebfe1b1c4ca03e0bab3
    #if (defined _DEBUG) && (defined WIN32)
        #undef _DEBUG
<<<<<<< HEAD
        #if (defined linux) | (defined CMAKE)
            #ifdef slots
                #undef slots
                #include "Python.h"
                #define slots
            #else
                #include "Python.h"
            #endif
            #include "node.h"
            #include "numpy/arrayobject.h"
        #elif (defined __APPLE__) | (defined CMAKE)
            #include "Python.h"
            #include "node.h"
            #include "numpy/arrayobject.h"
        #else
            #include "Python.h"
            #include "node.h"
            #include "../Lib/site-packages/numpy/core/include/numpy/arrayobject.h" //for numpy arrays
        #endif
        #define _DEBUG
    #else
    #ifdef linux
        #ifdef slots
            #undef slots
            #include "Python.h"
            #define slots
        #else
            #include "Python.h"
        #endif
        #include "node.h"
        #include "numpy/arrayobject.h"
    #elif (defined __APPLE__)
        #include "Python.h"
=======
        #include "pythonWrapper.h"
>>>>>>> 8eefe24c
        #include "node.h"
        #include "numpy/arrayobject.h"
        #define _DEBUG
    #else
<<<<<<< HEAD
        #ifdef slots
            #undef slots
            #include "Python.h"
            #define slots
        #else
            #include "Python.h"
        #endif
=======
        #include "pythonWrapper.h"
>>>>>>> 8eefe24c
        #include "node.h"
        #include "numpy/arrayobject.h"
    #endif
#endif // Q_MOC_RUN

/* includes */

#include "pythonNpDataObject.h"
#include "pythonItom.h"
#include "pythonProxy.h"
#include "pythonStream.h"

#include "../models/breakPointModel.h"
#include "../../common/sharedStructuresQt.h"
#include "../../common/addInInterface.h"
#include "../global.h"

#include "pythonWorkspace.h"

#include <qstringlist.h>
#include <qqueue.h>
#include <qset.h>
#include <qpointer.h>
#include <qatomic.h>


/* definition and macros */

/* global variables (avoid) */

/* content */

class QDesktopWidget;
class QTimer;

namespace ito
{

class FuncWeakRef
{
public:
    FuncWeakRef();
    FuncWeakRef(PythonProxy::PyProxy *proxyObject, PyObject *argTuple = NULL);
    FuncWeakRef(const FuncWeakRef &rhs);
    ~FuncWeakRef();
    FuncWeakRef& operator =(FuncWeakRef rhs);

    PythonProxy::PyProxy* getProxyObject() const { return m_proxyObject; } //borrowed reference
    PyObject* getArguments() const { return m_argument; } //borrowed reference
    bool isValid() const { return (m_proxyObject != NULL); }

    void setHandle(const size_t &handle);
    size_t getHandle() const { return m_handle; }
private:
    PythonProxy::PyProxy *m_proxyObject;
    PyObject *m_argument;
    size_t m_handle;
};


class PythonEngine : public QObject
{
    Q_OBJECT

public:
    PythonEngine();                                 //constructor
    ~PythonEngine();                                //destructor

    Q_INVOKABLE void pythonSetup(ito::RetVal *retValue);               //setup
    Q_INVOKABLE ito::RetVal scanAndRunAutostartFolder(QString currentDirAfterScan = QString() );
    Q_INVOKABLE ito::RetVal pythonShutdown(ItomSharedSemaphore *aimWait = NULL);            //shutdown
    Q_INVOKABLE ito::RetVal stringEncodingChanged();

    inline ito::BreakPointModel *getBreakPointModel() const { return bpModel; }
    inline bool isPythonBusy() const                { return pythonState != ito::pyStateIdle; }
    inline bool isPythonDebugging() const           { return (pythonState == ito::pyStateDebuggingWaitingButBusy || pythonState == ito::pyStateDebugging || pythonState == ito::pyStateDebuggingWaiting); }
    inline bool isPythonDebuggingAndWaiting() const { return pythonState == ito::pyStateDebuggingWaiting; }
    inline bool execInternalCodeByDebugger() const  { return m_executeInternalPythonCodeInDebugMode; }
    inline void setExecInternalCodeByDebugger(bool value) { m_executeInternalPythonCodeInDebugMode = value; }
    void printPythonErrorWithoutTraceback();
    void pythonDebugFunction(PyObject *callable, PyObject *argTuple, bool gilExternal = false);
    void pythonRunFunction(PyObject *callable, PyObject *argTuple, bool gilExternal = false);    
    inline PyObject *getGlobalDictionary()  const { return globalDictionary;  }  /*!< returns reference to main dictionary (main workspace) */
    inline bool pySyntaxCheckAvailable() const { return (m_pyModSyntaxCheck != NULL); }
    bool tryToLoadJediIfNotYetDone(); //returns true, if Jedi is already loaded or could be loaded; else false
    QList<int> parseAndSplitCommandInMainComponents(const char *str, QByteArray &encoding) const; //can be directly called from different thread
    QString getPythonExecutable() const { return m_pythonExecutable; }
    Qt::HANDLE getPythonThreadId() const { return m_pythonThreadId; }

    void enqueueJediCompletionRequest(const ito::JediCompletionRequest &request); //directly call this method from another thread
    void enqueueJediCalltipRequest(const ito::JediCalltipRequest &request); //directly call this method from another thread

    static bool isInterruptQueued();
    static const PythonEngine *getInstance();
protected:
    //RetVal syntaxCheck(char* pythonFileName);       // syntaxCheck for file with filename pythonFileName
    ito::RetVal runPyFile(const QString &pythonFileName);         // run file pythonFileName
    ito::RetVal debugFile(const QString &pythonFileName);         // debug file pythonFileName
    ito::RetVal runString(const QString &command);          // run string command
    ito::RetVal debugString(const QString &command);        // debug string command
    ito::RetVal debugFunction(PyObject *callable, PyObject *argTuple, bool gilExternal = false);
    ito::RetVal runFunction(PyObject *callable, PyObject *argTuple, bool gilExternal = false);

    ito::RetVal modifyTracebackDepth(int NrOfLevelsToPopAtFront = -1, bool showTraceback = true);

    PyObject* setPyErrFromException(const std::exception &exc);

#if QT_VERSION >= 0x050000
    void connectNotify(const QMetaMethod &signal);
#else
    void connectNotify(const char* signal);
#endif

private:
    static PythonEngine *getInstanceInternal();

    inline PyObject *getLocalDictionary() { return localDictionary; } /*!< returns reference to local dictionary (workspace of method, which is handled right now). Is NULL if no method is executed right now. */

    PyObject *getPyObjectByFullName(bool globalNotLocal, const QStringList &fullNameSplittedByDelimiter, QString *validVariableName = NULL); //Python GIL must be locked when calling this function!
    PyObject *getPyObjectByFullName(bool globalNotLocal, const QString &fullName, QString *validVariableName = NULL); //Python GIL must be locked when calling this function!

    void setGlobalDictionary(PyObject* mainDict = NULL);
    void setLocalDictionary(PyObject* localDict);

    void emitPythonDictionary(bool emitGlobal, bool emitLocal, PyObject* globalDict, PyObject* localDict);

    ito::RetVal pickleDictionary(PyObject *dict, const QString &filename);
    ito::RetVal unpickleDictionary(PyObject *destinationDict, const QString &filename, bool overwrite);

    //methods for debugging
    void enqueueDbgCmd(ito::tPythonDbgCmd dbgCmd);
    ito::tPythonDbgCmd dequeueDbgCmd();
    bool DbgCommandsAvailable();
    void clearDbgCmdLoop();

    ito::RetVal pythonStateTransition(tPythonTransitions transition);

    //methods for breakpoint
    ito::RetVal pythonAddBreakpoint(const QString &filename, const int lineno, const bool enabled, const bool temporary, const QString &condition, const int ignoreCount, int &pyBpNumber);
    ito::RetVal pythonEditBreakpoint(const int pyBpNumber, const QString &filename, const int lineno, const bool enabled, const bool temporary, const QString &condition, const int ignoreCount);
    ito::RetVal pythonDeleteBreakpoint(const int pyBpNumber);

    ito::RetVal autoReloaderCheck();

    static int queuedInterrupt(void *state); 

    PyObject* getAndCheckIdentifier(const QString &identifier, ito::RetVal &retval) const;
    

    //member variables
    bool m_started;

    QMutex dbgCmdMutex;
    QMutex pythonStateChangeMutex;
    QMutex dictChangeMutex;
    QDesktopWidget *m_pDesktopWidget;
    QQueue<ito::tPythonDbgCmd> debugCommandQueue;
    ito::tPythonDbgCmd debugCommand;

    QMutex m_jediRequestMutex;
    QQueue<ito::JediCompletionRequest> m_queuedJediCompletionRequests;
    QQueue<ito::JediCalltipRequest> m_queuedJediCalltipRequests;
    
    ito::tPythonState pythonState;
    
    ito::BreakPointModel *bpModel;

    PyObject* mainModule;          //!< main module of python (builtin) [borrowed]
    PyObject* mainDictionary;      //!< main dictionary of python [borrowed]
    PyObject* localDictionary;     //!< local dictionary of python [borrowed], usually NULL unless if debugger is in "interaction-mode", then globalDictionary is equal to the local dictionary of the current frame
    PyObject* globalDictionary;    //!< global dictionary of python [borrowed], equals to mainDictionary unless if debugger is in "interaction-mode", then globalDictionary is equal to the global dictionary of the current frame
    PyObject *itomDbgModule;       //!< debugger module
    PyObject *itomDbgInstance;     //!< debugger instance
    PyObject *itomModule;          //!< itom module [new ref]
    PyObject *itomFunctions;       //!< ito functions [additional python methods] [new ref]
    PyObject *m_pyModGC;
    PyObject *m_pyModSyntaxCheck;
    PyObject *m_pyModJedi;         //!< Python package Jedi for auto completion and calltips (Jedi is tried to be loaded as late as possible)
    bool     m_pyModJediChecked;   //!< defines, if it is already checked if Jedi could be loaded on this computer.
    //PyObject *itomReturnException; //!< if this exception is thrown, the execution of the main application is stopped

    Qt::HANDLE m_pythonThreadId;

    PyObject *dictUnicode;

    QSet<ito::PyWorkspaceContainer*> m_mainWorkspaceContainer;
    QSet<ito::PyWorkspaceContainer*> m_localWorkspaceContainer;
    QHash<size_t, FuncWeakRef> m_pyFuncWeakRefHashes; //!< hash table containing weak reference to callable python methods or functions and as second, optional PyObject* an tuple, passed as argument to that function. These functions are for example executed by menu-clicks in the main window.
    size_t m_pyFuncWeakRefAutoInc;

    QString m_pythonExecutable; //!< absolute path to the python executable

    bool m_executeInternalPythonCodeInDebugMode; //!< if true, button events, user interface connections to python methods... will be executed by debugger
    PyMethodDef* PythonAdditionalModuleITOM;

    // decides if itom is automatically included in every source file before it is handed to the syntax checker
    bool m_includeItomImportBeforeSyntaxCheck;
    QString m_includeItomImportString; //!< string that is prepended to each script before syntax check (if m_includeItomImportBeforeSyntaxCheck is true)

    wchar_t *m_pUserDefinedPythonHome;

    struct AutoReload
    {
        PyObject *modAutoReload;
        PyObject *classAutoReload;
        bool enabled;
        bool checkFileExec;
        bool checkStringExec;
        bool checkFctExec;
    };

    AutoReload m_autoReload;

    //!< debugger functionality
    static PyMethodDef PyMethodItomDbg[];
    static PyModuleDef PyModuleItomDbg;
    static PyObject* PyInitItomDbg(void);
    static PyObject* PyDbgCommandLoop(PyObject *pSelf, PyObject *pArgs);

    //helper methods
    //static PyObject* checkForTimeoutHelper(ItomSharedSemaphore* semaphore, int timeout, PyObject *retValueOk);

    //other static members
    static QMutex instatiated;
    static QMutex instancePtrProtection;
    static QString fctHashPrefix;

    static PythonEngine* instance;

    QAtomicInt m_interruptCounter; //protects that a python interrupt can only be placed if there is no interrupt event queued yet.

    // friend class
    friend class ito::PythonItom;
	friend class ito::PyStream;

signals:
    void pythonDebugPositionChanged(QString filename, int lineNo);
    void pythonStateChanged(tPythonTransitions pyTransition);
    void pythonModifyLocalDict(PyObject* localDict, ItomSharedSemaphore* semaphore);
    void pythonModifyGlobalDict(PyObject* globalDict, ItomSharedSemaphore* semaphore);
    void pythonCurrentDirChanged();
    void updateCallStack(QStringList filenames, IntList lines, QStringList methods);
    void deleteCallStack();

    void pythonSetCursor(const Qt::CursorShape cursor);
    void pythonResetCursor();
    void pythonAutoReloadChanged(bool enabled, bool checkFile, bool checkCmd, bool checkFct);
    void clearCommandLine();
    void startInputCommandLine(QSharedPointer<QByteArray> buffer, ItomSharedSemaphore *semaphore);

public slots:
    void pythonRunString(QString cmd);
    void pythonDebugString(QString cmd);
    void pythonExecStringFromCommandLine(QString cmd);
    void pythonRunFile(QString filename);
    void pythonDebugFile(QString filename);
    void pythonRunStringOrFunction(QString cmdOrFctHash);
    void pythonDebugStringOrFunction(QString cmdOrFctHash);
    void pythonInterruptExecution();
    void pythonDebugCommand(tPythonDbgCmd cmd);

    void setAutoReloader(bool enabled, bool checkFile, bool checkCmd, bool checkFct);

    // Settings are neccesary for automatic itom inclusion and syntax check
    void readSettings();
    void propertiesChanged();

    void pythonSyntaxCheck(const QString &code, QPointer<QObject> sender, QByteArray callbackFctName);
    //void jediCalltipRequested(const QString &source, int line, int col, const QString &path, const QString &encoding, QByteArray callbackFctName);
    //void jediCompletionRequested(const ito::JediCompletionRequest &request);
    void jediAssignmentRequested(const QString &source, int line, int col, const QString &path, const QString &encoding, int mode, QByteArray callbackFctName);

    void pythonGenericSlot(PyObject* callable, PyObject *argumentTuple);

    //!< these slots are only connected if python in debug-mode; while waiting these slots will be treated due to progressEvents-call in PythonEngine::PyDbgCommandLoop
    void breakPointAdded(BreakPointItem bp, int row);
    void breakPointDeleted(QString filename, int lineNo, int pyBpNumber);
    void breakPointChanged(BreakPointItem oldBp, BreakPointItem newBp);
    ito::RetVal setupBreakPointDebugConnections();
    ito::RetVal shutdownBreakPointDebugConnections();

    bool renameVariable(bool globalNotLocal, const QString &oldFullItemName, QString newKey, ItomSharedSemaphore *semaphore = NULL);
    bool deleteVariable(bool globalNotLocal, const QStringList &fullItemNames, ItomSharedSemaphore *semaphore = NULL);
    ito::RetVal pickleVariables(bool globalNotLocal, QString filename, QStringList varNames, ItomSharedSemaphore *semaphore = NULL);
    ito::RetVal pickleSingleParam(QString filename, QSharedPointer<ito::Param> value, const QString &valueName, ItomSharedSemaphore *semaphore = NULL);
    ito::RetVal unpickleVariables(bool globalNotLocal, QString filename, QString packedVarName, ItomSharedSemaphore *semaphore = NULL);
    ito::RetVal saveMatlabVariables(bool globalNotLocal, QString filename, QStringList varNames, ItomSharedSemaphore *semaphore = NULL);
    ito::RetVal saveMatlabSingleParam(QString filename, QSharedPointer<ito::Param> value, const QString &valueName, ItomSharedSemaphore *semaphore = NULL);
    ito::RetVal loadMatlabVariables(bool globalNotLocal, QString filename, QString packedVarName, ItomSharedSemaphore *semaphore = NULL);
    ito::RetVal registerAddInInstance(QString varname, ito::AddInBase *instance, ItomSharedSemaphore *semaphore = NULL);
    ito::RetVal getSysModules(QSharedPointer<QStringList> modNames, QSharedPointer<QStringList> modFilenames, QSharedPointer<IntList> modTypes, ItomSharedSemaphore *semaphore = NULL);
    ito::RetVal reloadSysModules(QSharedPointer<QStringList> modNames, ItomSharedSemaphore *semaphore = NULL);

    void registerWorkspaceContainer(PyWorkspaceContainer *container, bool registerNotUnregister, bool globalNotLocal);
    void workspaceGetChildNode(PyWorkspaceContainer *container, QString fullNameParentItem);
    void workspaceGetValueInformation(PyWorkspaceContainer *container, const QString &fullItemName, QSharedPointer<QString> extendedValue, ItomSharedSemaphore *semaphore = NULL);

    ito::RetVal checkVarnamesInWorkspace(bool globalNotLocal, const QStringList &names, QSharedPointer<IntList> existing, ItomSharedSemaphore *semaphore = NULL); /*!< check if variable already exist in workspace, existing is 0 (non existing), 1 (existing, but can be overwritten), 2 (existing, not overwritable, e.g. function, method...)*/
    ito::RetVal putParamsToWorkspace(bool globalNotLocal, const QStringList &names, const QVector<SharedParamBasePointer > &values, ItomSharedSemaphore *semaphore = NULL);
    ito::RetVal getVarnamesListInWorkspace(bool globalNotLocal, const QString &find, QSharedPointer<QStringList> varnameList, ItomSharedSemaphore *semaphore /*= NULL*/);
    ito::RetVal getParamsFromWorkspace(bool globalNotLocal, const QStringList &names, QVector<int> paramBaseTypes, QSharedPointer<SharedParamBasePointerVector > values, ItomSharedSemaphore *semaphore = NULL);

    ito::RetVal pythonGetClearAllValues();
    ito::RetVal pythonClearAll();

private slots:
    void jediCompletionRequestEnqueued(); //this slot is invoked whenever a new jedi completion request has been enqueued using the direct, thread-safe method call enqueueJediCompletionRequest(...)
    void jediCalltipRequestEnqueued(); //this slot is invoked whenever a new jedi calltip request has been enqueued using the direct, thread-safe method call enqueueJediCalltipRequest(...)

};

} //end namespace ito


#endif<|MERGE_RESOLUTION|>--- conflicted
+++ resolved
@@ -41,61 +41,18 @@
     // see http://vtk.org/gitweb?p=VTK.git;a=commitdiff;h=7f3f750596a105d48ea84ebfe1b1c4ca03e0bab3
     #if (defined _DEBUG) && (defined WIN32)
         #undef _DEBUG
-<<<<<<< HEAD
-        #if (defined linux) | (defined CMAKE)
-            #ifdef slots
-                #undef slots
-                #include "Python.h"
-                #define slots
-            #else
-                #include "Python.h"
-            #endif
-            #include "node.h"
-            #include "numpy/arrayobject.h"
-        #elif (defined __APPLE__) | (defined CMAKE)
-            #include "Python.h"
-            #include "node.h"
-            #include "numpy/arrayobject.h"
-        #else
-            #include "Python.h"
-            #include "node.h"
-            #include "../Lib/site-packages/numpy/core/include/numpy/arrayobject.h" //for numpy arrays
-        #endif
-        #define _DEBUG
-    #else
-    #ifdef linux
-        #ifdef slots
-            #undef slots
-            #include "Python.h"
-            #define slots
-        #else
-            #include "Python.h"
-        #endif
-        #include "node.h"
-        #include "numpy/arrayobject.h"
-    #elif (defined __APPLE__)
-        #include "Python.h"
-=======
         #include "pythonWrapper.h"
->>>>>>> 8eefe24c
         #include "node.h"
         #include "numpy/arrayobject.h"
         #define _DEBUG
     #else
-<<<<<<< HEAD
-        #ifdef slots
-            #undef slots
-            #include "Python.h"
-            #define slots
-        #else
-            #include "Python.h"
-        #endif
-=======
+    #ifdef linux
         #include "pythonWrapper.h"
->>>>>>> 8eefe24c
         #include "node.h"
         #include "numpy/arrayobject.h"
+
     #endif
+
 #endif // Q_MOC_RUN
 
 /* includes */
