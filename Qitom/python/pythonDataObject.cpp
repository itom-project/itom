/* ********************************************************************
    itom software
    URL: http://www.uni-stuttgart.de/ito
    Copyright (C) 2020, Institut fuer Technische Optik (ITO),
    Universitaet Stuttgart, Germany

    This file is part of itom.

    itom is free software; you can redistribute it and/or modify it
    under the terms of the GNU Library General Public Licence as published by
    the Free Software Foundation; either version 2 of the Licence, or (at
    your option) any later version.

    itom is distributed in the hope that it will be useful, but
    WITHOUT ANY WARRANTY; without even the implied warranty of
    MERCHANTABILITY or FITNESS FOR A PARTICULAR PURPOSE.  See the GNU Library
    General Public Licence for more details.

    You should have received a copy of the GNU Library General Public License
    along with itom. If not, see <http://www.gnu.org/licenses/>.
*********************************************************************** */

#include "pythonDataObject.h"
#include "pythonEngineInc.h"

#include "structmember.h"

#include "../global.h"

#include "../common/shapeDObject.h"
#include "pythonCommon.h"
#include "pythonRgba.h"
#include "pythonShape.h"

#include "dataObjectFuncs.h"
#include "pythonQtConversion.h"

#define PROTOCOL_STR_LENGTH 128

namespace ito {

//-------------------------------------------------------------------------------------
void PythonDataObject::PyDataObject_dealloc(PyDataObject* self)
{
    if (self->dataObject != NULL)
    {
        DELETE_AND_SET_NULL(self->dataObject);
    }

    Py_XDECREF(self->base); // this will free another pyobject (e.g. numpy array), with which this
                            // data object shared its data (base != NULL if owndata=0)

    Py_TYPE(self)->tp_free((PyObject*)self);
};

//-------------------------------------------------------------------------------------
PyObject* PythonDataObject::PyDataObject_new(
    PyTypeObject* type, PyObject* /*args*/, PyObject* /*kwds*/)
{
    PyDataObject* self = (PyDataObject*)type->tp_alloc(type, 0);
    if (self != NULL)
    {
        self->dataObject = NULL;
        self->base = NULL;
    }

    return (PyObject*)self;
};

//-------------------------------------------------------------------------------------
//! brief description
/*!
    long description

    \param name description
    \return description
    \sa (see also) keywords (comma-separated)
*/
PyDoc_STRVAR(
    dataObjectInit_doc,
    "dataObject(dims = [], dtype = \"uint8\", continuous = 0, data = None) -> dataObject \n\
\n\
Creates a new n-dimensional dataObject array. \n\
\n\
The :class:`dataObject` represents a multidimensional array of fixed-size items \n\
(integer, floating-point or complex values) and contains further, optional, meta \n\
information, like units, axis descriptions, scalings, general tags, ... \n\
Recently the following data types (dtype) are supported: \n\
\n\
* Integer (int8, uint8, int16, uint16, int32),\n\
* Floating point (float32, float64 (=> double)),\n\
* Complex (complex64 (2x float32), complex128 (2x float64)).\n\
* Color (rgba32 (uint32 or uint[4] containing the four 8bit values [R, G, B, Alpha])).\n\
\n\
Arrays can also be constructed using some of the static pre-initialization methods \n\
:meth:`zeros`, :meth:`ones`, :meth:`rand` or :meth:`randN`  \n\
(refer to the See Also section below). \n\
\n\
Parameters \n\
----------- \n\
dims : sequence of int, optional \n\
    ``dims`` is a list or tuple indicating the size of each dimension. The length \n\
    of this sequence defines the dimension of this dataObject. As an example, \n\
    ``dims = [2, 3]`` creates a two-dimensional dataObject with two rows and three columns. \n\
    If ``dims`` is not given, an empty data object is created. \n\
dtype : str, optional \n\
    Data type of each element in the array. Possible values are: \n\
    'int8', 'uint8', 'int16', 'uint16', 'int32', 'float32', 'float64', 'complex64', \n\
    'complex128', 'rgba32'. \n\
continuous : int, optional \n\
    The last two dimensions of a dataObject are always stored as continuous junk of memory, \n\
    denoted as plane. If ``continuous`` is set to ``1``, even a dataObject with a dimension \n\
    ``n > 2`` will allocate one big block of memory and continuously stores the matrix data \n\
    there. \n\
    If ``continuous`` is 0, different junks of memory are allocated for each plane, the planes \n\
    are referenced by means of an index vector. This is recommended for large arrays, since \n\
    the operating system might get trouble allocated one very big continuous junk of memory, \n\
    instead of multiple smaller ones. \n\
data : int or float or complex or rgba or sequence of int or sequence of float or sequence of complex or dataObject or np.ndarray, optional \n\
    If ``data`` is a single value, all values in the dataObject are set to this single value. \n\
    Else, the sequence or array-like object must have the same number of values than \n\
    the data object. These values will then be assigned to the new data object (filled row by row).\n\
\n\
Notes \n\
------ \n\
The :class:`itom.dataObject` is a direct wrapper for the underlying C++ class *dataObject*. \n\
This array class mainly is based on the class *Mat* of the computer vision library (OpenCV). \n\
\n\
In order to handle huge matrices, the data object can divide one array into chunks in memory.\n\
Each subpart (called matrix-plane) is two-dimensional and covers data of the last two dimensions.\n\
In C++-context each of these matrix-planes is of type cv::Mat_<type> and can be used with \n\
every operator given by the openCV-framework (version 2.3.1 or higher).\n\
\n\
The dimensions of the matrix are structured descending. So if we assume to have a n-dimensional \n\
matrix ``A``, where each dimension has its size s_i, the dimensions order is n, .., z, y, x and \n\
the corresponding sizes of ``A`` are [s_n, s_(n-1),  s_(n-2), ..., s_y, s_x].\n\
\n\
In order to make the data object compatible to continuously organized data structures, like \n\
numpy-arrays, it is also possible to have all matrix-planes in one data-block in memory \n\
(not recommended for huge matrices). Nevertheless, the indicated data structure with the \n\
two-dimensional sub-matrix-planes is still existing. The data organization is equal to the \n\
one of openCV, hence, two-dimensional matrices are stored row-by-row (C-style)...\n\
\n\
In addition to OpenCV, itom.dataObject supports complex valued data types for all operators and methods. \n\
\n\
Warning 'uint32' is currently not available, since it is not fully supported by the underlying OpenCV matrices.\n\
\n\
**Deep Copy, Shallow Copy and ROI** \n\
\n\
It is possible to set a n-dimensional region of interest (ROI) to each matrix, the virtual dimensions,\n\
which will be delivered if the user asks for the matrix size.\n\
To avoid copy operations where possible a simple =_Operator will also make a shallow copy of the object.\n\
Shallow copies share the same data (elements and meta data) with the original object, hence manipulations of one object will affect the\n\
original object and all shallow copies.\n\
\n\
The opposite a deep copy of a dataObject (by sourceObject.copy()) creates a complete mew matrix with own meta data object.\n\
\n\
Example::\n\
    \n\
    #Create an object \n\
    dObj = dataObject([5, 10, 10], 'int8')\n\
    \n\
    # Make a shallow copy \n\
    dObjShallow = dObj \n\
    \n\
    # Make a shallow copy on ROI\n\
    dObjROI = dObj[1, :, :] \n\
    \n\
    # Set the value of element [1, 0, 0] to 0\n\
    dObj[1, 0, 0] = 0\n\
    \n\
    # Make a deep copy of the dObjROI\n\
    dObjROICopy = dObjROI.copy()\n\
    \n\
    # Set the value of dObjROICopy element [0, 0, 0] to 127 without effecting other objects\n\
    dObjROICopy[0, 0, 0] = 127\n\
\n\
**Constructor** \n\
\n\
The function dataObject([dims [, dtype='uint8'[, continuous = 0][, data = valueOrSequence]]])\n\
creates a new itom-dataObject filled with undefined data.\n\
If no parameters are given, an uninitilized DataObject (dims = 0, no sizes) is created.\n\
\n\
As second possibility you can also use the copy-constructor 'dataObject(anyArray : Union[dataObject, np.ndarray], dtype : str = '', continuous : int = 0)', \n\
where 'anyArray' must be any array-like structure which is parsable by the numpy-interface. If a dtype is given or if continuous is 1, \n\
the new data object will be a type-casted (and / or continuous) copy of 'anyArray'.\n\
\n\
See Also \n\
---------- \n\
ones : Static method to construct a data object filled with ones. \n\
zeros : Static method to construct a data object filled with zeros. \n\
nans : Static method to construct a data object (float or complex only) with NaNs. \n\
rand : Static method to construct a randomly filled data object (uniform distribution). \n\
randN : Static method to construct a randomly filled data object (gaussian distribution).");
int PythonDataObject::PyDataObject_init(PyDataObject* self, PyObject* args, PyObject* kwds)
{
    Py_ssize_t lengthArgs = args ? PyTuple_Size(args) : 0;
    Py_ssize_t lengthKwds = kwds ? PyDict_Size(kwds) : 0;

    PyObject* copyObject = NULL;
    const char* cpykwlist[] = {"object", "dtype", "continuous", NULL};
    const char* typeName = ""; // do not place the default value here: this will be done
                               // individually by the different sub-cases
    int typeno = 0;
    unsigned char continuous = 0;

    RetVal retValue(retOk);
    bool done = false;

    // clear base (if available)
    PyDataObject_SetBase(self, NULL);

    // clear existing dataObject (if exists)
    DELETE_AND_SET_NULL(self->dataObject);

    // The order of argument check is:
    /*
    1. no arguments --> create empty dataObject
    2. basic copy constructor --> first argument is another dataObject, followed by optional type
    and/or continuous flag
    3. general copy constructor --> first argument is a compatible np.array, followed by optional
    type and/or continuous flag
    4. generation from given shape, optional dtype, continuous flag and data
    */

    // 1. check for call without arguments
    if ((lengthArgs + lengthKwds) == 0 && !done)
    {
        DELETE_AND_SET_NULL(self->dataObject);
        self->dataObject = new ito::DataObject();
        self->base = NULL;
        retValue += RetVal(retOk);
        done = true;
    }

    // 2.  check for copy constructor of type PyDataObject (same type)
    if (!retValue.containsError())
        PyErr_Clear();
    // todo: default of type and continuous must be the same than of rhs object! not uint8 and 0!
    if (!done &&
        PyArg_ParseTupleAndKeywords(
            args,
            kwds,
            "O!|sb",
            const_cast<char**>(cpykwlist),
            &PyDataObjectType,
            &copyObject,
            &typeName,
            &continuous))
    {
        PyDataObject* rhsDataObj = (PyDataObject*)(copyObject);

        if (strlen(typeName) > 0)
        {
            typeno = typeNameToNumber(typeName);
        }
        else
        {
            // same type than given copyObject
            typeno = rhsDataObj->dataObject->getType();
        }

        if (typeno >= 0)
        {
            bool differentType = (typeno != rhsDataObj->dataObject->getType());
            DELETE_AND_SET_NULL(self->dataObject);

            if (differentType)
            {
                self->dataObject = new ito::DataObject();
                retValue += rhsDataObj->dataObject->convertTo(*self->dataObject, typeno);
                if (retValue.containsError())
                {
                    PyErr_SetString(PyExc_RuntimeError, retValue.errorMessage());
                }
                else
                {
                    if (continuous > 0 && self->dataObject->getContinuous() == 0)
                    {
                        // try to make this object continuous
                        ito::DataObject tempObj = ito::makeContinuous(*(self->dataObject));
                        *(self->dataObject) = tempObj;
                    }

                    done = true;
                }
            }
            else
            {
                self->dataObject = new ito::DataObject(*rhsDataObj->dataObject);

                if (continuous > 0 && self->dataObject->getContinuous() == 0)
                {
                    // try to make this object continuous. The continous object cannot share any
                    // memory with any base objects, since it has to be reallocated as independent
                    // object
                    ito::DataObject tempObj = ito::makeContinuous(*(self->dataObject));
                    *(self->dataObject) = tempObj;
                }
                else
                {
                    PyDataObject_SetBase(self, rhsDataObj->base);
                }

                done = true;
            }
        }
        else
        {
            retValue += ito::retError;
            PyErr_Format(PyExc_ValueError, "Invalid dtype '%s'.", typeName);
        }
    }

    if (!retValue.containsError())
    {
        // the previous PyArg_ParseTupleAndKeywords returned false ans et an error. Delete this
        // error and try to go on.
        PyErr_Clear();
    }

    // 2. check for argument object : np.ndarray, dtype : str = "", continuous : int = 1 (continuous
    // has no impact)
    if (!done)
    {
        int result = PyDataObj_CreateFromNpNdArrayAndType(self, args, kwds);

        if (result == 0)
        {
            done = true;
        }
        else if (result == -1)
        {
            // general error: Python error is set and should be used
            retValue = ito::retError;
            done = true;
        }
        else
        {
            // argument parse error: jump into the general error message block
            done = false;
            retValue = ito::retOk;
            PyErr_Clear();
        }
    }

    if (!retValue.containsError())
    {
        // the previous PyArg_ParseTupleAndKeywords returned false ans et an error. Delete this
        // error and try to go on.
        PyErr_Clear();
    }

    // 3. check for argument: list/tuple/seq.(int size1, int size2,...,int sizeLast)[,
    // dtype='typename'][, continuous=[0|1]
    if (!done)
    {
        int result = PyDataObj_CreateFromShapeTypeData(self, args, kwds);

        if (result == 0)
        {
            done = true;
        }
        else if (result == -1)
        {
            // general error: Python error is set and should be used
            retValue = ito::retError;
            done = true;
        }
        else
        {
            // argument parse error: jump into the general error message block
            done = false;
            retValue = ito::retOk;
            PyErr_Clear();
        }
    }

    if (!done && retValue.containsError())
    {
        PyErr_SetString(
            PyExc_TypeError,
            "Required arguments are: No arguments OR obj : Union[dataObject, np.ndarray], dtype : "
            "str = 'uint8', continuous : int = 0 OR shape : Sequence[int], dtype : str = 'uint8', "
            "continuous : int = 0, data : Union[None,int,float,complex,list,tuple] = None");
    }
    else if (!done && !retValue.containsError())
    {
        PyErr_SetString(PyExc_TypeError, "number or arguments are invalid.");
    }
    else if (done)
    {
        return retValue.containsError() ? -1 : 0;
    }

    return -1;
};

//-------------------------------------------------------------------------------------
PythonDataObject::PyDataObjectTypes PythonDataObject::PyDataObject_types[] = {
    {"int8", tInt8},
    {"uint8", tUInt8},
    {"int16", tInt16},
    {"uint16", tUInt16},
    {"int32", tInt32},
    {"uint32", tUInt32},
    {"float32", tFloat32},
    {"float64", tFloat64},
    {"complex64", tComplex64},
    {"complex128", tComplex128},
    {"rgba32", tRGBA32}};

//-------------------------------------------------------------------------------------
int PythonDataObject::typeNameToNumber(const char* name)
{
    int length = sizeof(PyDataObject_types) / sizeof(PyDataObject_types[0]);
    int i;

    for (i = 0; i < length; i++)
    {
        if (!strcmp(name, PyDataObject_types[i].name))
        {
            return PyDataObject_types[i].typeno;
        }
    }
    return -1;
}

//-------------------------------------------------------------------------------------
char* PythonDataObject::typeNumberToName(int typeno)
{
    int length = sizeof(PyDataObject_types) / sizeof(PyDataObject_types[0]);

    if (typeno < 0 || typeno >= length)
    {
        return NULL;
    }
    else
    {
        return PyDataObject_types[typeno].name;
    }
}

//-------------------------------------------------------------------------------------
/*
return 0 if dataObject could be created. self->dataObject is allocated then.
return -1 in case of a general error, Python error message is set
return -2 if args / kwds cannot be parsed, Python error message is set, too
*/
int PythonDataObject::PyDataObj_CreateFromShapeTypeData(
    PyDataObject* self, PyObject* args, PyObject* kwds)
{
    PyObject* data = NULL;
    const char* kwlist[] = {"dims", "dtype", "continuous", "data", NULL};
    PyObject* dimList = NULL;
    const char* typeName = "uint8\0";
    unsigned char continuous = 0;
    Py_ssize_t dims = 0;
    int intDims = 0;
    ito::RetVal retVal;
    int* sizes = NULL;
    int tempSizes = 0;

    if (!PyArg_ParseTupleAndKeywords(
            args,
            kwds,
            "O|sbO",
            const_cast<char**>(kwlist),
            &dimList,
            &typeName,
            &continuous,
            &data))
    {
        return -2; // Python error is set, too
    }

    int typeno = typeNameToNumber(typeName);

    if (typeno < 0)
    {
        PyErr_Format(PyExc_TypeError, "dtype name '%s' is unknown.", typeName);
        return -1;
    }
    else if (!PySequence_Check(dimList))
    {
        PyErr_SetString(
            PyExc_TypeError,
            "a non-empty list or tuple of integer is expected for the parameter 'shape'.");
        return -1;
    }
    else
    {
        dims = PySequence_Size(dimList);

        if (dims < 0 || dims > 255)
        {
            PyErr_SetString(PyExc_TypeError, "Number of dimensions must be in range [1,255].");
            return -1;
        }

        intDims = Py_SAFE_DOWNCAST(dims, Py_ssize_t, int);

        unsigned char dimensions = static_cast<unsigned char>(intDims);
        sizes = new int[intDims];
        for (int i = 0; i < intDims; i++)
        {
            sizes[i] = 0;
        }

        int totalElems = 1;
        PyObject* dimListItem = NULL;
        bool ok;

        // try to parse list to values of unsigned int
        for (Py_ssize_t i = 0; i < dims; i++)
        {
            dimListItem = PySequence_GetItem(dimList, i); // new reference
            tempSizes = PythonQtConversion::PyObjGetInt(dimListItem, true, ok);
            if (!ok)
            {
                PyErr_Format(
                    PyExc_TypeError,
                    "Size of %d. dimension is no integer number or exceeds the valid value range.",
                    i + 1);
                retVal += ito::retError;
                break;
            }
            else if (tempSizes <= 0)
            {
                PyErr_Format(
                    PyExc_TypeError, "Size of %d. dimension must be a positive number.", i + 1);
                retVal += ito::retError;
                break;
            }

            Py_XDECREF(dimListItem);
            sizes[i] = tempSizes;
            totalElems *= tempSizes;
        }

        // pre-check data
        if (!retVal.containsError() && data)
        {
            if (PySequence_Check(data) && PySequence_Length(data) != totalElems)
            {
                PyErr_SetString(
                    PyExc_TypeError,
                    "The sequence provided by data must have the same length than the total number "
                    "of elements of the data object.");
                retVal += RetVal(retError);
            }
            else if (
                !PySequence_Check(data) && PyFloat_Check(data) == false &&
                PyLong_Check(data) == false && PyComplex_Check(data) == false)
            {
                PyErr_SetString(
                    PyExc_TypeError,
                    "The single value provided by data must be a numeric type (int, float, "
                    "complex).");
                retVal += RetVal(retError);
            }
        }

        if (!retVal.containsError())
        {
            DELETE_AND_SET_NULL(self->dataObject);
            try
            {
                self->dataObject = new ito::DataObject(dimensions, sizes, typeno, continuous);
            }
            catch (cv::Exception& exc)
            {
                PyErr_Format(
                    PyExc_RuntimeError, "failed to create data object: %s", (exc.err).c_str());
                self->dataObject = NULL;
                retVal += RetVal(retError);
            }

            if (!retVal.containsError() && data)
            {
                try
                {
                    if (PyLong_Check(data))
                    {
                        int overflow;
                        *(self->dataObject) = (int32)PyLong_AsLongAndOverflow(data, &overflow);
                        if (overflow)
                        {
                            throw cv::Exception(
                                0,
                                "overflow: given data exceeds the integer boundaries.",
                                "PyDataObject_init",
                                __FILE__,
                                __LINE__);
                        }
                    }
                    else if (PyFloat_Check(data))
                    {
                        *(self->dataObject) = (float64)PyFloat_AsDouble(data);
                    }
                    else if (PyComplex_Check(data))
                    {
                        *(self->dataObject) =
                            complex128(PyComplex_RealAsDouble(data), PyComplex_ImagAsDouble(data));
                    }
                    else if (PySequence_Check(data))
                    {
                        int npTypenum = getNpTypeFromDataObjectType(typeno);

                        if (npTypenum == -1)
                        {
                            throw cv::Exception(
                                0,
                                "No compatible np datatype found for desired dtype",
                                "PyDataObject_init",
                                __FILE__,
                                __LINE__);
                        }

                        PyObject* npArray = PyArray_ContiguousFromAny(data, npTypenum, 1, 1);

                        if (npArray == NULL)
                        {
                            // Python error is set... Therefore just throw an exception without
                            // message
                            throw cv::Exception(0, "", "PyDataObject_init", __FILE__, __LINE__);
                        }
                        else
                        {
                            retVal += copyNpArrayValuesToDataObject(
                                (PyArrayObject*)npArray, self->dataObject, (ito::tDataType)typeno);

                            if (retVal.containsError())
                            {
                                throw cv::Exception(
                                    0,
                                    retVal.errorMessage(),
                                    "PyDataObject_init",
                                    __FILE__,
                                    __LINE__);
                            }
                        }

                        Py_XDECREF(npArray);
                    }
                    else
                    {
                        throw cv::Exception(
                            0, "invalid data value", "PyDataObject_init", __FILE__, __LINE__);
                    }
                }
                catch (cv::Exception& exc)
                {
                    if (!PyErr_Occurred())
                    {
                        // no python error set, yet: set it from the exception message
                        PyErr_SetString(PyExc_TypeError, (exc.err).c_str());
                    }

                    delete self->dataObject;
                    self->dataObject = NULL;
                    retVal += RetVal(retError);
                }
            }
        }

        DELETE_AND_SET_NULL_ARRAY(sizes);
    }

    return retVal.containsError() ? -1 : 0;
}

//-------------------------------------------------------------------------------------
/*
return 0 if dataObject could be created. self->dataObject is allocated then.
return -1 in case of a general error, Python error message is set
return -2 if args / kwds cannot be parsed, Python error message is set, too
*/
int PythonDataObject::PyDataObj_CreateFromNpNdArrayAndType(
    PyDataObject* self, PyObject* args, PyObject* kwds) // helper method for PyDataObject_init
{
    const char* kwlist[] = {"object", "dtype", "continuous", NULL};
    PyObject* rhsNpArray = NULL;
    PyObject* dimList = NULL;
    const char* typeName = "\0";
    unsigned char continuous = 0;

#if (NPY_FEATURE_VERSION < NPY_1_7_API_VERSION)
    int C_CONTIGUOUS =
        NPY_C_CONTIGUOUS; // now we always have an increased reference of ndArray (either reference
                          // of old ndArray or new object with new reference)
#else
    int C_CONTIGUOUS =
        NPY_ARRAY_C_CONTIGUOUS; // now we always have an increased reference of ndArray (either
                                // reference of old ndArray or new object with new reference)
#endif

    if (!PyArg_ParseTupleAndKeywords(
            args,
            kwds,
            "O!|sb",
            const_cast<char**>(kwlist),
            &PyArray_Type,
            &rhsNpArray,
            &typeName,
            &continuous))
    {
        return -2;
    }

    PyArrayObject* ndArrayRef =
        (PyArrayObject*)rhsNpArray; // reference (from now on, copyObject is only used once when the
                                    // tags are copied, don't use it for further tasks)
    PyArrayObject* ndArrayOut = NULL;
    PyArray_Descr* descr = PyArray_DESCR(ndArrayRef);
    int dimensions = -1;
    int destNpArrayTypeNo = -1;
    int destDObjTypeNo = -1;
    int inputNpArrayTypeNo = -1; //-1, if type of np.array has no equivalent in dataObject type
    uchar* data = NULL;


    // at first, check copyObject. there are three cases: 1. we can take it as it is, 2. it is
    // compatible but has to be converted, 3. it is incompatible
    if (!(descr->byteorder == '<' || descr->byteorder == '|' ||
          (descr->byteorder == '=' && NPY_NATBYTE == NPY_LITTLE)))
    {
        PyErr_SetString(
            PyExc_TypeError,
            "Given numpy array has wrong byteorder (litte endian desired), which cannot be "
            "transformed to dataObject");
        return -1;
    }

    // now get the desired output type
    if (strlen(typeName) != 0)
    {
        destDObjTypeNo = typeNameToNumber(typeName);

        if (destDObjTypeNo == -1 || destDObjTypeNo == ito::tUInt32)
        {
            PyErr_SetString(
                PyExc_ValueError,
                "Invalid type name. Allowed type names are 'uint8', 'int8', 'uint16', 'int16', "
                "'int32', 'float32', 'float64', 'complex64', 'complext128', 'rgba32'");
            return -1;
        }

        inputNpArrayTypeNo = parseTypeNumberInverse(descr->kind, PyArray_ITEMSIZE(ndArrayRef));

        if (destDObjTypeNo == inputNpArrayTypeNo)
        {
            ndArrayOut = PyArray_GETCONTIGUOUS(ndArrayRef); // new ref
        }
        else
        {
            int newNumpyTypeNum = getNpTypeFromDataObjectType(destDObjTypeNo);

            if (newNumpyTypeNum != -1)
            {
                ndArrayOut = (PyArrayObject*)PyArray_FROM_OTF(
                    (PyObject*)ndArrayRef,
                    newNumpyTypeNum,
                    C_CONTIGUOUS |
                        NPY_ARRAY_FORCECAST); // now we always have an increased reference of
                                              // ndArray (either reference of old ndArray or new
                                              // object with new reference)
            }
            else
            {
                PyErr_Format(
                    PyExc_TypeError,
                    "Could not find a Numpy.dtype, compatible to the desired type '%s'",
                    typeName);
                return -1;
            }
        }
    }
    else // guess the type from the type of the given numpy.ndarray
    {
        // check whether type of ndarray exists for data object
        destDObjTypeNo = parseTypeNumberInverse(descr->kind, PyArray_ITEMSIZE(ndArrayRef));

        if (destDObjTypeNo == -1)
        {
            // check whether type is compatible
            destNpArrayTypeNo =
                getTypenumOfCompatibleType(descr->kind, PyArray_ITEMSIZE(ndArrayRef));

            if (destNpArrayTypeNo == -1) // no compatible type found
            {
                PyErr_SetString(
                    PyExc_ValueError,
                    "Could not find a compatible Numpy.dtype. Allowed types are 'uint8', 'int8', "
                    "'uint16', 'int16', 'int32', 'float32', 'float64', 'complex64', 'complext128', "
                    "'rgba32'");
                return -1;
            }
            else
            {
                ndArrayOut = (PyArrayObject*)PyArray_FROM_OTF(
                    (PyObject*)ndArrayRef,
                    destNpArrayTypeNo,
                    C_CONTIGUOUS |
                        NPY_ARRAY_FORCECAST); // now we always have an increased reference of
                                              // ndArray (either reference of old ndArray or new
                                              // object with new reference)
            }
        }
        else if (destDObjTypeNo == ito::tUInt32)
        {
            PyErr_SetString(
                PyExc_ValueError, "DataObject of type uint32 cannot be created. Unsupported type.");
            return -1;
        }
        else
        {
            ndArrayOut = PyArray_GETCONTIGUOUS(ndArrayRef); // new ref
        }
    }

    if (ndArrayOut == NULL)
    {
        if (!PyErr_Occurred())
        {
            // error message is usually set by PyArray_FROM_OTF or PyArray_GETCONTIGUOUS itself. If
            // not...
            PyErr_SetString(
                PyExc_TypeError,
                "An error occurred while transforming the given np.array to a c-contiguous array "
                "with a compatible type.");
        }
        return -1;
    }
    else
    {
        descr = PyArray_DESCR(ndArrayOut);
        dimensions = PyArray_NDIM(ndArrayOut); //->nd;

        destDObjTypeNo = parseTypeNumberInverse(descr->kind, PyArray_ITEMSIZE(ndArrayOut));
        if (destDObjTypeNo == -1)
        {
            PyErr_SetString(
                PyExc_TypeError,
                "While converting the given np.array to a compatible data type with respect to "
                "data object, an error occurred.");
            Py_DECREF(ndArrayOut);
            return -1;
        }
    }

    if (dimensions <= 0 || PyArray_SIZE(ndArrayOut) <= 0)
    {
        DELETE_AND_SET_NULL(self->dataObject);

        if (destDObjTypeNo >= 0)
        {
            self->dataObject = new ito::DataObject(0, destDObjTypeNo);
        }
        else
        {
            self->dataObject = new ito::DataObject();
        }

        Py_XDECREF((PyObject*)ndArrayOut);
        return 0;
    }
    else
    {
        data = (uchar*)PyArray_DATA(ndArrayOut);
        npy_intp* npsizes = PyArray_DIMS(ndArrayOut);
        npy_intp* npsteps =
            (npy_intp*)PyArray_STRIDES(ndArrayOut); // number of bytes to jump from one element in
                                                    // one dimension to the next one

        int* sizes = new int[dimensions];
        int* steps = new int[dimensions];
        for (int n = 0; n < dimensions; n++)
        {
            sizes[n] = npsizes[n];
            steps[n] = npsteps[n];
        }

        bool error = false;

        // here size of steps is equal to size of sizes, DataObject only requires the first
        // dimensions-1 elements of steps

        // verify that last dimension has steps size equal to itemsize
        if (steps[dimensions - 1] == PyArray_ITEMSIZE(ndArrayOut))
        {
            DELETE_AND_SET_NULL(self->dataObject);

            try
            {
                self->dataObject = new ito::DataObject(
                    static_cast<unsigned char>(dimensions), sizes, destDObjTypeNo, data, steps);
            }
            catch (cv::Exception& exc)
            {
                PyErr_Format(
                    PyExc_RuntimeError, "failed to create data object: %s", (exc.err).c_str());
                self->dataObject = NULL;
                error = true;
            }
        }
        else
        {
            // increase dimension by one and add last dimension with size 1 in order to realize a
            // last step size equal to itemsize
            dimensions = dimensions + 1;
            int* sizes_inc = new int[dimensions];
            int* steps_inc = new int[dimensions];

            for (uchar i = 0; i < dimensions - 1; i++)
            {
                sizes_inc[i] = sizes[i];
                steps_inc[i] = steps[i];
            }

            sizes_inc[dimensions - 1] = 1;
            steps_inc[dimensions - 1] = PyArray_ITEMSIZE(ndArrayOut);
            DELETE_AND_SET_NULL(self->dataObject);

            try
            {
                self->dataObject = new ito::DataObject(
                    static_cast<unsigned char>(dimensions),
                    sizes_inc,
                    destDObjTypeNo,
                    data,
                    steps_inc);
            }
            catch (cv::Exception& exc)
            {
                PyErr_Format(
                    PyExc_RuntimeError, "failed to create data object: %s", (exc.err).c_str());
                self->dataObject = NULL;
                error = true;
            }

            DELETE_AND_SET_NULL_ARRAY(sizes_inc);
            DELETE_AND_SET_NULL_ARRAY(steps_inc);
        }

        DELETE_AND_SET_NULL_ARRAY(sizes);
        DELETE_AND_SET_NULL_ARRAY(steps);

        PyDataObject_SetBase(self, (PyObject*)ndArrayOut);
        Py_XDECREF((PyObject*)ndArrayOut);

        return error ? -1 : 0;
    }
}

//-------------------------------------------------------------------------------------
RetVal PythonDataObject::PyDataObj_ParseCreateArgs(
    PyObject* args,
    PyObject* kwds,
    int& typeno,
    std::vector<unsigned int>& sizes,
    unsigned char& continuous)
{
    static const char* kwlist[] = {"dims", "dtype", "continuous", NULL};
    PyObject* dimList = NULL;
    unsigned int dims = 0;
    int tempSizes = 0;

    const char* type = typeNumberToName(typeno);
    if (type == NULL)
    {
        type = "uint8\0"; // default
    }

    RetVal retValue(retOk);

    // check for argument: list(int size1, int size2,...,int sizeLast)[, dtype='typename'][,
    // continuous=[0|1]
    if (PyArg_ParseTupleAndKeywords(
            args,
            kwds,
            "O!|sb",
            const_cast<char**>(kwlist),
            &PyList_Type,
            &dimList,
            &type,
            &continuous))
    {
        typeno = typeNameToNumber(type);
        if (typeno >= 0)
        {
            dims = PyList_Size(dimList);

            if (dims < 0)
            {
                retValue += RetVal(retError);
                PyErr_SetString(PyExc_TypeError, "Number of dimensions must be bigger than zero.");
            }
            else if (dims > 255)
            {
                retValue += RetVal(retError);
                PyErr_SetString(PyExc_TypeError, "Number of dimensions must be lower than 256.");
            }

            if (!retValue.containsError())
            {
                sizes.clear();
                sizes.resize(dims);

                // try to parse list to values of unsigned int
                for (unsigned int i = 0; i < dims; i++)
                {
                    if (!PyArg_Parse(PyList_GetItem(dimList, i), "I", &tempSizes)) // borrowed ref
                    {
                        PyErr_PrintEx(0);
                        PyErr_Clear();
                        PyErr_Format(
                            PyExc_TypeError,
                            "Element %d of dimension-list is no integer number",
                            i + 1);
                        retValue += RetVal(retError);
                        break;
                    }
                    else if (tempSizes <= 0)
                    {
                        PyErr_SetString(PyExc_TypeError, "Element %d must be bigger than 1");
                        retValue += RetVal(retError);
                        break;
                    }

                    sizes[i] = tempSizes;
                }
            }
        }
        else
        {
            PyErr_SetString(PyExc_TypeError, "dtype name is unknown.");
            retValue += RetVal(retError);
        }
    }
    else if (
        PyErr_Clear(),
        PyArg_ParseTupleAndKeywords(
            args,
            kwds,
            "O!|sb",
            const_cast<char**>(kwlist),
            &PyTuple_Type,
            &dimList,
            &type,
            &continuous))
    {
        typeno = typeNameToNumber(type);
        if (typeno >= 0)
        {
            dims = PyTuple_Size(dimList);

            if (dims < 0)
            {
                retValue += RetVal(retError);
                PyErr_SetString(PyExc_TypeError, "Number of dimensions must be bigger than zero.");
            }
            else if (dims > 255)
            {
                retValue += RetVal(retError);
                PyErr_SetString(PyExc_TypeError, "Number of dimensions must be lower than 256.");
            }

            if (!retValue.containsError())
            {
                sizes.clear();
                sizes.resize(dims);

                // try to parse list to values of unsigned int
                for (unsigned int i = 0; i < dims; i++)
                {
                    if (!PyArg_Parse(PyTuple_GetItem(dimList, i), "I", &tempSizes)) // borrowed ref
                    {
                        PyErr_PrintEx(0);
                        PyErr_Clear();
                        PyErr_Format(
                            PyExc_TypeError,
                            "Element %d of dimension-tuple is no integer number",
                            i + 1);
                        retValue += RetVal(retError);
                        break;
                    }
                    else if (tempSizes <= 0)
                    {
                        PyErr_SetString(PyExc_TypeError, "Element %d must be bigger than 1");
                        retValue += RetVal(retError);
                        break;
                    }

                    sizes[i] = tempSizes;
                }
            }
        }
        else
        {
            PyErr_SetString(PyExc_TypeError, "dtype name is unknown.");
            retValue += RetVal(retError);
        }
    }
    else
    {
        PyErr_SetString(
            PyExc_TypeError,
            "required arguments: list/tuple(int size1, int size2,...,int sizeLast)[, "
            "dtype='typename'][, continuous=[0|1]");
        retValue += RetVal(retError);
    }

    return retValue;
}

//-------------------------------------------------------------------------------------
PyDoc_STRVAR(dataObjectAttrDims_doc, "int : Gets the number of dimensions of this data object.");
PyObject* PythonDataObject::PyDataObj_GetDims(PyDataObject* self, void* /*closure*/)
{
    if (self->dataObject == NULL)
    {
        Py_RETURN_NONE;
    }
    else
    {
        return PyLong_FromLong(self->dataObject->getDims());
    }
}

//-------------------------------------------------------------------------------------
PyDoc_STRVAR(
    dataObjectAttrType_doc, "str : Gets the data type name of the values in this dataObject. \n\
\n\
This type string has one of these values: ``uint8``, ``int8``, ``uint16``, \n\
``int16``, ``int32``, ``float32``, ``float64``, ``complex64``, ``complex128``, \n\
``rgba32``.");
PyObject* PythonDataObject::PyDataObj_GetType(PyDataObject* self, void* /*closure*/)
{
    if (self->dataObject == NULL)
    {
        Py_RETURN_NONE;
    }
    else
    {
        return Py_BuildValue("s", typeNumberToName(self->dataObject->getType()));
    }
}

//-------------------------------------------------------------------------------------
PyDoc_STRVAR(
    dataObjectAttrContinuous_doc,
    "bool : Returns ``True`` if this dataObject is continuous, otherwise ``False``. \n\
\n\
If ``True``, the whole matrix is allocated in one huge block in memory, hence, \n\
this data object can be transformed into a numpy representation \n\
without reallocating memory.");
PyObject* PythonDataObject::PyDataObj_GetContinuous(PyDataObject* self, void* /*closure*/)
{
    if (self->dataObject == NULL)
    {
        Py_RETURN_NONE;
    }
    else
    {
        bool cont = self->dataObject->getContinuous();

        if (cont)
        {
            Py_RETURN_TRUE;
        }
        else
        {
            Py_RETURN_FALSE;
        }
    }
}

//-------------------------------------------------------------------------------------
PyDoc_STRVAR(dataObjectAttrShape_doc, "tuple of int : Gets the shape of this data object. \n\
\n\
The shape is a tuple where each element is the size of one dimension of this \n\
dataObject. As an example ``shape = [2, 3]`` corresponds to a ``2 x 3`` dataObject. \n\
\n\
Notes\n\
------\n\
In difference to the shape attribute of :class:`numpy.ndarray`, this attribute cannot \n\
be set. \n\
\n\
See Also \n\
--------- \n\
size : Alternative method to return the size of all or any specific axis");
PyObject* PythonDataObject::PyDataObj_GetShape(PyDataObject* self, void* /*closure*/)
{
    if (self->dataObject == NULL)
    {
        PyErr_SetString(PyExc_ValueError, "data object is NULL");
        return NULL;
    }

    int dims = self->dataObject->getDims();
    PyObject* retList = NULL;
    int desiredDim = 0;

    retList = PyTuple_New(dims); // new reference

    for (int i = 0; i < dims; i++)
    {
        PyTuple_SetItem(retList, i, PyLong_FromLong(self->dataObject->getSize(i)));
    }

    return retList;
}

//-------------------------------------------------------------------------------------

//---------------------------------------Get / Set metadata / objecttags---------------
PyDoc_STRVAR(
    dataObjectAttrTags_doc,
    "types.MappingProxyType : Gets or sets a dictionary with tags of this data object. \n\
\n\
This attribute returns a :obj:`dict_proxy` object of the tag dictionary of this \n\
data object. This object is read-only. However you can assign an entire new \n\
dictionary to this attribute that fully replaces the old tag dictionary. \n\
The tag dictionary can contain arbitrary pairs of key -> value where value is either \n\
a :class:`str` or a :class:`float` value. \n\
\n\
Special tags are the key ``protocol`` that contains the newline-separated protocol \n\
string of the data object (see: :meth:`addToProtocol`) or the key ``title`` that  \n\
can for instance be used as title in any plots. \n\
\n\
You can add single elements using the method :meth:`setTag` or you can delete tags \n\
using :meth:`deleteTag`.\n\
\n\
Do NOT use **special character** within the tag key because they are not XML-save.");
// getter and setter methods
PyObject* PythonDataObject::PyDataObject_getTags(PyDataObject* self, void* /*closure*/)
{
    PyObject* ret = PyDict_New();
    int size = self->dataObject->getTagListSize();
    bool valid;
    std::string key;
    // std::string value;
    DataObjectTagType value;

    for (int i = 0; i < size; i++)
    {
        valid = self->dataObject->getTagByIndex(i, key, value);
        if (valid)
        {
            // PyDict_SetItemString(ret, key.data(), PyUnicode_FromString(value.data()));
            if (value.getType() == DataObjectTagType::typeDouble)
            {
                PyObject* item = PyFloat_FromDouble(value.getVal_ToDouble());
                PyDict_SetItemString(ret, key.data(), item);
                Py_DECREF(item);
            }
            else
            {
                PyObject* text =
                    PythonQtConversion::ByteArrayToPyUnicode(value.getVal_ToString().data());
                if (text)
                {
                    PyDict_SetItemString(ret, key.data(), text);
                    Py_DECREF(text);
                }
                else
                {
                    text = PythonQtConversion::ByteArrayToPyUnicode("<encoding error>");
                    PyDict_SetItemString(ret, key.data(), text);
                    Py_DECREF(text);
                }
            }
        }
        else
        {
            PyErr_SetString(PyExc_TypeError, "error while reading tags from data object");
            return NULL;
        }
    }

    PyObject* proxy = PyDictProxy_New(ret);
    Py_DECREF(ret);
    return proxy;
}

//-------------------------------------------------------------------------------------
int PythonDataObject::PyDataObject_setTags(PyDataObject* self, PyObject* value, void* /*closure*/)
{
    if (value == NULL)
    {
        PyErr_SetString(PyExc_TypeError, "Cannot delete this attribute");
        return -1;
    }

    if (!PyDict_Check(value))
    {
        PyErr_SetString(PyExc_TypeError, "The tag attribute must be a dictionary");
        return -1;
    }

    self->dataObject->deleteAllTags();

    PyObject* key;
    PyObject* content;
    std::string keyString, contentString;
    Py_ssize_t pos = 0;
    bool stringOk;

    while (PyDict_Next(value, &pos, &key, &content))
    {
        keyString = PythonQtConversion::PyObjGetStdStringAsLatin1(key, false, stringOk);
        if (stringOk)
        {
            if (PyFloat_Check(content) || PyLong_Check(content))
            {
                self->dataObject->setTag(keyString, PyFloat_AsDouble(content));
            }
            else
            {
                contentString =
                    PythonQtConversion::PyObjGetStdStringAsLatin1(content, false, stringOk);
                if (stringOk)
                {
                    self->dataObject->setTag(keyString, contentString);
                }
                else
                {
                    PyErr_SetString(PyExc_TypeError, "tags must be convertable into strings");
                    return -1;
                }
            }
        }
    }

    return 0;
}

//-------------------------------------------------------------------------------------
PyDoc_STRVAR(
    dataObjectAttrAxisScales_doc,
    "tuple of float : Gets or sets the optional scale values for each axis [unit/px]. \n\
\n\
This attribute gives access to the internal axis scales [unit/px] expressed as \n\
a :class:`tuple` of :class:`float` values. The i-th value in the tuple corresponds \n\
to the scaling factor of the i-th axis. Either assign a new tuple with the same \n\
length than the number of dimensions or change single values using tuple indexing. \n\
\n\
Definition: ``Physical unit = (px-Coordinate - offset)* scale`` \n\
\n\
If the data object is plot with scalings != 1, the scaled (physical) units are \n\
displayed in the plot. \n\
\n\
See Also \n\
--------- \n\
setAxisScale : Alternative method to set the scale value of one single axis");
PyObject* PythonDataObject::PyDataObject_getAxisScales(PyDataObject* self, void* /*closure*/)
{
    Py_ssize_t dims = static_cast<Py_ssize_t>(self->dataObject->getDims());
    if (dims == 1)
        dims = 2;

    PyObject* ret =
        PyTuple_New(dims); // must be tuple, such that items cannot be changed, since this tuple is
                           // no reference but deep copy to the real tags in self->dataObject
    double temp;

    for (Py_ssize_t i = 0; i < dims; i++)
    {
        temp = self->dataObject->getAxisScale(i);
        PyTuple_SetItem(ret, i, PyFloat_FromDouble(temp)); // steals reference
    }

    return ret;
}

//-------------------------------------------------------------------------------------
int PythonDataObject::PyDataObject_setAxisScales(
    PyDataObject* self, PyObject* value, void* /*closure*/)
{
    double scale;
    PyObject* tempObj;

    if (value == NULL)
    {
        PyErr_SetString(PyExc_TypeError, "Cannot delete this attribute");
        return -1;
    }

    Py_ssize_t dims = static_cast<Py_ssize_t>(self->dataObject->getDims());
    if (dims == 1)
        dims = 2;

    if (!PySequence_Check(value))
    {
        PyErr_SetString(PyExc_TypeError, "axis scales must be a sequence");
        return -1;
    }
    if (PySequence_Size(value) != dims)
    {
        PyErr_SetString(
            PyExc_TypeError, "length of axis scale sequence must be equal to number of dimensions");
        return -1;
    }

    for (Py_ssize_t i = 0; i < dims; i++)
    {
        tempObj = PySequence_GetItem(value, i); // new reference
        if (PyFloat_Check(tempObj))
        {
            scale = PyFloat_AsDouble(tempObj);
        }
        else if (PyLong_Check(tempObj))
        {
            scale = static_cast<double>(PyLong_AsLong(tempObj));
        }
        else
        {
            Py_XDECREF(tempObj);
            PyErr_SetString(PyExc_TypeError, "elements of axis scale vector must be a number");
            return -1;
        }
        Py_XDECREF(tempObj);

        if (self->dataObject->setAxisScale(i, scale))
        {
            PyErr_SetString(PyExc_ValueError, "invalid scale value");
            return -1;
        }
    }

    return 0;
}

//-------------------------------------------------------------------------------------
PyDoc_STRVAR(
    dataObjectAttrAxisOffsets_doc,
    "tuple of float : Gets or sets the optional offset values for each axis [px]. \n\
\n\
This attribute gives access to the internal axis offsets [px] expressed as \n\
a :class:`tuple` of :class:`float` values. The i-th value in the tuple corresponds \n\
to the pixel-offset of the i-th axis. Either assign a new tuple with the same length \n\
than the number of dimensions or change single values using tuple indexing. \n\
\n\
Definition: ``Physical unit = (px-Coordinate - offset)* scale`` \n\
\n\
If the data object is plot with offsets != 0, the scaled (physical) units are \n\
displayed in the plot. \n\
\n\
See Also \n\
--------- \n\
setAxisOffset : Alternative method to set the offset value of one single axis");
PyObject* PythonDataObject::PyDataObject_getAxisOffsets(PyDataObject* self, void* /*closure*/)
{
    Py_ssize_t dims = static_cast<Py_ssize_t>(self->dataObject->getDims());
    if (dims == 1)
        dims = 2;

    PyObject* ret =
        PyTuple_New(dims); // must be tuple, such that items cannot be changed, since this tuple is
                           // no reference but deep copy to the real tags in self->dataObject
    double temp;
    for (Py_ssize_t i = 0; i < dims; i++)
    {
        temp = self->dataObject->getAxisOffset(i);
        PyTuple_SetItem(ret, i, PyFloat_FromDouble(temp));
    }

    return ret;
}

//-------------------------------------------------------------------------------------
int PythonDataObject::PyDataObject_setAxisOffsets(
    PyDataObject* self, PyObject* value, void* /*closure*/)
{
    double offset;
    PyObject* tempObj;

    if (value == NULL)
    {
        PyErr_SetString(PyExc_TypeError, "Cannot delete this attribute");
        return -1;
    }

    Py_ssize_t dims = static_cast<Py_ssize_t>(self->dataObject->getDims());
    if (dims == 1)
        dims = 2;

    if (!PySequence_Check(value))
    {
        PyErr_SetString(PyExc_TypeError, "axis offsets must be a sequence");
        return -1;
    }
    if (PySequence_Size(value) != dims)
    {
        PyErr_SetString(
            PyExc_TypeError,
            "length of axis offset sequence must be equal to number of dimensions");
        return -1;
    }

    for (Py_ssize_t i = 0; i < dims; i++)
    {
        tempObj = PySequence_GetItem(value, i); // new reference
        if (PyFloat_Check(tempObj))
        {
            offset = PyFloat_AsDouble(tempObj);
        }
        else if (PyLong_Check(tempObj))
        {
            offset = static_cast<double>(PyLong_AsLong(tempObj));
        }
        else
        {
            Py_XDECREF(tempObj);
            PyErr_SetString(PyExc_TypeError, "elements of axis offset vector must be a number");
            return -1;
        }
        Py_XDECREF(tempObj);

        if (self->dataObject->setAxisOffset(i, offset))
        {
            PyErr_SetString(PyExc_ValueError, "invalid offset value");
            return -1;
        }
    }

    return 0;
}

//-------------------------------------------------------------------------------------
PyDoc_STRVAR(
    dataObjectAttrAxisDescriptions_doc,
    "tuple of str : Gets or sets the optional description of each axis. \n\
\n\
This tuple contains the description of each axis. The length of this tuple \n\
is equal to the number of dimensions of the dataObject. \n\
\n\
You can either assign a new tuple with the same length or change single values using \n\
tuple indexing. \n\
\n\
The axis descriptions are considered if the data object is plotted. \n\
\n\
See Also \n\
--------- \n\
setAxisDescriptions : alternative method to change the description string of one single axis.");
PyObject* PythonDataObject::PyDataObject_getAxisDescriptions(PyDataObject* self, void* /*closure*/)
{
    Py_ssize_t dims = static_cast<Py_ssize_t>(self->dataObject->getDims());
    if (dims == 1)
        dims = 2;

    PyObject* ret =
        PyTuple_New(dims); // must be tuple, such that items cannot be changed, since this tuple is
                           // no reference but deep copy to the real tags in self->dataObject
    bool valid;
    std::string temp;
    for (Py_ssize_t i = 0; i < dims; i++)
    {
        temp = self->dataObject->getAxisDescription(i, valid);
        if (valid)
        {
            // PyObject *string = PyUnicode_FromString(temp.data());
            PyObject* string = PyUnicode_DecodeLatin1(temp.data(), temp.length(), NULL);
            if (string == NULL)
            {
                string = PyUnicode_FromString("<encoding error>"); // TODO
            }
            PyTuple_SetItem(ret, i, string); // steals reference from string
        }
        else
        {
            PyErr_SetString(PyExc_TypeError, "error while reading axis units from data object");
            return NULL;
        }
    }

    return ret;
}

//-------------------------------------------------------------------------------------
int PythonDataObject::PyDataObject_setAxisDescriptions(
    PyDataObject* self, PyObject* value, void* /*closure*/)
{
    std::string tempString;
    PyObject* seqItem = NULL;
    bool ok;

    if (value == NULL)
    {
        PyErr_SetString(PyExc_TypeError, "Cannot delete this attribute");
        return -1;
    }

    Py_ssize_t dims = static_cast<Py_ssize_t>(self->dataObject->getDims());
    if (dims == 1)
        dims = 2;

    if (!PySequence_Check(value))
    {
        PyErr_SetString(PyExc_TypeError, "axis descriptions must be a sequence");
        return -1;
    }
    if (PySequence_Size(value) != dims)
    {
        PyErr_SetString(
            PyExc_TypeError,
            "length of axis description sequence must be equal to number of dimensions");
        return -1;
    }

    for (Py_ssize_t i = 0; i < dims; i++)
    {
        seqItem = PySequence_GetItem(value, i); // new reference
        tempString = PythonQtConversion::PyObjGetStdStringAsLatin1(seqItem, true, ok);
        Py_XDECREF(seqItem);
        if (!ok)
        {
            PyErr_SetString(
                PyExc_TypeError, "elements of axis description vector must be string types");
            return -1;
        }
        self->dataObject->setAxisDescription(i, tempString);
    }

    return 0;
}

//-------------------------------------------------------------------------------------
PyDoc_STRVAR(
    dataObjectAttrAxisUnits_doc,
    "tuple of str : Gets or sets the optional unit value of each axis. \n\
\n\
This tuple contains the unit value of each axis. The length of this tuple \n\
is equal to the number of dimensions of the dataObject. \n\
\n\
You can either assign a new tuple with the same length or change single values using \n\
tuple indexing. \n\
\n\
The axis units are considered if the data object is plotted. \n\
\n\
See Also \n\
--------- \n\
setAxisDescriptions : alternative method to change the description string of one single axis.");
PyObject* PythonDataObject::PyDataObject_getAxisUnits(PyDataObject* self, void* /*closure*/)
{
    Py_ssize_t dims = static_cast<Py_ssize_t>(self->dataObject->getDims());
    if (dims == 1)
        dims = 2;

    PyObject* ret =
        PyTuple_New(dims); // must be tuple, such that items cannot be changed, since this tuple is
                           // no reference but deep copy to the real tags in self->dataObject
    bool valid;
    std::string temp;
    for (Py_ssize_t i = 0; i < dims; i++)
    {
        temp = self->dataObject->getAxisUnit(i, valid);
        if (valid)
        {
            // PyTuple_SetItem(ret, i, PyUnicode_FromString(temp.data()));
            PyTuple_SetItem(ret, i, PyUnicode_DecodeLatin1(temp.data(), temp.length(), NULL));
        }
        else
        {
            PyErr_SetString(PyExc_TypeError, "error while reading axis units from data object");
            return NULL;
        }
    }

    return ret;
}

//-------------------------------------------------------------------------------------
int PythonDataObject::PyDataObject_setAxisUnits(
    PyDataObject* self, PyObject* value, void* /*closure*/)
{
    std::string tempString;
    PyObject* seqItem = NULL;
    bool ok;

    if (value == NULL)
    {
        PyErr_SetString(PyExc_TypeError, "Cannot delete this attribute");
        return -1;
    }

    Py_ssize_t dims = static_cast<Py_ssize_t>(self->dataObject->getDims());
    if (dims == 1)
        dims = 2;

    if (!PySequence_Check(value))
    {
        PyErr_SetString(PyExc_TypeError, "axis units must be a sequence");
        return -1;
    }
    if (PySequence_Size(value) != dims)
    {
        PyErr_SetString(
            PyExc_TypeError, "length of axis unit sequence must be equal to number of dimensions");
        return -1;
    }

    for (Py_ssize_t i = 0; i < dims; i++)
    {
        seqItem = PySequence_GetItem(value, i); // new reference
        tempString = PythonQtConversion::PyObjGetStdStringAsLatin1(seqItem, true, ok);
        Py_XDECREF(seqItem);
        if (!ok)
        {
            PyErr_SetString(PyExc_TypeError, "elements of axis unit vector must be string types");
            return -1;
        }
        self->dataObject->setAxisUnit(i, tempString);
    }

    return 0;
}

//-------------------------------------------------------------------------------------
PyDoc_STRVAR(
    dataObjectAttrValueUnit_doc, "str : Gets or sets the unit of the values of the dataObject. \n\
\n\
The value unit is considered if the dataObject is plotted.");
PyObject* PythonDataObject::PyDataObject_getValueUnit(PyDataObject* self, void* /*closure*/)
{
    // return PyUnicode_FromString(self->dataObject->getValueUnit().data());
    std::string temp = self->dataObject->getValueUnit().data();
    return PyUnicode_DecodeLatin1(temp.data(), temp.length(), NULL);
}

int PythonDataObject::PyDataObject_setValueUnit(
    PyDataObject* self, PyObject* value, void* /*closure*/)
{
    if (value == NULL)
    {
        PyErr_SetString(PyExc_TypeError, "Cannot delete this attribute");
        return -1;
    }

    bool ok;
    std::string unit = PythonQtConversion::PyObjGetStdStringAsLatin1(value, true, ok);

    if (!ok)
    {
        PyErr_SetString(PyExc_TypeError, "unit value is no string type.");
        return -1;
    }

    if (self->dataObject->setValueUnit(unit))
    {
        PyErr_SetString(PyExc_RuntimeError, "set value unit failed");
        return -1;
    }

    return 0;
}

//-------------------------------------------------------------------------------------
PyDoc_STRVAR(
    dataObjectAttrValueDescription_doc,
    "str : Gets or sets the description of the values of the dataObject. \n\
\n\
The value description is considered if the dataObject is plotted.");
PyObject* PythonDataObject::PyDataObject_getValueDescription(PyDataObject* self, void* /*closure*/)
{
    std::string tempString = self->dataObject->getValueDescription().data();
    // PyObject *temp = PyUnicode_FromString(self->dataObject->getValueDescription().data());
    PyObject* temp = PyUnicode_DecodeLatin1(tempString.data(), tempString.length(), NULL);
    if (temp)
    {
        return temp;
    }
    return PyUnicode_FromString("<encoding error>"); // TODO
}

//-------------------------------------------------------------------------------------
int PythonDataObject::PyDataObject_setValueDescription(
    PyDataObject* self, PyObject* value, void* /*closure*/)
{
    if (value == NULL)
    {
        PyErr_SetString(PyExc_TypeError, "Cannot delete this attribute");
        return -1;
    }

    bool ok;
    std::string unit = PythonQtConversion::PyObjGetStdStringAsLatin1(value, true, ok);

    if (!ok)
    {
        PyErr_SetString(PyExc_TypeError, "value description is no string type.");
        return -1;
    }

    if (self->dataObject->setValueDescription(unit))
    {
        PyErr_SetString(PyExc_RuntimeError, "set value unit failed");
        return -1;
    }

    return 0;
}

//-------------------------------------------------------------------------------------
PyDoc_STRVAR(
    dataObjectAttrValueScale_doc,
    "float : Gets the scaling factor for the values. This value is always 1.0.");
PyObject* PythonDataObject::PyDataObject_getValueScale(PyDataObject* self, void* /*closure*/)
{
    return PyFloat_FromDouble(self->dataObject->getValueScale());
}

//-------------------------------------------------------------------------------------
PyDoc_STRVAR(
    dataObjectAttrValueOffset_doc,
    "float : Gets the offset value for the values. This value is always 0.0.");
PyObject* PythonDataObject::PyDataObject_getValueOffset(PyDataObject* self, void* /*closure*/)
{
    return PyFloat_FromDouble(self->dataObject->getValueOffset());
}

//-------------------------------------------------------------------------------------
PyDoc_STRVAR(
    dataObjectAttrValue_doc,
    "tuple : Gets or sets the values of this dataObject, defined as flattened tuple \n\
\n\
If this attribute is called by means of a getter, a tuple is returned which is \n\
created by iterating through the values of the data object (row-wise). The values \n\
in the tuple depend on the :attr:`dtype` of this dataObject and can be :class:`int`, \n\
:class:`float`, :class:`complex` or :class:`rgba`. Analog to this, pass a new tuple \n\
of number values and the correct size to change the values of this dataObject. The \n\
size and shape of the object cannot be changed. \n\
\n\
Example: ::\n\
\n\
    b = dataObject[1, 1:10, 1, 1].value\n\
    # or for the first value \n\
    b = dataObject[1, 1:10, 1, 1].value[0]\n\
    # The elements of the tuple are adressed with b[idx].");
PyObject* PythonDataObject::PyDataObject_getValue(PyDataObject* self, void* /*closure*/)
{
    PyObject* OutputTuple = NULL;

    int dims = self->dataObject->getDims();

    if (dims == 0)
    {
        return OutputTuple = PyTuple_New(0);
    }

    OutputTuple = PyTuple_New(self->dataObject->getTotal());

    ito::DObjConstIterator it = self->dataObject->constBegin();
    ito::DObjConstIterator itEnd = self->dataObject->constEnd();
    Py_ssize_t cnt = 0;

    switch (self->dataObject->getType())
    {
    case ito::tInt8:
        for (; it < itEnd; ++it)
        {
            PyTuple_SetItem(OutputTuple, cnt++, PyLong_FromLong((long)(*((ito::int8*)(*it)))));
        }
        break;
    case ito::tUInt8:
        for (; it < itEnd; ++it)
        {
            PyTuple_SetItem(OutputTuple, cnt++, PyLong_FromLong((long)(*((ito::uint8*)(*it)))));
        }
        break;
    case ito::tInt16:
        for (; it < itEnd; ++it)
        {
            PyTuple_SetItem(OutputTuple, cnt++, PyLong_FromLong((long)(*((ito::int16*)(*it)))));
        }
        break;
    case ito::tUInt16:
        for (; it < itEnd; ++it)
        {
            PyTuple_SetItem(OutputTuple, cnt++, PyLong_FromLong((long)(*((ito::uint16*)(*it)))));
        }
        break;
    case ito::tInt32:
        for (; it < itEnd; ++it)
        {
            PyTuple_SetItem(OutputTuple, cnt++, PyLong_FromLong((long)(*((ito::int32*)(*it)))));
        }
        break;
    case ito::tRGBA32: {
        ito::PythonRgba::PyRgba* color;
        for (; it < itEnd; ++it)
        {
            color = ito::PythonRgba::createEmptyPyRgba();
            if (color)
            {
                color->rgba = ((ito::Rgba32*)(*it))->rgba;
                PyTuple_SetItem(OutputTuple, cnt++, (PyObject*)color);
            }
            else
            {
                cnt++;
            }
        }
    }
    break;
    case ito::tFloat32:
        for (; it < itEnd; ++it)
        {
            PyTuple_SetItem(
                OutputTuple, cnt++, PyFloat_FromDouble((double)(*((ito::float32*)(*it)))));
        }
        break;
    case ito::tFloat64:
        for (; it < itEnd; ++it)
        {
            PyTuple_SetItem(
                OutputTuple, cnt++, PyFloat_FromDouble((double)(*((ito::float64*)(*it)))));
        }
        break;
    case ito::tComplex64: {
        complex64* value;
        for (; it < itEnd; ++it)
        {
            value = (complex64*)(*it);
            PyTuple_SetItem(
                OutputTuple,
                cnt++,
                PyComplex_FromDoubles((double)value->real(), (double)value->imag()));
        }
        break;
    }
    case ito::tComplex128: {
        complex128* value;
        for (; it < itEnd; ++it)
        {
            value = (complex128*)(*it);
            PyTuple_SetItem(
                OutputTuple,
                cnt++,
                PyComplex_FromDoubles((double)value->real(), (double)value->imag()));
        }
        break;
    }
    default:
        Py_XDECREF(OutputTuple);
        PyErr_SetString(PyExc_NotImplementedError, "Type not implemented yet");
        return NULL;
    }

    return OutputTuple;
}

//-------------------------------------------------------------------------------------
/*static*/ int PythonDataObject::PyDataObject_setValue(
    PyDataObject* self, PyObject* value, void* closure)
{
    if (self->dataObject == NULL)
    {
        PyErr_SetString(PyExc_RuntimeError, "dataObject is NULL");
        return -1;
    }

    int total = self->dataObject->getTotal();
    int typenum;

    switch (self->dataObject->getType())
    {
    case ito::tInt8:
        typenum = NPY_INT8;
        break;
    case ito::tUInt8:
        typenum = NPY_UINT8;
        break;
    case ito::tInt16:
        typenum = NPY_INT16;
        break;
    case ito::tUInt16:
        typenum = NPY_UINT16;
        break;
    case ito::tInt32:
        typenum = NPY_INT32;
        break;
    case ito::tUInt32:
        typenum = NPY_UINT32;
        break;
    case ito::tRGBA32:
        typenum = NPY_UINT32;
        break;
    case ito::tFloat32:
        typenum = NPY_FLOAT32;
        break;
    case ito::tFloat64:
        typenum = NPY_FLOAT64;
        break;
    case ito::tComplex64:
        typenum = NPY_COMPLEX64;
        break;
    case ito::tComplex128:
        typenum = NPY_COMPLEX128;
        break;
    default:
        PyErr_SetString(PyExc_RuntimeError, "type of dataObject is unknown.");
        return -1;
    }

// try to convert value to a numpy-array
#if !defined(NPY_NO_DEPRECATED_API) || (NPY_NO_DEPRECATED_API < NPY_1_7_API_VERSION)
    PyObject* arr = PyArray_FromObject(value, typenum, 1, 1); // new ref
#else
    PyArrayObject* arr = (PyArrayObject*)PyArray_FromObject(value, typenum, 1, 1); // new ref
#endif

    if (arr == NULL)
    {
        return -1;
    }

    if (PyArray_DIM(arr, 0) != total)
    {
        Py_DECREF(arr);
        PyErr_Format(
            PyExc_RuntimeError,
            "The given array-like object (array, tuple, list...) must have a length of %i",
            total);
        return -1;
    }

    ito::DObjIterator it = self->dataObject->begin();
    ito::DObjIterator itEnd = self->dataObject->end();

    Py_ssize_t cnt = 0;

    switch (self->dataObject->getType())
    {
    case ito::tInt8:
        for (; it < itEnd; ++it)
        {
            *((ito::int8*)(*it)) = *((ito::int8*)(PyArray_GETPTR1(arr, cnt++)));
        }
        break;
    case ito::tUInt8:
        for (; it < itEnd; ++it)
        {
            *((ito::uint8*)(*it)) = *((ito::uint8*)(PyArray_GETPTR1(arr, cnt++)));
        }
        break;
    case ito::tInt16:
        for (; it < itEnd; ++it)
        {
            *((ito::int16*)(*it)) = *((ito::int16*)(PyArray_GETPTR1(arr, cnt++)));
        }
        break;
    case ito::tUInt16:
        for (; it < itEnd; ++it)
        {
            *((ito::uint16*)(*it)) = *((ito::uint16*)(PyArray_GETPTR1(arr, cnt++)));
        }
        break;
    case ito::tInt32:
        for (; it < itEnd; ++it)
        {
            *((ito::int32*)(*it)) = *((ito::int32*)(PyArray_GETPTR1(arr, cnt++)));
        }
        break;
    case ito::tRGBA32:
        for (; it < itEnd; ++it)
        {
            ((ito::Rgba32*)(*it))->rgba = *((ito::uint32*)(PyArray_GETPTR1(arr, cnt++)));
        }
        break;
    case ito::tFloat32:
        for (; it < itEnd; ++it)
        {
            *((ito::float32*)(*it)) = *((ito::float32*)(PyArray_GETPTR1(arr, cnt++)));
        }
        break;
    case ito::tFloat64:
        for (; it < itEnd; ++it)
        {
            *((ito::float64*)(*it)) = *((ito::float64*)(PyArray_GETPTR1(arr, cnt++)));
        }
        break;
    case ito::tComplex64: {
        for (; it < itEnd; ++it)
        {
            *((ito::complex64*)(*it)) = *((ito::complex64*)(PyArray_GETPTR1(arr, cnt++)));
        }
        break;
    }
    case ito::tComplex128: {
        for (; it < itEnd; ++it)
        {
            *((ito::complex128*)(*it)) = *((ito::complex128*)(PyArray_GETPTR1(arr, cnt++)));
        }
        break;
    }
    default:
        Py_XDECREF(arr);
        PyErr_SetString(PyExc_NotImplementedError, "Type not implemented yet");
        return -1;
    }

    Py_XDECREF(arr);

    return 0;
}

//-------------------------------------------------------------------------------------
PyDoc_STRVAR(
    dataObjectAttrRotationalMatrix_doc,
    "list of list of float : Gets or sets the 3x3 rotation matrix of this dataObject. \n\
\n\
This rotation matrix is part of the meta information section and is not used \n\
for any other purposes. \n\
\n\
The rotation matrix is given as nested list of three elements. Each element is \n\
another list of three float values and correspond to one row in the ``3 x 3`` \n\
rotation matrix.");
int PythonDataObject::PyDataObject_setXYRotationalMatrix(
    PyDataObject* self, PyObject* value, void* /*closure*/)
{
    if (self == NULL)
    {
        PyErr_SetString(PyExc_ValueError, "dataObject is NULL");
        return -1;
    }

    if (self->dataObject == NULL)
    {
        PyErr_SetString(PyExc_ValueError, "content of dataObject is NULL");
        return -1;
    }

    DataObject* dObj = self->dataObject;

    if (PyList_Size(value) != 3)
    {
        PyErr_SetString(PyExc_ValueError, "row number do not match, matrix must be 3x3");
        return -1;
    }

    double ryx[9] = {0, 0, 0, 0, 0, 0, 0, 0, 0};

    for (int i = 0; i < 3; i++)
    {
        PyObject* slice = PyList_GetItem(value, i);

        if (PyList_Size(slice) != 3)
        {
            PyErr_SetString(PyExc_ValueError, "col number do not match, matrix must be 3x3");
            return -1;
        }

        ryx[i * 3 + 0] = PyFloat_AsDouble(PyList_GetItem(slice, 0));
        ryx[i * 3 + 1] = PyFloat_AsDouble(PyList_GetItem(slice, 1));
        ryx[i * 3 + 2] = PyFloat_AsDouble(PyList_GetItem(slice, 2));
    }

    dObj->setXYRotationalMatrix(
        ryx[0], ryx[1], ryx[2], ryx[3], ryx[4], ryx[5], ryx[6], ryx[7], ryx[8]);

    return 0;
}

//-------------------------------------------------------------------------------------
PyObject* PythonDataObject::PyDataObject_getXYRotationalMatrix(
    PyDataObject* self, void* /*closure*/)
{
    if (self == NULL)
    {
        PyErr_SetString(PyExc_ValueError, "dataObject is NULL");
        return NULL;
    }

    if (self->dataObject == NULL)
    {
        PyErr_SetString(PyExc_ValueError, "content of dataObject is NULL");
        return NULL;
    }

    PyObject* matrix = PyList_New(3);

    DataObject* dObj = self->dataObject;

    double ryx[9] = {0, 0, 0, 0, 0, 0, 0, 0, 0};

    dObj->getXYRotationalMatrix(
        ryx[0], ryx[1], ryx[2], ryx[3], ryx[4], ryx[5], ryx[6], ryx[7], ryx[8]);

    PyObject* slice0 = PyList_New(3);
    PyObject* slice1 = PyList_New(3);
    PyObject* slice2 = PyList_New(3);
    PyList_SetItem(slice0, 0, PyFloat_FromDouble(ryx[0]));
    PyList_SetItem(slice0, 1, PyFloat_FromDouble(ryx[1]));
    PyList_SetItem(slice0, 2, PyFloat_FromDouble(ryx[2]));
    PyList_SetItem(slice1, 0, PyFloat_FromDouble(ryx[3]));
    PyList_SetItem(slice1, 1, PyFloat_FromDouble(ryx[4]));
    PyList_SetItem(slice1, 2, PyFloat_FromDouble(ryx[5]));
    PyList_SetItem(slice2, 0, PyFloat_FromDouble(ryx[6]));
    PyList_SetItem(slice2, 1, PyFloat_FromDouble(ryx[7]));
    PyList_SetItem(slice2, 2, PyFloat_FromDouble(ryx[8]));

    PyList_SetItem(matrix, 0, slice0);
    PyList_SetItem(matrix, 1, slice1);
    PyList_SetItem(matrix, 2, slice2);

    return matrix;
}

//-------------------------------------------------------------------------------------
PyDoc_STRVAR(pyDataObjectSetAxisOffset_doc, "setAxisOffset(axisNum, axisOffset) \n\
\n\
Sets the offset value of one specific axis of this dataObject. \n\
\n\
Each axis in the data object can get a specific offset value, given in pixels. \n\
The offset value for one axis can be set by this method. Getting or setting \n\
single or all offset values for all axis can also be achieved by the attribute \n\
:attr:`axisOffsets`. \n\
\n\
The conversion between physical and pixel units is: \n\
\n\
``physical_value = (pixel_value - axisOffset) * axisScale`` \n\
\n\
Parameters  \n\
------------\n\
axisNum : int\n\
    The axis index in the range [0, n), where ``n`` is the dimension of this dataObject. \n\
axisOffset : float\n\
    New axis offset value in pixels. \n\
\n\
Raises \n\
------- \n\
RuntimeError \n\
    if the given ``axisNum`` is out of range. \n\
\n\
See Also \n\
--------- \n\
axisOffsets : this attribute can directly be used to get or set the axis offset(s) of single or all axes");
PyObject* PythonDataObject::PyDataObj_SetAxisOffset(PyDataObject* self, PyObject* args)
{
    if (self->dataObject == NULL)
    {
        PyErr_SetString(PyExc_TypeError, "data object is empty.");
        return NULL;
    }

    int axisnum;
    double axisOffset;

    if (!PyArg_ParseTuple(args, "id", &axisnum, &axisOffset))
    {
        return NULL;
    }

    if (self->dataObject->setAxisOffset(axisnum, axisOffset))
    {
        PyErr_SetString(PyExc_RuntimeError, "Set axis offset failed");
        return NULL;
    }

    Py_RETURN_NONE;
}

//-------------------------------------------------------------------------------------
PyDoc_STRVAR(pyDataObjectSetAxisScale_doc, "setAxisScale(axisNum, axisScale) \n\
\n\
Sets the scaling value of one specific axis of this dataObject. \n\
\n\
Each axis in the data object can get a specific scale value, given in ``axisUnits`` \n\
per pixels. The scale value for one axis can be set by this method. Getting or setting \n\
single or all scaling values for all axis can also be achieved by the attribute \n\
:attr:`axisScales`. \n\
\n\
The conversion between physical and pixel units is: \n\
\n\
``physical_value = (pixel_value - axisOffset) * axisScale`` \n\
\n\
Parameters \n\
----------\n\
axisNum : int\n\
    The axis index in the range [0, n), where ``n`` is the dimension of this dataObject. \n\
axisScale : float\n\
    New scale value for this axis in [unit/px]. \n\
\n\
Raises \n\
------- \n\
RuntimeError \n\
    if the given ``axisNum`` is out of range. \n\
\n\
See Also \n\
--------- \n\
axisScales : this attribute can directly be used to get or set the axis scale(s) of single or all axes");
PyObject* PythonDataObject::PyDataObj_SetAxisScale(PyDataObject* self, PyObject* args)
{
    int axisnum;
    double axisscale;

    if (self->dataObject == NULL)
    {
        PyErr_SetString(PyExc_TypeError, "data object is empty.");
        return NULL;
    }

    if (!PyArg_ParseTuple(args, "id", &axisnum, &axisscale))
    {
        return NULL;
    }

    if (self->dataObject->setAxisScale(axisnum, axisscale))
    {
        PyErr_SetString(PyExc_RuntimeError, "Set axis scale failed");
        return NULL;
    }

    Py_RETURN_NONE;
}

//-------------------------------------------------------------------------------------
PyDoc_STRVAR(pyDataObjectSetAxisDescription_doc, "setAxisDescription(axisNum, axisDescription) \n\
\n\
Sets the axis description of one axis. \n\
\n\
Each axis in the data object can get a specific description string (e.g. 'x-axis'). \n\
\n\
Parameters  \n\
------------\n\
axisNum : int\n\
    The axis index in the range [0, n), where ``n`` is the dimension of this dataObject. \n\
axisDescription : str\n\
    New axis description.\n\
\n\
Raises \n\
------- \n\
RuntimeError \n\
    if the given ``axisNum`` is out of range \n\
\n\
See Also \n\
--------- \n\
axisDescriptions : this attribute can directly be used to get or set the axis description(s) of single or all axes");
PyObject* PythonDataObject::PyDataObj_SetAxisDescription(PyDataObject* self, PyObject* args)
{
    int axisNum = 0;
    PyObject* tagvalue = NULL;

    if (self->dataObject == NULL)
    {
        PyErr_SetString(PyExc_TypeError, "data object is empty.");
        return NULL;
    }

    if (!PyArg_ParseTuple(args, "iO", &axisNum, &tagvalue))
    {
        return NULL;
    }

    bool ok;
    std::string tagValString = PythonQtConversion::PyObjGetStdStringAsLatin1(tagvalue, true, ok);

    if (!ok)
    {
        PyErr_SetString(PyExc_TypeError, "axis description value is no string type.");
        return NULL;
    }

    if (self->dataObject->setAxisDescription(axisNum, tagValString))
    {
        PyErr_SetString(PyExc_RuntimeError, "set axis description failed");
        return NULL;
    }

    Py_RETURN_NONE;
}

//-------------------------------------------------------------------------------------
PyDoc_STRVAR(pyDataObjectSetAxisUnit_doc, "setAxisUnit(axisNum, axisUnit) \n\
\n\
Sets the unit of the specified axis. \n\
\n\
Each axis in the data object can get a specific unit string (e.g. 'mm'). \n\
\n\
Parameters  \n\
------------\n\
axisNum : int\n\
    The axis index in the range [0, n), where ``n`` is the dimension of this dataObject. \n\
axisUnit : str\n\
    New axis unit.\n\
\n\
Raises \n\
------- \n\
RuntimeError  \n\
    if the given ``axisNum`` is out of range. \n\
\n\
See Also \n\
--------- \n\
axisUnits : this attribute can directly be used to get or set the axis unit(s) of single or all axes");
PyObject* PythonDataObject::PyDataObj_SetAxisUnit(PyDataObject* self, PyObject* args)
{
    int axisNum = 0;
    PyObject* tagvalue = NULL;

    if (self->dataObject == NULL)
    {
        PyErr_SetString(PyExc_TypeError, "data object is empty.");
        return NULL;
    }

    if (!PyArg_ParseTuple(args, "iO", &axisNum, &tagvalue))
    {
        return NULL;
    }

    bool ok;
    std::string tagValString = PythonQtConversion::PyObjGetStdStringAsLatin1(tagvalue, true, ok);

    if (!ok)
    {
        PyErr_SetString(PyExc_TypeError, "axis unit value is no string type.");
        return NULL;
    }

    if (self->dataObject->setAxisUnit(axisNum, tagValString))
    {
        PyErr_SetString(PyExc_RuntimeError, "set axis unit failed");
    }
    Py_RETURN_NONE;
}

//-------------------------------------------------------------------------------------
PyDoc_STRVAR(
    pyDataObjectPhysToPix_doc, "physToPix(values, axes = 0) -> Union[float, Tuple[float]] \n\
\n\
Returns transformed values from physical to pixel coordinates. \n\
\n\
This method transforms a physical axis coordinate into its corresponding pixel \n\
coordinate. The transformation is defined by the current offset and scale value of \n\
the specific axis: \n\
\n\
``phys = (pix - offset) * scaling`` \n\
\n\
If no axes parameter is given, the values are assumed to belong the the ascending axis \n\
list (0, 1, 2, 3...). The returned pixel value is clipped by the real size of the data \n\
object in the requested dimension ``[0, shape[axis] - 1]``. \n\
\n\
Parameters  \n\
------------\n\
values : float or sequence of float\n\
    One single physical coordinate or a tuple of physical coordinates.\n\
axes : int or sequence of int, optional \n\
    If ``values`` is a single value, axes must be ``None`` or one integer, that defines \n\
    the axis for which the transformation should be calculated. \n\
    If ``values`` is a tuple of float values, axes can be one single value (all values \n\
    are transformed with respect to the same axis), or a tuple of int, whose size must be \n\
    equal to the size of the ``axes`` tuple. Each value is then transformed with the \n\
    corresponding value in ``axes``. \n\
    If ``None`` is given, ``axes`` is assumed to be an ascending list of values ``0, 1, 2, ...``. \n\
\n\
Returns \n\
-------- \n\
float or tuple of float \n\
    The transformed physical coordinates for the given axes to pixel coordinates. \n\
\n\
Raises \n\
------- \n\
ValueError \n\
    if the given axes is out of range \n\
RuntimeWarning \n\
    if requested physical unit is outside of the range of the requested axis. \n\
    The returned pixel value is clipped to the closest boundary value.");
PyObject* PythonDataObject::PyDataObj_PhysToPix(PyDataObject* self, PyObject* args, PyObject* kwds)
{
    static const char* kwlist[] = {"values", "axes", NULL};
    double value;
    int axis = 0;
    bool axisScalar = false;
    PyObject* values = NULL;
    PyObject* axes = NULL;
    bool single = false;
    int dims = self->dataObject->getDims();

    PyErr_Clear();
    if (PyArg_ParseTupleAndKeywords(args, kwds, "d|i", const_cast<char**>(kwlist), &value, &axis))
    {
        single = true;
    }
    else if (
        PyErr_Clear(),
        !PyArg_ParseTupleAndKeywords(args, kwds, "O|O", const_cast<char**>(kwlist), &values, &axes))
    {
        return NULL;
    }

    if (single)
    {
        if (dims <= axis || (axis < 0))
        {
            return PyErr_Format(
                PyExc_ValueError, "axis %i is out of bounds [0,%i]", axis, dims - 1);
        }
        else
        {
            return Py_BuildValue("d", self->dataObject->getPhysToPix(axis, value));
        }
    }
    else
    {
        PyObject* valuesSeq =
            PySequence_Fast(values, "values must be a float value or a sequence of floats.");

        if (!valuesSeq)
        {
            return NULL;
        }

        PyObject* axesSeq = NULL;

        if (axes)
        {
            if (PyLong_Check(axes))
            {
                axis = PyLong_AsLong(axes);
                axisScalar = true;
            }
            else
            {
                axesSeq = PySequence_Fast(
                    axes, "axes must be an integer value or a sequence of integers.");

                if (!axesSeq)
                {
                    Py_XDECREF(valuesSeq);
                    return NULL;
                }

                if (PySequence_Length(valuesSeq) != PySequence_Length(axes))
                {
                    Py_XDECREF(valuesSeq);
                    PyErr_SetString(
                        PyExc_ValueError,
                        "values and axes must have the same size or axes has to be a scalar "
                        "integer value.");
                    return NULL;
                }
            }
        }

        PyObject* v = NULL;
        PyObject* a = NULL;
        PyObject* result = PyTuple_New(PySequence_Length(valuesSeq));
        bool isInsideImage;

        for (Py_ssize_t i = 0; i < PySequence_Length(valuesSeq); ++i)
        {
            v = PySequence_Fast_GET_ITEM(valuesSeq, i); // borrowed
            if (axesSeq)
            {
                a = PySequence_Fast_GET_ITEM(axesSeq, i); // borrowed
            }

            if (PyFloat_Check(v))
            {
                value = PyFloat_AsDouble(v);
            }
            else if (PyLong_Check(v))
            {
                value = PyLong_AsLong(v);
            }
            else
            {
                Py_DECREF(result);
                Py_XDECREF(axesSeq);
                Py_XDECREF(valuesSeq);
                return PyErr_Format(
                    PyExc_ValueError, "%i. value cannot be interpreted as float.", i);
            }

            if (a)
            {
                if (PyLong_Check(a))
                {
                    axis = PyLong_AsLong(a);
                }
                else
                {
                    Py_DECREF(result);
                    Py_XDECREF(axesSeq);
                    Py_XDECREF(valuesSeq);
                    return PyErr_Format(
                        PyExc_ValueError, "%i. axis cannot be interpreted as integer.", i);
                }
            }
            else if (!axisScalar)
            {
                axis = i;
            }

            if (axis < 0 || axis >= dims)
            {
                Py_DECREF(result);
                Py_XDECREF(axesSeq);
                Py_XDECREF(valuesSeq);
                return PyErr_Format(
                    PyExc_ValueError, "%i. axis index out of range [0,%i]", i, dims - 1);
            }

            PyTuple_SetItem(
                result,
                i,
                PyFloat_FromDouble(self->dataObject->getPhysToPix(axis, value, isInsideImage)));

            if (!isInsideImage)
            {
                if (PyErr_WarnFormat(
                        PyExc_RuntimeWarning,
                        1,
                        "the returned pixel for axis %i is clipped to the boundaries of the axis "
                        "[0,%i]",
                        axis,
                        self->dataObject->getSize(axis) - 1) == -1)
                {
                    Py_DECREF(result);
                    Py_XDECREF(axesSeq);
                    Py_XDECREF(valuesSeq);
                    return NULL; // warning was turned into a real exception,
                }
                // else
                //{
                // warning is a warning, go on with the script
                //}
            }
        }

        Py_XDECREF(axesSeq);
        Py_XDECREF(valuesSeq);

        return result;
    }

    Py_RETURN_NONE;
}

//-------------------------------------------------------------------------------------
PyDoc_STRVAR(
    pyDataObjectPixToPhys_doc, "pixToPhys(values, axes = 0) -> Union[float, Tuple[float]] \n\
\n\
Returns transformed values from pixel to physical coordinates. \n\
\n\
This method transforms a pixel axis coordinate into its corresponding physical \n\
coordinate. The transformation is defined by the current offset and scale value of \n\
the specific axis: \n\
\n\
``pix = (phys / scaling) + offset`` \n\
\n\
If no axes parameter is given, the values are assumed to belong the the ascending axis \n\
list (0, 1, 2, 3...). The returned pixel value is clipped by the real size of the data \n\
object in the requested dimension ``[0, shape[axis] - 1]``. \n\
\n\
Parameters  \n\
------------\n\
values : float or sequence of float\n\
    One single pixel coordinate or a tuple of pixel coordinates.\n\
axes : int or sequence of int, optional \n\
    If ``values`` is a single value, axes must be ``None`` or one integer, that defines \n\
    the axis for which the transformation should be calculated. \n\
    If ``values`` is a tuple of float values, axes can be one single value (all values \n\
    are transformed with respect to the same axis), or a tuple of int, whose size must be \n\
    equal to the size of the ``axes`` tuple. Each value is then transformed with the \n\
    corresponding value in ``axes``. \n\
    If ``None`` is given, ``axes`` is assumed to be an ascending list of values ``0, 1, 2, ...``. \n\
\n\
Returns \n\
-------- \n\
float or tuple of float \n\
    The transformed pixel coordinates for the given axes to physical coordinates. \n\
\n\
Raises \n\
------- \n\
ValueError \n\
    if the given axes is out of range.");
PyObject* PythonDataObject::PyDataObj_PixToPhys(PyDataObject* self, PyObject* args, PyObject* kwds)
{
    static const char* kwlist[] = {"values", "axes", NULL};
    double value;
    int axis = 0;
    bool axisScalar = false;
    PyObject* values = NULL;
    PyObject* axes = NULL;
    bool single = false;
    int dims = self->dataObject->getDims();

    PyErr_Clear();
    if (PyArg_ParseTupleAndKeywords(args, kwds, "d|i", const_cast<char**>(kwlist), &value, &axis))
    {
        single = true;
    }
    else if (
        PyErr_Clear(),
        !PyArg_ParseTupleAndKeywords(args, kwds, "O|O", const_cast<char**>(kwlist), &values, &axes))
    {
        return NULL;
    }

    if (single)
    {
        if (dims <= axis || (axis < 0))
        {
            return PyErr_Format(
                PyExc_ValueError, "axis %i is out of bounds [0,%i]", axis, dims - 1);
        }
        else
        {
            return Py_BuildValue("d", self->dataObject->getPixToPhys(axis, value));
        }
    }
    else
    {
        PyObject* valuesSeq =
            PySequence_Fast(values, "values must be a float value or a sequence of floats.");
        if (!valuesSeq)
        {
            return NULL;
        }

        PyObject* axesSeq = NULL;

        if (axes)
        {
            if (PyLong_Check(axes))
            {
                axis = PyLong_AsLong(axes);
                axisScalar = true;
            }
            else
            {
                axesSeq = PySequence_Fast(
                    axes, "axes must be an integer value or a sequence of integers.");

                if (!axesSeq)
                {
                    Py_XDECREF(valuesSeq);
                    return NULL;
                }

                if (PySequence_Length(valuesSeq) != PySequence_Length(axes))
                {
                    Py_XDECREF(valuesSeq);
                    PyErr_SetString(
                        PyExc_ValueError,
                        "values and axes must have the same size or axes has to be a scalar "
                        "integer value.");
                    return NULL;
                }
            }
        }

        PyObject* v = NULL;
        PyObject* a = NULL;
        PyObject* result = PyTuple_New(PySequence_Length(valuesSeq));

        for (Py_ssize_t i = 0; i < PySequence_Length(valuesSeq); ++i)
        {
            v = PySequence_Fast_GET_ITEM(valuesSeq, i); // borrowed
            if (axesSeq)
            {
                a = PySequence_Fast_GET_ITEM(axesSeq, i); // borrowed
            }

            if (PyFloat_Check(v))
            {
                value = PyFloat_AsDouble(v);
            }
            else if (PyLong_Check(v))
            {
                value = PyLong_AsLong(v);
            }
            else
            {
                Py_XDECREF(valuesSeq);
                Py_XDECREF(axesSeq);
                Py_DECREF(result);
                return PyErr_Format(
                    PyExc_ValueError, "%i. value cannot be interpreted as float", i);
            }

            if (a)
            {
                if (PyLong_Check(a))
                {
                    axis = PyLong_AsLong(a);
                }
                else
                {
                    Py_XDECREF(valuesSeq);
                    Py_XDECREF(axesSeq);
                    Py_DECREF(result);
                    return PyErr_Format(
                        PyExc_ValueError, "%i. axis cannot be interpreted as integer", i);
                }
            }
            else if (!axisScalar)
            {
                axis = i;
            }

            if (axis < 0 || axis >= dims)
            {
                Py_XDECREF(valuesSeq);
                Py_XDECREF(axesSeq);
                Py_DECREF(result);
                return PyErr_Format(
                    PyExc_ValueError, "%i. axis index out of range [0,%i]", i, dims - 1);
            }

            PyTuple_SetItem(
                result, i, PyFloat_FromDouble(self->dataObject->getPixToPhys(axis, value)));
        }

        Py_XDECREF(valuesSeq);
        Py_XDECREF(axesSeq);

        return result;
    }

    Py_RETURN_NONE;
}

//-------------------------------------------------------------------------------------
PyDoc_STRVAR(pyDataObjectSetTag_doc, "setTag(key, value) \n\
\n\
Set the ``value`` of a tag with the given ``key`` name. \n\
\n\
If a tag with the given ``key`` exists, its value is overwritten. Else, a tag with \n\
that ``key`` is added to the tags. \n\
\n\
Parameters  \n\
----------\n\
key : str\n\
    the name of the tag.\n\
tagvalue : str or float\n\
    The new value of the tag. Must be a :obj:`str` or a :obj:`float` value. \n\
\n\
Notes \n\
----- \n\
Do NOT use 'special character' within the tag key because they are not XML-save.");
PyObject* PythonDataObject::PyDataObj_SetTag(PyDataObject* self, PyObject* args)
{
    const char* tagName = NULL;
    PyObject* tagvalue = NULL;
    double tagvalueD = 0;
    bool dType = true;

    if (!PyArg_ParseTuple(args, "sd", &tagName, &tagvalueD))
    {
        PyErr_Clear();
        dType = false;

        if (!PyArg_ParseTuple(args, "sO", &tagName, &tagvalue))
        {
            return NULL;
        }
    }

    if (self->dataObject->getDims() == 0)
    {
        PyErr_SetString(PyExc_RuntimeError, "an empty dataObject cannot have any tags.");
        return NULL;
    }

    std::string tagNameString(tagName);

    if (dType)
    {
        if (self->dataObject->setTag(tagNameString, tagvalueD))
        {
            PyErr_SetString(PyExc_RuntimeError, "set tag value as double failed");
            return NULL;
        }
    }
    else
    {
        bool ok;
        std::string tagValString =
            PythonQtConversion::PyObjGetStdStringAsLatin1(tagvalue, true, ok);

        if (!ok)
        {
            PyErr_SetString(PyExc_TypeError, "unit value is no string type.");
            return NULL;
        }

        if (self->dataObject->setTag(tagNameString, tagValString))
        {
            PyErr_SetString(PyExc_RuntimeError, "set tag value string failed");
            return NULL;
        }
    }

    Py_RETURN_NONE;
}

//-------------------------------------------------------------------------------------
PyDoc_STRVAR(pyDataObjectDeleteTag_doc, "deleteTag(key) -> bool \n\
\n\
Deletes a tag specified by ``key`` from the tag dictionary. \n\
\n\
Parameters  \n\
------------\n\
key : str\n\
    the name of the tag to be deleted.\n\
\n\
Returns \n\
-------- \n\
success : bool \n\
    ``True`` if tag with given key existed and could be deleted, otherwise ``False``.");
PyObject* PythonDataObject::PyDataObj_DeleteTag(PyDataObject* self, PyObject* args)
{
    // int length = PyTuple_Size(args);
    const char* tagName = NULL;

    if (!PyArg_ParseTuple(args, "s", &tagName))
    {
        return NULL;
    }

    std::string tagNameString(tagName);
    if (self->dataObject->deleteTag(tagNameString))
    {
        Py_RETURN_TRUE;
    }
    else
    {
        Py_RETURN_FALSE;
    }
}

//-------------------------------------------------------------------------------------
PyDoc_STRVAR(pyDataObjectTagExists_doc, "existTag(key) -> bool \n\
\n\
Checks if a certain tag key exists. \n\
\n\
Checks whether a tag with the given ``key`` exists in tag dictionary of this \n\
data object and returns ``True`` if such a tag exists, else ``False``. \n\
\n\
Parameters  \n\
------------\n\
key : str\n\
    the key of the tag.\n\
\n\
Returns \n\
-------- \n\
bool\n\
    ``True`` if tag exists, else ``False``");
PyObject* PythonDataObject::PyDataObj_TagExists(PyDataObject* self, PyObject* args)
{
    //    int length = PyTuple_Size(args);
    const char* tagName = NULL;

    if (self->dataObject == NULL)
    {
        PyErr_SetString(PyExc_TypeError, "data object is empty.");
        return NULL;
    }

    if (!PyArg_ParseTuple(args, "s", &tagName))
    {
        return NULL;
    }

    std::string tagNameString(tagName);
    if (self->dataObject->existTag(tagNameString))
    {
        Py_RETURN_TRUE;
    }
    else
    {
        Py_RETURN_FALSE;
    };
}

//-------------------------------------------------------------------------------------
PyDoc_STRVAR(pyDataObjectGetTagListSize_doc, "getTagListSize() -> int \n\
\n\
Returns the number of tags in the tag dictionary.\n\
\n\
Every data object can have an arbitrary number of tags stored in the tag dictionary. \n\
This method returns the number of different tags, where the protocol is also one \n\
tag with the key ``protocol``. \n\
\n\
Returns \n\
------- \n\
length : int \n\
    Size of the tag dictionary. The optional protocol also counts as one item.");
PyObject* PythonDataObject::PyDataObj_GetTagListSize(PyDataObject* self)
{
    if (self->dataObject == NULL)
    {
        PyErr_SetString(PyExc_TypeError, "data object is empty.");
        return NULL;
    }
    return PyLong_FromLong(self->dataObject->getTagListSize());
}

//-------------------------------------------------------------------------------------
PyDoc_STRVAR(pyDataObjectAddToProtocol_doc, "addToProtocol(newLine) \n\
\n\
Appends one string entry to the protocol list. \n\
\n\
Appends a line of text to the protocol string of this data object. \n\
If this data object has got a region of interest defined, the rectangle of the ROI is \n\
automatically appended to ``newLine``. The protocol string ends with a newline character. \n\
\n\
Address the content of the protocol by ``obj.tags[\"protocol\"]``. The protocol is \n\
contained in the ordinary tag dictionary of this data object under the key ``protocol``. \n\
\n\
Parameters  \n\
------------\n\
newLine : str\n\
    The text to be added to the protocol.");
PyObject* PythonDataObject::PyDataObj_AddToProtocol(PyDataObject* self, PyObject* args)
{
    PyObject* unit = NULL;

    if (self->dataObject == NULL)
    {
        PyErr_SetString(PyExc_TypeError, "data object is empty.");
        return NULL;
    }
    else if (self->dataObject->getDims() == 0)
    {
        PyErr_SetString(PyExc_RuntimeError, "an empty dataObject cannot have a protocol.");
        return NULL;
    }

    if (!PyArg_ParseTuple(args, "O", &unit))
    {
        return NULL;
    }

    bool ok;
    std::string unitString = PythonQtConversion::PyObjGetStdStringAsLatin1(unit, true, ok);

    if (!ok)
    {
        PyErr_SetString(PyExc_TypeError, "unit value is no string type.");
        return NULL;
    }

    if (self->dataObject->addToProtocol(unitString))
    {
        PyErr_SetString(PyExc_RuntimeError, "Add line to protocol unit failed");
        return NULL;
    }

    Py_RETURN_NONE;
}
// Tag information functions

//-------------------------------------------------------------------------------------
PyObject* PythonDataObject::PyDataObject_RichCompare(
    PyDataObject* self, PyObject* other, int cmp_op)
{
    if (self->dataObject == NULL)
    {
        PyErr_SetString(PyExc_TypeError, "data object is empty.");
        return NULL;
    }

    if (other == NULL)
    {
        PyErr_SetString(PyExc_TypeError, "compare object is empty.");
        return NULL;
    }

    // check type of other
    PyDataObject* otherDataObj = NULL;
    ito::DataObject resDataObj;
    PyDataObject* resultObject = NULL;

    if (PyDataObject_Check(other))
    {
        otherDataObj = (PyDataObject*)(other);
        if (otherDataObj->dataObject == NULL)
        {
            PyErr_SetString(PyExc_TypeError, "internal data object of compare object is empty.");
            return NULL;
        }

        try
        {
            switch (cmp_op)
            {
            case Py_LT:
                resDataObj = *(self->dataObject) < *(otherDataObj->dataObject);
                break;
            case Py_LE:
                resDataObj = *(self->dataObject) <= *(otherDataObj->dataObject);
                break;
            case Py_EQ:
                resDataObj = *(self->dataObject) == *(otherDataObj->dataObject);
                break;
            case Py_NE:
                resDataObj = *(self->dataObject) != *(otherDataObj->dataObject);
                break;
            case Py_GT:
                resDataObj = *(self->dataObject) > *(otherDataObj->dataObject);
                break;
            case Py_GE:
                resDataObj = *(self->dataObject) >= *(otherDataObj->dataObject);
                break;
            }
        }
        catch (cv::Exception& exc)
        {
            PyErr_SetString(PyExc_TypeError, (exc.err).c_str());
            return NULL;
        }

        resultObject = createEmptyPyDataObject();
        resultObject->dataObject =
            new ito::DataObject(resDataObj); // resDataObj should always be the owner of its data,
                                             // therefore base of resultObject remains None
        return (PyObject*)resultObject;
    }
    else if (PyFloat_Check(other) || PyLong_Check(other))
    {
        double value = PyFloat_AsDouble(other);
        if (!PyErr_Occurred())
        {
            try
            {
                switch (cmp_op)
                {
                case Py_LT:
                    resDataObj = *(self->dataObject) < value;
                    break;
                case Py_LE:
                    resDataObj = *(self->dataObject) <= value;
                    break;
                case Py_EQ:
                    resDataObj = *(self->dataObject) == value;
                    break;
                case Py_NE:
                    resDataObj = *(self->dataObject) != value;
                    break;
                case Py_GT:
                    resDataObj = *(self->dataObject) > value;
                    break;
                case Py_GE:
                    resDataObj = *(self->dataObject) >= value;
                    break;
                }
            }
            catch (cv::Exception& exc)
            {
                PyErr_SetString(PyExc_TypeError, (exc.err).c_str());
                return NULL;
            }

            resultObject = createEmptyPyDataObject();
            resultObject->dataObject = new ito::DataObject(
                resDataObj); // resDataObj should always be the owner of its
                             // data, therefore base of resultObject remains None
            return (PyObject*)resultObject;
        }
        else
        {
            return NULL;
        }
    }
    else if (PyComplex_Check(other))
    {
        if (!PyErr_Occurred())
        {
            ito::complex128 cmplxValue =
                ito::complex128(PyComplex_AsCComplex(other).real, PyComplex_AsCComplex(other).imag);
            try
            {
                switch (cmp_op)
                {
                case Py_EQ:
                    resDataObj = *(self->dataObject) == cmplxValue;
                    break;
                case Py_NE:
                    resDataObj = *(self->dataObject) != cmplxValue;
                    break;
                default:
                    PyErr_SetString(
                        PyExc_TypeError,
                        "Not a valid operation for complex values (not orderable, use real, imag, "
                        "or abs).");
                    return NULL;
                }
            }
            catch (cv::Exception& exc)
            {
                PyErr_SetString(PyExc_TypeError, (exc.err).c_str());
                return NULL;
            }

            resultObject = createEmptyPyDataObject();
            resultObject->dataObject = new ito::DataObject(
                resDataObj); // resDataObj should always be the owner of its
                             // data, therefore base of resultObject remains None
            return (PyObject*)resultObject;
        }
        else
        {
            return NULL;
        }
    }
    else
    {
        PyErr_SetString(
            PyExc_TypeError,
            "second argument of comparison operator is no dataObject or scalar value.");
        return NULL;
    }
}

//-------------------------------------------------------------------------------------
PythonDataObject::PyDataObject* PythonDataObject::createEmptyPyDataObject()
{
    PyDataObject* result = (PyDataObject*)PyObject_Call((PyObject*)&PyDataObjectType, NULL, NULL);
    if (result != NULL)
    {
        DELETE_AND_SET_NULL(result->dataObject);
        return result; // result is always a new reference
    }
    else
    {
        Py_XDECREF(result);
        return NULL;
    }
}

//-------------------------------------------------------------------------------------
/*static*/ PyObject* PythonDataObject::createPyDataObjectFromArray(
    PyObject*
        npArray) // returns NULL with set Python exception if npArray could not be converted to data
                 // object. If everything ok, returns a new reference of the PyDataObject
{
    PyObject* args = Py_BuildValue("(O)", npArray);
    ito::PythonDataObject::PyDataObject* result =
        (ito::PythonDataObject::PyDataObject*)PyObject_Call(
            (PyObject*)&ito::PythonDataObject::PyDataObjectType, args, NULL); // new reference
    Py_DECREF(args);
    return (PyObject*)result;
}

//-------------------------------------------------------------------------------------
bool PythonDataObject::checkPyDataObject(
    int number, PyObject* o1 /*= NULL*/, PyObject* o2 /*= NULL*/, PyObject* o3 /*= NULL*/)
{
    PyObject* temp;
    for (int i = 0; i < number; ++i)
    {
        switch (i)
        {
        case 0:
            temp = o1;
            break;
        case 1:
            temp = o2;
            break;
        case 2:
            temp = o3;
            break;
        default:
            continue;
        }

        if (temp == NULL)
        {
            PyErr_Format(PyExc_TypeError, "%i. operand is NULL", i + 1);
            return false;
        }
        else if (!PyDataObject_Check(temp) || ((PyDataObject*)(temp))->dataObject == NULL)
        {
            PyErr_Format(PyExc_TypeError, "%i. operand must be a valid data object", i);
            return false;
        }
    }
    return true;
}

//-------------------------------------------------------------------------------------
PyObject* PythonDataObject::PyDataObj_nbAdd(PyObject* o1, PyObject* o2)
{
    PyDataObject* dobj1 = NULL;
    PyDataObject* dobj2 = NULL;
    ito::float64 scalar = 0;
    ito::complex128 cscalar = 0;
    bool doneScalar = false;
    bool complexScalar = false;

    if (PyDataObject_Check(o1) && PyDataObject_Check(o2))
    {
        dobj1 = (PyDataObject*)o1;
        dobj2 = (PyDataObject*)o2;
    }
    else if (PyDataObject_Check(o1))
    {
        dobj1 = (PyDataObject*)o1;
        if (PyFloat_Check(o2) || PyLong_Check(o2))
        {
            scalar = PyFloat_AsDouble(o2);
        }
        else if (PyComplex_Check(o2))
        {
            cscalar = ito::complex128(PyComplex_RealAsDouble(o2), PyComplex_ImagAsDouble(o2));
            complexScalar = true;
        }
        else
        {
            PyErr_SetString(
                PyExc_RuntimeError,
                "second operand must be a dataObject, integer, float or complex");
            return NULL;
        }
    }
    else if (PyDataObject_Check(o2))
    {
        dobj1 = (PyDataObject*)o2; // dobj1 is always a dataobject!!! (difference to nbSub)
        if (PyFloat_Check(o1) || PyLong_Check(o1))
        {
            scalar = PyFloat_AsDouble(o1);
        }
        else if (PyComplex_Check(o2))
        {
            cscalar = ito::complex128(PyComplex_RealAsDouble(o1), PyComplex_ImagAsDouble(o1));
            complexScalar = true;
        }
        else
        {
            PyErr_SetString(
                PyExc_RuntimeError,
                "first operand must be a dataObject, integer, float or complex");
            return NULL;
        }
    }
    else
    {
        PyErr_SetString(PyExc_RuntimeError, "at least one operand must be a dataObject");
        return NULL;
    }

    PyDataObject* retObj = PythonDataObject::createEmptyPyDataObject(); // new reference

    try
    {
        if (dobj2)
        {
            retObj->dataObject = new ito::DataObject(
                *(dobj1->dataObject) +
                *(dobj2->dataObject)); // resDataObj should always be the owner of its data,
                                       // therefore base of resultObject remains None
        }
        else if (complexScalar)
        {
            doneScalar = true;
            retObj->dataObject = new ito::DataObject(
                *(dobj1->dataObject) +
                cscalar); // resDataObj should always be the owner of its
                          // data, therefore base of resultObject remains None
        }
        else
        {
            doneScalar = true;
            retObj->dataObject = new ito::DataObject(
                *(dobj1->dataObject) + scalar); // resDataObj should always be the owner of its
                                                // data, therefore base of resultObject remains None
        }
    }
    catch (cv::Exception& exc)
    {
        Py_DECREF(retObj);
        PyErr_SetString(PyExc_TypeError, (exc.err).c_str());
        return NULL;
    }

    if (doneScalar)
    {
        char buf[PROTOCOL_STR_LENGTH] = {0};
        if (complexScalar)
        {
            if (cscalar.imag() > 0)
            {
                sprintf_s(
                    buf,
                    PROTOCOL_STR_LENGTH,
                    "Added %g+i%g scalar to dataObject.",
                    cscalar.real(),
                    cscalar.imag());
            }
            else
            {
                sprintf_s(
                    buf,
                    PROTOCOL_STR_LENGTH,
                    "Added %g-i%g scalar to dataObject.",
                    cscalar.real(),
                    -cscalar.imag());
            }
        }
        else
        {
            sprintf_s(buf, PROTOCOL_STR_LENGTH, "Added %g scalar to dataObject.", scalar);
        }
        if (retObj)
            retObj->dataObject->addToProtocol(buf);
    }
    else
    {
        if (retObj)
            retObj->dataObject->addToProtocol("Created by adding two dataObjects.");
    }

    return (PyObject*)retObj;
}

//-------------------------------------------------------------------------------------
PyObject* PythonDataObject::PyDataObj_nbSubtract(PyObject* o1, PyObject* o2)
{
    PyDataObject* dobj1 = NULL;
    PyDataObject* dobj2 = NULL;
    ito::float64 scalar = 0;
    ito::complex128 cscalar = 0;
    bool doneScalar = false;
    bool complexScalar = false;

    if (PyDataObject_Check(o1) && PyDataObject_Check(o2))
    {
        dobj1 = (PyDataObject*)o1;
        dobj2 = (PyDataObject*)o2;
    }
    else if (PyDataObject_Check(o1))
    {
        dobj1 = (PyDataObject*)o1;
        if (PyFloat_Check(o2) || PyLong_Check(o2))
        {
            scalar = PyFloat_AsDouble(o2);
        }
        else if (PyComplex_Check(o2))
        {
            cscalar = ito::complex128(PyComplex_RealAsDouble(o2), PyComplex_ImagAsDouble(o2));
            complexScalar = true;
        }
        else
        {
            PyErr_SetString(
                PyExc_RuntimeError,
                "second operand must be a dataObject, integer, float or complex");
            return NULL;
        }
    }
    else if (PyDataObject_Check(o2))
    {
        dobj2 = (PyDataObject*)o2;
        if (PyFloat_Check(o1) || PyLong_Check(o1))
        {
            scalar = PyFloat_AsDouble(o1);
        }
        else if (PyComplex_Check(o2))
        {
            cscalar = ito::complex128(PyComplex_RealAsDouble(o1), PyComplex_ImagAsDouble(o1));
            complexScalar = true;
        }
        else
        {
            PyErr_SetString(
                PyExc_RuntimeError,
                "first operand must be a dataObject, integer, float or complex");
            return NULL;
        }
    }
    else
    {
        PyErr_SetString(PyExc_RuntimeError, "at least one operand must be a dataObject");
        return NULL;
    }

    PyDataObject* retObj = PythonDataObject::createEmptyPyDataObject(); // new reference

    try
    {
        if (dobj1 && dobj2)
        {
            retObj->dataObject = new ito::DataObject(
                *(dobj1->dataObject) -
                *(dobj2->dataObject)); // resDataObj should always be the owner of its data,
                                       // therefore base of resultObject remains None
        }
        else if (dobj1)
        {
            if (complexScalar)
            {
                doneScalar = true;
                retObj->dataObject = new ito::DataObject(
                    *(dobj1->dataObject) -
                    cscalar); // resDataObj should always be the owner of its data, therefore base
                              // of resultObject remains None
            }
            else
            {
                doneScalar = true;
                retObj->dataObject = new ito::DataObject(
                    *(dobj1->dataObject) -
                    scalar); // resDataObj should always be the owner of its data, therefore base of
                             // resultObject remains None
            }
        }
        else
        {
            if (complexScalar)
            {
                doneScalar = true;
                // this step is necessary in order to allow e.g. 255 - (uint8dataobject) without
                // buffer overflows.
                retObj->dataObject =
                    new ito::DataObject(dobj2->dataObject->getSize(), dobj2->dataObject->getType());
                retObj->dataObject->setTo(complexScalar);
                *(retObj->dataObject) -=
                    *(dobj2->dataObject); // resDataObj should always be the owner of its data,
                                          // therefore base of resultObject remains None
            }
            else
            {
                doneScalar = true;
                // this step is necessary in order to allow e.g. 255 - (uint8dataobject) without
                // buffer overflows.
                retObj->dataObject =
                    new ito::DataObject(dobj2->dataObject->getSize(), dobj2->dataObject->getType());
                retObj->dataObject->setTo(scalar);
                *(retObj->dataObject) -=
                    *(dobj2->dataObject); // resDataObj should always be the owner of its data,
                                          // therefore base of resultObject remains None
            }
        }
    }
    catch (cv::Exception& exc)
    {
        Py_DECREF(retObj);
        PyErr_SetString(PyExc_TypeError, (exc.err).c_str());
        return NULL;
    }

    if (doneScalar)
    {
        char buf[PROTOCOL_STR_LENGTH] = {0};
        if (complexScalar)
        {
            if (cscalar.imag() > 0)
            {
                sprintf_s(
                    buf,
                    PROTOCOL_STR_LENGTH,
                    "Subtracted %g+i%g scalar to dataObject.",
                    cscalar.real(),
                    cscalar.imag());
            }
            else
            {
                sprintf_s(
                    buf,
                    PROTOCOL_STR_LENGTH,
                    "Subtracted %g-i%g scalar to dataObject.",
                    cscalar.real(),
                    -cscalar.imag());
            }
        }
        else
        {
            sprintf_s(buf, PROTOCOL_STR_LENGTH, "Subtracted %g scalar to dataObject.", scalar);
        }
        if (retObj)
            retObj->dataObject->addToProtocol(buf);
    }
    else
    {
        if (retObj)
            retObj->dataObject->addToProtocol("Created by subtracting two dataObjects.");
    }

    return (PyObject*)retObj;
}

//-------------------------------------------------------------------------------------
PyObject* PythonDataObject::PyDataObj_nbMultiply(PyObject* o1, PyObject* o2)
{
    if (o1 == NULL || o2 == NULL)
    {
        return NULL;
    }

    if (Py_TYPE(o1) == &PyDataObjectType && Py_TYPE(o2) == &PyDataObjectType)
    {
        PyDataObject* dobj1 = (PyDataObject*)(o1);
        PyDataObject* dobj2 = (PyDataObject*)(o2);

        PyDataObject* retObj = PythonDataObject::createEmptyPyDataObject(); // new reference

        try
        {
            // resDataObj should always be the owner of its data, therefore base of resultObject
            // remains None
            retObj->dataObject = new ito::DataObject(*(dobj1->dataObject) * *(dobj2->dataObject));
        }
        catch (cv::Exception& exc)
        {
            Py_DECREF(retObj);
            PyErr_SetString(PyExc_TypeError, (exc.err).c_str());
            return NULL;
        }

        if (retObj)
            retObj->dataObject->addToProtocol("Multiplication of two dataObjects.");
        return (PyObject*)retObj;
    }
    else if (Py_TYPE(o1) == &PyDataObjectType)
    {
        PyDataObject* dobj1 = (PyDataObject*)(o1);

        if (PyComplex_Check(o2))
        {
            complex128 factor = complex128(PyComplex_RealAsDouble(o2), PyComplex_ImagAsDouble(o2));

            PyDataObject* retObj = PythonDataObject::createEmptyPyDataObject(); // new reference

            try
            {
                // resDataObj should always be the owner of its data, therefore base of resultObject
                // remains None
                retObj->dataObject = new ito::DataObject(*(dobj1->dataObject) * factor);
            }
            catch (cv::Exception& exc)
            {
                Py_DECREF(retObj);
                PyErr_SetString(PyExc_TypeError, (exc.err).c_str());
                return NULL;
            }

            char buf[PROTOCOL_STR_LENGTH] = {0};

            if (factor.imag() > 0)
            {
                sprintf_s(
                    buf,
                    PROTOCOL_STR_LENGTH,
                    "Multiplied dataObject with %g+i%g.",
                    factor.real(),
                    factor.imag());
            }
            else
            {
                sprintf_s(
                    buf,
                    PROTOCOL_STR_LENGTH,
                    "Multiplied dataObject with %g-i%g.",
                    factor.real(),
                    -factor.imag());
            }

            if (retObj)
                retObj->dataObject->addToProtocol(buf);

            return (PyObject*)retObj;
        }
        else
        {
            double factor = PyFloat_AsDouble((PyObject*)o2);

            if (PyErr_Occurred())
            {
                return NULL;
            }

            PyDataObject* retObj = PythonDataObject::createEmptyPyDataObject(); // new reference

            try
            {
                // resDataObj should always be the owner of its data, therefore base of resultObject
                // remains None
                retObj->dataObject = new ito::DataObject(*(dobj1->dataObject) * factor);
            }
            catch (cv::Exception& exc)
            {
                Py_DECREF(retObj);
                PyErr_SetString(PyExc_TypeError, (exc.err).c_str());
                return NULL;
            }

            char buf[PROTOCOL_STR_LENGTH] = {0};
            sprintf_s(buf, PROTOCOL_STR_LENGTH, "Multiplied dataObject with %g.", factor);

            if (retObj)
                retObj->dataObject->addToProtocol(buf);

            return (PyObject*)retObj;
        }
    }
    else if (Py_TYPE(o2) == &PyDataObjectType)
    {
        double factor = PyFloat_AsDouble((PyObject*)o1);
        PyDataObject* dobj2 = (PyDataObject*)(o2);

        if (PyErr_Occurred())
        {
            return NULL;
        }

        PyDataObject* retObj = PythonDataObject::createEmptyPyDataObject(); // new reference

        try
        {
            // resDataObj should always be the owner of its data, therefore base of resultObject
            // remains None
            retObj->dataObject = new ito::DataObject(*(dobj2->dataObject) * factor);
        }
        catch (cv::Exception& exc)
        {
            Py_DECREF(retObj);
            PyErr_SetString(PyExc_TypeError, (exc.err).c_str());
            return NULL;
        }

        char buf[PROTOCOL_STR_LENGTH] = {0};
        sprintf_s(buf, PROTOCOL_STR_LENGTH, "Multiplied dataObject scalar with %g.", factor);

        if (retObj)
            retObj->dataObject->addToProtocol(buf);

        return (PyObject*)retObj;
    }
    return NULL;
}

//-------------------------------------------------------------------------------------
PyObject* PythonDataObject::PyDataObj_nbMatrixMultiply(PyObject* o1, PyObject* o2)
{
    if (o1 == NULL || o2 == NULL)
    {
        return NULL;
    }

    if (!checkPyDataObject(2, o1, o2))
    {
        return NULL;
    }

    PyDataObject* dobj1 = (PyDataObject*)(o1);
    PyDataObject* dobj2 = (PyDataObject*)(o2);

    PyDataObject* retObj = PythonDataObject::createEmptyPyDataObject(); // new reference

    try
    {
        // resDataObj should always be the owner of its data, therefore base of resultObject remains
        // None
        retObj->dataObject = new ito::DataObject(*(dobj1->dataObject) * *(dobj2->dataObject));
    }
    catch (cv::Exception& exc)
    {
        Py_DECREF(retObj);
        PyErr_SetString(PyExc_TypeError, (exc.err).c_str());
        return NULL;
    }

    if (retObj)
    {
        retObj->dataObject->addToProtocol("Matrix multiplication of two dataObjects.");
    }

    return (PyObject*)retObj;
}

//-------------------------------------------------------------------------------------
PyObject* PythonDataObject::PyDataObj_nbDivide(PyObject* o1, PyObject* o2)
{
    if (o1 == NULL || o2 == NULL)
    {
        return NULL;
    }

    if (Py_TYPE(o2) == &PyDataObjectType)
    {
        PyErr_SetString(PyExc_RuntimeError, "division by a dataObject not implemented.");
        return NULL;
    }
    if (Py_TYPE(o1) == &PyDataObjectType)
    {
        PyDataObject* dobj1 = (PyDataObject*)(o1);

        if (PyComplex_Check(o2))
        {
            complex128 factor = complex128(PyComplex_RealAsDouble(o2), PyComplex_ImagAsDouble(o2));

            PyDataObject* retObj = PythonDataObject::createEmptyPyDataObject(); // new reference

            try
            {
                retObj->dataObject = new ito::DataObject(
                    *(dobj1->dataObject) *
                    (complex128(1.0, 0.0) /
                     factor)); // resDataObj should always be the owner of its data, therefore base
                               // of resultObject remains None
            }
            catch (cv::Exception& exc)
            {
                Py_DECREF(retObj);
                PyErr_SetString(PyExc_TypeError, (exc.err).c_str());
                return NULL;
            }

            char buf[PROTOCOL_STR_LENGTH] = {0};
            if (factor.imag() > 0)
            {
                sprintf_s(
                    buf,
                    PROTOCOL_STR_LENGTH,
                    "Divided dataObject by %g+i%g.",
                    factor.real(),
                    factor.imag());
            }
            else
            {
                sprintf_s(
                    buf,
                    PROTOCOL_STR_LENGTH,
                    "Divided dataObject by %g-i%g.",
                    factor.real(),
                    -factor.imag());
            }

            if (retObj)
                retObj->dataObject->addToProtocol(buf);

            return (PyObject*)retObj;
        }
        else
        {
            double factor = PyFloat_AsDouble((PyObject*)o2);

            if (PyErr_Occurred())
            {
                return NULL;
            }

            PyDataObject* retObj = PythonDataObject::createEmptyPyDataObject(); // new reference

            try
            {
                retObj->dataObject = new ito::DataObject(
                    *(dobj1->dataObject) *
                    (1.0 / factor)); // resDataObj should always be the owner of its data, therefore
                                     // base of resultObject remains None
            }
            catch (cv::Exception& exc)
            {
                Py_DECREF(retObj);
                PyErr_SetString(PyExc_TypeError, (exc.err).c_str());
                return NULL;
            }

            char buf[PROTOCOL_STR_LENGTH] = {0};
            sprintf_s(buf, PROTOCOL_STR_LENGTH, "Divided dataObject by %g.", factor);

            if (retObj)
                retObj->dataObject->addToProtocol(buf);

            return (PyObject*)retObj;
        }
    }

    return NULL;
}

//-------------------------------------------------------------------------------------
PyObject* PythonDataObject::PyDataObj_nbRemainder(PyObject* /*o1*/, PyObject* /*o2*/)
{
    Py_INCREF(Py_NotImplemented);
    return Py_NotImplemented;
}

//-------------------------------------------------------------------------------------
PyObject* PythonDataObject::PyDataObj_nbDivmod(PyObject* /*o1*/, PyObject* /*o2*/)
{
    Py_INCREF(Py_NotImplemented);
    return Py_NotImplemented;
}

//-------------------------------------------------------------------------------------
PyObject* PythonDataObject::PyDataObj_nbPower(PyObject* o1, PyObject* o2, PyObject* o3)
{
    if (!checkPyDataObject(1, o1))
    {
        return NULL;
    }

    PyDataObject* dobj1 = (PyDataObject*)(o1);
    PyDataObject* dobj2 = (PyDataObject*)(o2);

    if ((PyObject*)o3 != Py_None)
    {
        PyErr_SetString(PyExc_TypeError, "Modulo in power-method not supported");
        Py_INCREF(Py_NotImplemented);
        return Py_NotImplemented;
    }

    ito::float64 power;

    if (PyLong_Check(o2))
    {
        power = PyLong_AsLong(o2);
    }
    else if (PyFloat_Check(o2))
    {
        power = PyFloat_AsDouble(o2);
    }
    else
    {
        PyErr_SetString(
            PyExc_TypeError, "2nd operand of power-method must be an integer of float.");
        return NULL;
    }
    PyDataObject* retObj = PythonDataObject::createEmptyPyDataObject(); // new reference

    try
    {
        retObj->dataObject = new ito::DataObject();
        dobj1->dataObject->pow(power, *retObj->dataObject);
    }
    catch (cv::Exception& exc)
    {
        Py_DECREF(retObj);
        PyErr_SetString(PyExc_TypeError, (exc.err).c_str());
        return NULL;
    }

    if (retObj && retObj->dataObject)
        retObj->dataObject->addToProtocol("Created by dataObject ** power");

    return (PyObject*)retObj;
}

//-------------------------------------------------------------------------------------
PyObject* PythonDataObject::PyDataObj_nbNegative(PyObject* o1)
{
    if (!checkPyDataObject(1, o1))
    {
        return NULL;
    }

    PyDataObject* dobj1 = (PyDataObject*)(o1);

    PyDataObject* retObj = PythonDataObject::createEmptyPyDataObject(); // new reference

    try
    {
        retObj->dataObject = new ito::DataObject(
            (*(dobj1->dataObject) * -1.0)); // resDataObj should always be the owner of its data,
                                            // therefore base of resultObject remains None
    }
    catch (cv::Exception& exc)
    {
        Py_DECREF(retObj);
        PyErr_SetString(PyExc_TypeError, (exc.err).c_str());
        return NULL;
    }

    if (retObj)
        retObj->dataObject->addToProtocol(
            "Created by scalar multiplication of dataObject with -1.0.");

    return (PyObject*)retObj;
}

//-------------------------------------------------------------------------------------
PyObject* PythonDataObject::PyDataObj_nbPositive(PyObject* o1)
{
    if (!checkPyDataObject(1, o1))
    {
        return NULL;
    }

    PyDataObject* dobj1 = (PyDataObject*)(o1);

    PyDataObject* retObj = PythonDataObject::createEmptyPyDataObject(); // new reference

    try
    {
        retObj->dataObject = new ito::DataObject(*(dobj1->dataObject));

        if (!retObj->dataObject->getOwnData())
        {
            PyDataObject_SetBase(retObj, (PyObject*)o1);
        }
    }
    catch (cv::Exception& exc)
    {
        Py_DECREF(retObj);
        PyErr_SetString(PyExc_TypeError, (exc.err).c_str());
        return NULL;
    }

    if (retObj)
        retObj->dataObject->addToProtocol("Created by python function positive.");

    return (PyObject*)retObj;
}

//-------------------------------------------------------------------------------------
PyObject* PythonDataObject::PyDataObj_nbAbsolute(PyObject* o1)
{
    if (!checkPyDataObject(1, o1))
    {
        return NULL;
    }

    PyDataObject* dobj1 = (PyDataObject*)(o1);

    PyDataObject* retObj = PythonDataObject::createEmptyPyDataObject(); // new reference

    try
    {
        retObj->dataObject = new ito::DataObject(
            ito::abs(*(dobj1->dataObject))); // resDataObj should always be the owner of its data,
                                             // therefore base of resultObject remains None
    }
    catch (cv::Exception& exc)
    {
        Py_DECREF(retObj);
        PyErr_SetString(PyExc_TypeError, (exc.err).c_str());
        return NULL;
    }

    retObj->dataObject->addToProtocol("Absolute values of calculated via abs(dataObject).");
    return (PyObject*)retObj;
}

//-------------------------------------------------------------------------------------
PyObject* PythonDataObject::PyDataObj_nbInvert(PyObject* o1)
{
    if (!checkPyDataObject(1, o1))
    {
        return NULL;
    }

    PyDataObject* dobj1 = (PyDataObject*)(o1);

    PyDataObject* retObj = PythonDataObject::createEmptyPyDataObject(); // new reference

    try
    {
        retObj->dataObject = new ito::DataObject(
            dobj1->dataObject->bitwise_not()); // resDataObj should always be the owner of its data,
                                               // therefore base of resultObject remains None
    }
    catch (cv::Exception& exc)
    {
        Py_DECREF(retObj);
        PyErr_SetString(PyExc_TypeError, (exc.err).c_str());
        return NULL;
    }

    retObj->dataObject->addToProtocol("Bitwise inversion.");
    return (PyObject*)retObj;
}

//-------------------------------------------------------------------------------------
PyObject* PythonDataObject::PyDataObj_nbLshift(PyObject* o1, PyObject* o2)
{
    if (!checkPyDataObject(1, o1))
    {
        return NULL;
    }

    PyDataObject* dobj1 = (PyDataObject*)(o1);

    int overflow;
    int shift = PyLong_AsLongAndOverflow(o2, &overflow);

    if (PyErr_Occurred())
    {
        return NULL;
    }

    if (overflow)
    {
        PyErr_SetString(PyExc_ValueError, "shift value exceeds integer range");
        return NULL;
    }

    if (shift < 0)
    {
        PyErr_SetString(PyExc_TypeError, "shift value must not be negative");
        return NULL;
    }

    PyDataObject* retObj = PythonDataObject::createEmptyPyDataObject(); // new reference

    try
    {
        retObj->dataObject = new ito::DataObject(
            *(dobj1->dataObject) << static_cast<unsigned int>(
                shift)); // resDataObj should always be the owner of its data, therefore base of
                         // resultObject remains None
    }
    catch (cv::Exception& exc)
    {
        Py_DECREF(retObj);
        PyErr_SetString(PyExc_TypeError, (exc.err).c_str());
        return NULL;
    }

    char buf[PROTOCOL_STR_LENGTH] = {0};
    sprintf_s(buf, PROTOCOL_STR_LENGTH, "Left shift by %i on dataObject.", shift);

    retObj->dataObject->addToProtocol(buf);
    return (PyObject*)retObj;
}

//-------------------------------------------------------------------------------------
PyObject* PythonDataObject::PyDataObj_nbRshift(PyObject* o1, PyObject* o2)
{
    if (!checkPyDataObject(1, o1))
    {
        return NULL;
    }

    PyDataObject* dobj1 = (PyDataObject*)(o1);

    int overflow;
    int shift = PyLong_AsLongAndOverflow(o2, &overflow);

    if (PyErr_Occurred())
    {
        return NULL;
    }

    if (overflow)
    {
        PyErr_SetString(PyExc_ValueError, "shift value exceeds integer range");
        return NULL;
    }

    if (shift < 0)
    {
        PyErr_SetString(PyExc_TypeError, "shift value must not be negative");
        return NULL;
    }

    PyDataObject* retObj = PythonDataObject::createEmptyPyDataObject(); // new reference

    try
    {
        retObj->dataObject = new ito::DataObject(
            *(dobj1->dataObject) >>
            static_cast<unsigned int>(shift)); // resDataObj should always be the owner of its data,
                                               // therefore base of resultObject remains None
    }
    catch (cv::Exception& exc)
    {
        Py_DECREF(retObj);
        PyErr_SetString(PyExc_TypeError, (exc.err).c_str());
        return NULL;
    }

    char buf[PROTOCOL_STR_LENGTH] = {0};
    sprintf_s(buf, PROTOCOL_STR_LENGTH, "Right shift by %i on dataObject.", shift);

    retObj->dataObject->addToProtocol(buf);
    return (PyObject*)retObj;
}

//-------------------------------------------------------------------------------------
PyObject* PythonDataObject::PyDataObj_nbAnd(PyObject* o1, PyObject* o2)
{
    if (!checkPyDataObject(2, o1, o2))
    {
        return NULL;
    }

    PyDataObject* dobj1 = (PyDataObject*)(o1);
    PyDataObject* dobj2 = (PyDataObject*)(o2);

    PyDataObject* retObj = PythonDataObject::createEmptyPyDataObject(); // new reference

    try
    {
        retObj->dataObject = new ito::DataObject(
            *(dobj1->dataObject) &
            *(dobj2->dataObject)); // resDataObj should always be the owner of its data, therefore
                                   // base of resultObject remains None
    }
    catch (cv::Exception& exc)
    {
        Py_DECREF(retObj);
        PyErr_SetString(PyExc_TypeError, (exc.err).c_str());
        return NULL;
    }

    if (retObj)
        retObj->dataObject->addToProtocol("By elementwise AND comparison of two dataObjects.");
    return (PyObject*)retObj;
}

//-------------------------------------------------------------------------------------
PyObject* PythonDataObject::PyDataObj_nbXor(PyObject* o1, PyObject* o2)
{
    if (!checkPyDataObject(2, o1, o2))
    {
        return NULL;
    }

    PyDataObject* dobj1 = (PyDataObject*)(o1);
    PyDataObject* dobj2 = (PyDataObject*)(o2);

    PyDataObject* retObj = PythonDataObject::createEmptyPyDataObject(); // new reference

    try
    {
        retObj->dataObject = new ito::DataObject(
            *(dobj1->dataObject) ^
            *(dobj2->dataObject)); // resDataObj should always be the owner of its data, therefore
                                   // base of resultObject remains None
    }
    catch (cv::Exception& exc)
    {
        Py_DECREF(retObj);
        PyErr_SetString(PyExc_TypeError, (exc.err).c_str());
        return NULL;
    }

    if (retObj)
        retObj->dataObject->addToProtocol("By elementwise XOR comparison of two dataObjects.");
    return (PyObject*)retObj;
}

//-------------------------------------------------------------------------------------
PyObject* PythonDataObject::PyDataObj_nbOr(PyObject* o1, PyObject* o2)
{
    if (!checkPyDataObject(2, o1, o2))
    {
        return NULL;
    }

    PyDataObject* dobj1 = (PyDataObject*)(o1);
    PyDataObject* dobj2 = (PyDataObject*)(o2);

    PyDataObject* retObj = PythonDataObject::createEmptyPyDataObject(); // new reference

    try
    {
        retObj->dataObject = new ito::DataObject(
            *(dobj1->dataObject) |
            *(dobj2->dataObject)); // resDataObj should always be the owner of its data, therefore
                                   // base of resultObject remains None
    }
    catch (cv::Exception& exc)
    {
        Py_DECREF(retObj);
        PyErr_SetString(PyExc_TypeError, (exc.err).c_str());
        return NULL;
    }

    if (retObj)
        retObj->dataObject->addToProtocol("By elementwise OR comparison of two dataObjects.");
    return (PyObject*)retObj;
}

//-------------------------------------------------------------------------------------
PyObject* PythonDataObject::PyDataObj_nbInplaceAdd(PyObject* o1, PyObject* o2)
{
    if (!checkPyDataObject(1, o1))
    {
        return NULL;
    }

    PyDataObject* dobj1 = (PyDataObject*)(o1);

    if (PyDataObject_Check(o2))
    {
        PyDataObject* dobj2 = (PyDataObject*)(o2);

        try
        {
            *(dobj1->dataObject) += *(dobj2->dataObject);
        }
        catch (cv::Exception& exc)
        {
            PyErr_SetString(PyExc_TypeError, (exc.err).c_str());
            return NULL;
        }

        dobj1->dataObject->addToProtocol("Inplace addition of two dataObjects");
    }
    else if (PyFloat_Check(o2) || PyLong_Check(o2))
    {
        double val = PyFloat_AsDouble(o2);

        try
        {
            *(dobj1->dataObject) += val;
        }
        catch (cv::Exception& exc)
        {
            PyErr_SetString(PyExc_TypeError, (exc.err).c_str());
            return NULL;
        }

        char buf[PROTOCOL_STR_LENGTH] = {0};
        sprintf_s(buf, PROTOCOL_STR_LENGTH, "Inplace scalar addition of %g.", val);

        dobj1->dataObject->addToProtocol(buf);
    }
    else if (PyComplex_Check(o2))
    {
        ito::complex128 val =
            ito::complex128(PyComplex_RealAsDouble(o2), PyComplex_ImagAsDouble(o2));

        try
        {
            *(dobj1->dataObject) += val;
        }
        catch (cv::Exception& exc)
        {
            PyErr_SetString(PyExc_TypeError, (exc.err).c_str());
            return NULL;
        }

        char buf[PROTOCOL_STR_LENGTH] = {0};
        if (val.imag() > 0)
        {
            sprintf_s(
                buf,
                PROTOCOL_STR_LENGTH,
                "Inplace scalar addition of %g+i%g.",
                val.real(),
                val.imag());
        }
        else
        {
            sprintf_s(
                buf,
                PROTOCOL_STR_LENGTH,
                "Inplace scalar addition of %g-i%g.",
                val.real(),
                -val.imag());
        }

        dobj1->dataObject->addToProtocol(buf);
    }
    else
    {
        PyErr_SetString(
            PyExc_RuntimeError,
            "the second operand must be either a data object or an integer, floating point or "
            "complex value");
        return NULL;
    }

    Py_INCREF(o1);
    return (PyObject*)o1;
}

//-------------------------------------------------------------------------------------
PyObject* PythonDataObject::PyDataObj_nbInplaceSubtract(PyObject* o1, PyObject* o2)
{
    if (!checkPyDataObject(1, o1))
    {
        return NULL;
    }

    PyDataObject* dobj1 = (PyDataObject*)(o1);

    if (PyDataObject_Check(o2))
    {
        PyDataObject* dobj2 = (PyDataObject*)(o2);

        try
        {
            *(dobj1->dataObject) -= *(dobj2->dataObject);
        }
        catch (cv::Exception& exc)
        {
            PyErr_SetString(PyExc_TypeError, (exc.err).c_str());
            return NULL;
        }

        dobj1->dataObject->addToProtocol("Inplace subtraction of two dataObjects.");
    }
    else if (PyFloat_Check(o2) || PyLong_Check(o2))
    {
        double val = PyFloat_AsDouble(o2);

        try
        {
            *(dobj1->dataObject) -= val;
        }
        catch (cv::Exception& exc)
        {
            PyErr_SetString(PyExc_TypeError, (exc.err).c_str());
            return NULL;
        }

        char buf[PROTOCOL_STR_LENGTH] = {0};
        sprintf_s(buf, PROTOCOL_STR_LENGTH, "Inplace scalar subtraction of %g.", val);

        dobj1->dataObject->addToProtocol(buf);
    }
    else if (PyComplex_Check(o2))
    {
        ito::complex128 val =
            ito::complex128(PyComplex_RealAsDouble(o2), PyComplex_ImagAsDouble(o2));

        try
        {
            *(dobj1->dataObject) -= val;
        }
        catch (cv::Exception& exc)
        {
            PyErr_SetString(PyExc_TypeError, (exc.err).c_str());
            return NULL;
        }

        char buf[PROTOCOL_STR_LENGTH] = {0};
        if (val.imag() > 0)
        {
            sprintf_s(
                buf,
                PROTOCOL_STR_LENGTH,
                "Inplace scalar subtraction of %g+i%g.",
                val.real(),
                val.imag());
        }
        else
        {
            sprintf_s(
                buf,
                PROTOCOL_STR_LENGTH,
                "Inplace scalar subtraction of %g-i%g.",
                val.real(),
                -val.imag());
        }

        dobj1->dataObject->addToProtocol(buf);
    }
    else
    {
        PyErr_SetString(
            PyExc_RuntimeError,
            "the second operand must be either a data object or an integer or floating point "
            "value");
        return NULL;
    }

    Py_INCREF(o1);
    return (PyObject*)o1;
}

//-------------------------------------------------------------------------------------
PyObject* PythonDataObject::PyDataObj_nbInplaceMultiply(PyObject* o1, PyObject* o2)
{
    if (o1 == NULL || o2 == NULL)
    {
        return NULL;
    }

    if (!checkPyDataObject(1, o1))
    {
        return NULL;
    }

    PyDataObject* dobj1 = (PyDataObject*)(o1);

    if (Py_TYPE(o2) == &PyDataObjectType)
    {
        PyDataObject* dobj2 = (PyDataObject*)(o2);

        try
        {
            *(dobj1->dataObject) *= *(dobj2->dataObject);
        }
        catch (cv::Exception& exc)
        {
            PyErr_SetString(PyExc_TypeError, (exc.err).c_str());
            return NULL;
        }

        dobj1->dataObject->addToProtocol("Inplace multiplication of two dataObjects");
    }
    else
    {
        if (PyComplex_Check(o2))
        {
            ito::complex128 factor(PyComplex_RealAsDouble(o2), PyComplex_ImagAsDouble(o2));

            if (PyErr_Occurred())
            {
                return NULL;
            }

            try
            {
                *(dobj1->dataObject) *= factor;
            }
            catch (cv::Exception& exc)
            {
                PyErr_SetString(PyExc_TypeError, (exc.err).c_str());
                return NULL;
            }

            char buf[PROTOCOL_STR_LENGTH] = {0};
            if (factor.imag() > 0)
            {
                sprintf_s(
                    buf,
                    PROTOCOL_STR_LENGTH,
                    "Inplace scalar multiplication of %g+i%g.",
                    factor.real(),
                    factor.imag());
            }
            else
            {
                sprintf_s(
                    buf,
                    PROTOCOL_STR_LENGTH,
                    "Inplace scalar multiplication of %g-i%g.",
                    factor.real(),
                    -factor.imag());
            }

            dobj1->dataObject->addToProtocol(buf);
        }
        else
        {
            double factor = PyFloat_AsDouble(o2);

            if (PyErr_Occurred())
            {
                return NULL;
            }

            try
            {
                *(dobj1->dataObject) *= factor;
            }
            catch (cv::Exception& exc)
            {
                PyErr_SetString(PyExc_TypeError, (exc.err).c_str());
                return NULL;
            }

            char buf[PROTOCOL_STR_LENGTH] = {0};
            sprintf_s(buf, PROTOCOL_STR_LENGTH, "Inplace scalar multiplication of %g.", factor);

            dobj1->dataObject->addToProtocol(buf);
        }
    }

    Py_INCREF(o1);
    return (PyObject*)o1;
}

//-------------------------------------------------------------------------------------
PyObject* PythonDataObject::PyDataObj_nbInplaceMatrixMultiply(PyObject* o1, PyObject* o2)
{
    if (o1 == NULL || o2 == NULL)
    {
        return NULL;
    }

    if (!checkPyDataObject(2, o1, o2))
    {
        return NULL;
    }

    PyDataObject* dobj1 = (PyDataObject*)(o1);
    PyDataObject* dobj2 = (PyDataObject*)(o2);

    try
    {
        *(dobj1->dataObject) *= *(dobj2->dataObject);
    }
    catch (cv::Exception& exc)
    {
        PyErr_SetString(PyExc_TypeError, (exc.err).c_str());
        return NULL;
    }

    dobj1->dataObject->addToProtocol("Inplace matrix multiplication of two dataObjects");

    Py_INCREF(o1);
    return (PyObject*)o1;
}

//-------------------------------------------------------------------------------------
PyObject* PythonDataObject::PyDataObj_nbInplaceTrueDivide(PyObject* o1, PyObject* o2)
{
    if (o1 == NULL || o2 == NULL)
    {
        return NULL;
    }

    if (!checkPyDataObject(1, o1))
    {
        return NULL;
    }

    PyDataObject* dobj1 = (PyDataObject*)(o1);

    if (Py_TYPE(o2) == &PyDataObjectType)
    {
        PyErr_SetString(PyExc_RuntimeError, "division by another dataObject is not implemented.");
        // dobj1->dataObject->addToProtocol("Inplace division of two dataObjects");
        return NULL;
    }
    else if (PyComplex_Check(o2))
    {
        complex128 factor = complex128(PyComplex_RealAsDouble(o2), PyComplex_ImagAsDouble(o2));

        try
        {
            *(dobj1->dataObject) *= (complex128(1.0, 0.0) / factor);
        }
        catch (cv::Exception& exc)
        {
            PyErr_SetString(PyExc_TypeError, (exc.err).c_str());
            return NULL;
        }

        char buf[PROTOCOL_STR_LENGTH] = {0};
        if (factor.real() > 0)
        {
            sprintf_s(
                buf,
                PROTOCOL_STR_LENGTH,
                "Inplace scalar division by %g+i%g.",
                factor.real(),
                factor.imag());
        }
        else
        {
            sprintf_s(
                buf,
                PROTOCOL_STR_LENGTH,
                "Inplace scalar division by %g-i%g.",
                factor.real(),
                -factor.imag());
        }

        dobj1->dataObject->addToProtocol(buf);
    }
    else
    {
        double factor = PyFloat_AsDouble(o2);

        if (PyErr_Occurred())
        {
            return NULL;
        }

        try
        {
            *(dobj1->dataObject) *= (1.0 / factor);
        }
        catch (cv::Exception& exc)
        {
            PyErr_SetString(PyExc_TypeError, (exc.err).c_str());
            return NULL;
        }

        char buf[PROTOCOL_STR_LENGTH] = {0};
        sprintf_s(buf, PROTOCOL_STR_LENGTH, "Inplace scalar division by %g.", factor);

        dobj1->dataObject->addToProtocol(buf);
    }

    Py_INCREF(o1);
    return (PyObject*)o1;
}

//-------------------------------------------------------------------------------------
PyObject* PythonDataObject::PyDataObj_nbInplaceRemainder(PyObject* /*o1*/, PyObject* /*o2*/)
{
    Py_INCREF(Py_NotImplemented);
    return Py_NotImplemented;
}

//-------------------------------------------------------------------------------------
PyObject* PythonDataObject::PyDataObj_nbInplacePower(
    PyObject* /*o1*/, PyObject* /*o2*/, PyObject* /*o3*/)
{
    Py_INCREF(Py_NotImplemented);
    return Py_NotImplemented;
}

//-------------------------------------------------------------------------------------
PyObject* PythonDataObject::PyDataObj_nbInplaceLshift(PyObject* o1, PyObject* o2)
{
    if (!checkPyDataObject(1, o1))
    {
        return NULL;
    }

    PyDataObject* dobj1 = (PyDataObject*)(o1);

    int overflow;
    int shift = PyLong_AsLongAndOverflow(o2, &overflow);

    if (PyErr_Occurred())
    {
        return NULL;
    }

    if (overflow)
    {
        PyErr_SetString(PyExc_ValueError, "shift value exceeds integer range");
        return NULL;
    }

    if (shift < 0)
    {
        PyErr_SetString(PyExc_TypeError, "shift value must not be negative");
        return NULL;
    }

    Py_INCREF(o1);

    *(dobj1->dataObject) <<= static_cast<unsigned int>(shift);

    char buf[PROTOCOL_STR_LENGTH] = {0};
    sprintf_s(buf, PROTOCOL_STR_LENGTH, "Inplace left shift by %i.", shift);

    dobj1->dataObject->addToProtocol(buf);

    return (PyObject*)o1;
}

//-------------------------------------------------------------------------------------
PyObject* PythonDataObject::PyDataObj_nbInplaceRshift(PyObject* o1, PyObject* o2)
{
    if (!checkPyDataObject(1, o1))
    {
        return NULL;
    }

    PyDataObject* dobj1 = (PyDataObject*)(o1);

    int overflow;
    int shift = PyLong_AsLongAndOverflow(o2, &overflow);

    if (PyErr_Occurred())
    {
        return NULL;
    }

    if (overflow)
    {
        PyErr_SetString(PyExc_ValueError, "shift value exceeds integer range");
        return NULL;
    }

    if (shift < 0)
    {
        PyErr_SetString(PyExc_TypeError, "shift value must not be negative");
        return NULL;
    }

    Py_INCREF(o1);
    *(dobj1->dataObject) >>= static_cast<unsigned int>(shift);

    char buf[PROTOCOL_STR_LENGTH] = {0};
    sprintf_s(buf, PROTOCOL_STR_LENGTH, "Inplace right shift by %i.", shift);

    dobj1->dataObject->addToProtocol(buf);

    return (PyObject*)o1;
}

//-------------------------------------------------------------------------------------
PyObject* PythonDataObject::PyDataObj_nbInplaceAnd(PyObject* o1, PyObject* o2)
{
    if (!checkPyDataObject(2, o1, o2))
    {
        return NULL;
    }

    PyDataObject* dobj1 = (PyDataObject*)(o1);
    PyDataObject* dobj2 = (PyDataObject*)(o2);

    try
    {
        *(dobj1->dataObject) &= *(dobj2->dataObject);
    }
    catch (cv::Exception& exc)
    {
        PyErr_SetString(PyExc_TypeError, (exc.err).c_str());
        return NULL;
    }

    dobj1->dataObject->addToProtocol("Inplace elementwise AND comparison with second dataObject.");

    Py_INCREF(o1);
    return (PyObject*)o1;
}

//-------------------------------------------------------------------------------------
PyObject* PythonDataObject::PyDataObj_nbInplaceXor(PyObject* o1, PyObject* o2)
{
    if (!checkPyDataObject(2, o1, o2))
    {
        return NULL;
    }

    PyDataObject* dobj1 = (PyDataObject*)(o1);
    PyDataObject* dobj2 = (PyDataObject*)(o2);

    try
    {
        *(dobj1->dataObject) ^= *(dobj2->dataObject);
    }
    catch (cv::Exception& exc)
    {
        PyErr_SetString(PyExc_TypeError, (exc.err).c_str());
        return NULL;
    }

    dobj1->dataObject->addToProtocol("Inplace elementwise XOR comparison with second dataObject.");
    Py_INCREF(o1);
    return (PyObject*)o1;
}

//-------------------------------------------------------------------------------------
PyObject* PythonDataObject::PyDataObj_nbInplaceOr(PyObject* o1, PyObject* o2)
{
    if (!checkPyDataObject(2, o1, o2))
    {
        return NULL;
    }

    PyDataObject* dobj1 = (PyDataObject*)(o1);
    PyDataObject* dobj2 = (PyDataObject*)(o2);

    try
    {
        *(dobj1->dataObject) |= *(dobj2->dataObject);
    }
    catch (cv::Exception& exc)
    {
        PyErr_SetString(PyExc_TypeError, (exc.err).c_str());
        return NULL;
    }

    dobj1->dataObject->addToProtocol("Inplace elementwise OR comparison with second dataObject.");
    Py_INCREF(o1);
    return (PyObject*)o1;
}

//-------------------------------------------------------------------------------------
/*static*/ int PythonDataObject::PyDataObj_nbBool(PyDataObject* self)
{
    if (self->dataObject == nullptr)
    {
        PyErr_SetString(PyExc_RuntimeError, "DataObject is nullptr.");
        return -1;
    }

<<<<<<< HEAD
=======
    // TODO: Remove this warning (entire if/else-case), added after the release of itom 3.2.1, if
    // the new behaviour (similar to numpy) should be set.
    if (PyErr_WarnEx(
            PyExc_DeprecationWarning,
            "bool(dataObject) will change in the future. It will not return True in all cases, but "
            "return the truth value of a dataObject (only valid if len of dataObject is equal to "
            "1).",
            1) ==
        -1) // exception is raised instead of warning (depending on user defined warning levels)
    {
        return -1;
    }
    else
    {
        return 1;
    }

>>>>>>> 9e71b88b
    switch (self->dataObject->getTotal())
    {
    case 0:
        return 0;
        break;
<<<<<<< HEAD
    case 1:
    {
        // currently the biggest data type of dataObject is complex128 -> 16 * 8 bit.
        // Therefore zeros is initialized with 16 * 8bit value 0 for a zero comparison.
        int elemSize = self->dataObject->elemSize();

        if (elemSize > 16)
        {
            PyErr_SetString(PyExc_RuntimeError, "Datatype of dataObject is too large for bool implementation.");
            return -1;
        }

        const uchar zeros[] = { 0,0,0,0,0,0,0,0,0,0,0,0,0,0,0,0 };
        const uchar* data = self->dataObject->getCvPlaneMat(0)->data;
        if (memcmp(zeros, data, elemSize) == 0)
=======
    case 1: {
        const uchar zeros[] = {0, 0, 0, 0, 0, 0, 0, 0, 0, 0, 0, 0, 0, 0, 0, 0};
        uchar* data = self->dataObject->getCvPlaneMat(0)->data;
        if (memcmp(zeros, data, self->dataObject->elemSize()) == 0)
>>>>>>> 9e71b88b
        {
            return 0;
        }
        else
        {
            return 1;
        }
    }
    break;
    default:
        PyErr_SetString(
            PyExc_ValueError,
            "The truth value of a dataObject with more than one element is ambiguous.");
        return -1;
    }
}

//-------------------------------------------------------------------------------------
PyObject* PythonDataObject::PyDataObj_getiter(PyDataObject* self)
{
    PyObject* args = PyTuple_Pack(1, self); // new ref
    PyDataObjectIter* result =
        (PyDataObjectIter*)PyObject_Call((PyObject*)&PyDataObjectIterType, args, NULL);
    Py_DECREF(args);
    if (result != NULL)
    {
        return (PyObject*)result; // result is always a new reference
    }
    else
    {
        Py_XDECREF(result);
        return NULL;
    }
}

//-------------------------------------------------------------------------------------
PyDoc_STRVAR(pyDataObjectName_doc, "name() -> str \n\
\n\
Returns the name of this object \n\
\n\
Returns \n\
------- \n\
str \n\
    the name of this object (``dataObject``)");
PyObject* PythonDataObject::PyDataObject_name(PyDataObject* /*self*/)
{
    PyObject* result;
    result = PyUnicode_FromString("dataObject");
    return result;
};

//-------------------------------------------------------------------------------------
PyObject* PythonDataObject::PyDataObject_repr(PyDataObject* self)
{
    PyObject* result;
    int dims;
    if (self->dataObject == NULL)
    {
        result = PyUnicode_FromFormat("dataObject(empty)");
    }
    else
    {
        ito::DataObject* dObj = self->dataObject;
        dims = dObj->getDims();
        switch (dims)
        {
        case 2:
            result = PyUnicode_FromFormat(
                "dataObject('%s', [%i x %i], continuous: %i, owndata: %i)",
                typeNumberToName(dObj->getType()),
                dObj->getSize(0),
                dObj->getSize(1),
                dObj->getContinuous(),
                dObj->getOwnData());
            break;
        case 3:
            result = PyUnicode_FromFormat(
                "dataObject('%s', [%i x %i x %i], continuous: %i, owndata: %i)",
                typeNumberToName(dObj->getType()),
                dObj->getSize(0),
                dObj->getSize(1),
                dObj->getSize(2),
                dObj->getContinuous(),
                dObj->getOwnData());
            break;
        default:
            result = PyUnicode_FromFormat(
                "dataObject('%s', %i dims, continuous: %i, owndata: %i)",
                typeNumberToName(dObj->getType()),
                dObj->getDims(),
                dObj->getContinuous(),
                dObj->getOwnData());
            break;
        }
    }
    return result;
};

//-------------------------------------------------------------------------------------
PyDoc_STRVAR(pyDataObjectData_doc, "data() \n\
\n\
Prints the content of the dataObject to the command line in a readable form.");
PyObject* PythonDataObject::PyDataObject_data(PyDataObject* self)
{
    try
    {
        std::cout << *(self->dataObject);
    }
    catch (cv::Exception& exc)
    {
        PyErr_SetString(PyExc_TypeError, (exc.err).c_str());
        return NULL;
    }
    Py_RETURN_NONE;
}

//-------------------------------------------------------------------------------------
PyDoc_STRVAR(pyDataObjectConj_doc, "conj() \n\
\n\
Converts this dataObject into its complex-conjugate (inline). \n\
\n\
Every value of this :class:`dataObject` is replaced by its complex-conjugate value. \n\
\n\
Raises \n\
------- \n\
TypeError \n\
    if the data type of this data object is not complex.\n\
\n\
See Also \n\
--------- \n\
conjugate : does the same operation but returns a complex-conjugated copy of this data object");
PyObject* PythonDataObject::PyDataObject_conj(PyDataObject* self)
{
    if (self->dataObject == NULL)
    {
        PyErr_SetString(PyExc_ValueError, "data object is NULL");
        return NULL;
    }
    try
    {
        self->dataObject->conj();
    }
    catch (cv::Exception& exc)
    {
        PyErr_SetString(PyExc_TypeError, (exc.err).c_str());
        return NULL;
    }
    Py_RETURN_NONE;
}

//-------------------------------------------------------------------------------------
// return the complex-conjugate, element-wise
PyDoc_STRVAR(pyDataObjectConjugate_doc, "conjugate() -> dataObject \n\
\n\
Returns a copy of this dataObject where every element is complex-conjugated. \n\
\n\
Returns \n\
------- \n\
dataObject \n\
    element-wise complex conjugate of this data object \n\
\n\
Raises \n\
------- \n\
TypeError \n\
    if the data type of this data object is not complex.\n\
\n\
See Also \n\
--------- \n\
conj : does the same operation but manipulates this object inline.");
PyObject* PythonDataObject::PyDataObject_conjugate(PyDataObject* self)
{
    if (self->dataObject == NULL)
    {
        PyErr_SetString(PyExc_ValueError, "data object is NULL");
        return NULL;
    }

    PyDataObject* retObj = PythonDataObject::createEmptyPyDataObject(); // new reference

    retObj->dataObject = new ito::DataObject();
    try
    {
        self->dataObject->copyTo(*(retObj->dataObject), 1);
        retObj->dataObject->conj();
    }
    catch (cv::Exception& exc)
    {
        Py_DECREF(retObj);
        PyErr_SetString(PyExc_TypeError, (exc.err).c_str());
        return NULL;
    }

    if (!retObj->dataObject->getOwnData())
    {
        PyDataObject_SetBase(retObj, (PyObject*)self);
    }

    return (PyObject*)retObj;
}

//-------------------------------------------------------------------------------------
PyDoc_STRVAR(pyDataObjectAdj_doc, "adj() \n\
\n\
Adjugates this dataObject (plane-by-plane). \n\
\n\
Every plane (spanned by the last two axes) is transposed and every element is \n\
replaced by its complex conjugate value. This is done in-line. \n\
\n\
Raises \n\
------- \n\
TypeError \n\
    if the data type of this data object is not complex.\n\
\n\
See Also \n\
--------- \n\
adjugate : does the same operation but returns the resulting data object");
PyObject* PythonDataObject::PyDataObject_adj(PyDataObject* self)
{
    if (self->dataObject == NULL)
    {
        PyErr_SetString(PyExc_ValueError, "data object is NULL");
        return NULL;
    }

    try
    {
        ito::DataObject* newDataObj = new ito::DataObject(self->dataObject->adj());
        delete self->dataObject;
        self->dataObject = newDataObj;
    }
    catch (cv::Exception& exc)
    {
        PyErr_SetString(PyExc_TypeError, (exc.err).c_str());
        return NULL;
    }

    self->dataObject->addToProtocol("Run inplace adjugate function on this dataObject.");

    Py_RETURN_NONE;
}

//-------------------------------------------------------------------------------------
PyDoc_STRVAR(pyDataObjectAdjugate_doc, "adjugate() -> dataObject \n\
\n\
Returns the plane-wise adjugated array of this dataObject. \n\
\n\
If this data object has a complex type, the tranposed data object is returned where \n\
every element is complex conjugated. For data objects with more than two dimensions \n\
the tranposition is done plane-wise, hence, only the last two dimensions are permuted. \n\
\n\
Returns \n\
------- \n\
dataObject \n\
    adjugate of this dataObject. \n\
\n\
Raises \n\
------- \n\
TypeError \n\
    if the data type of this data object is not complex.\n\
\n\
See Also \n\
--------- \n\
adj : does the same operation but manipulates this object inline.");
PyObject* PythonDataObject::PyDataObject_adjugate(PyDataObject* self)
{
    if (self->dataObject == NULL)
    {
        PyErr_SetString(PyExc_ValueError, "data object is NULL");
        return NULL;
    }

    PyDataObject* retObj = PythonDataObject::createEmptyPyDataObject(); // new reference

    try
    {
        retObj->dataObject = new ito::DataObject(self->dataObject->adj());
    }
    catch (cv::Exception& exc)
    {
        Py_DECREF(retObj);
        PyErr_SetString(PyExc_TypeError, (exc.err).c_str());
        return NULL;
    }

    if (!retObj->dataObject->getOwnData())
    {
        PyDataObject_SetBase(retObj, (PyObject*)self);
    }

    if (retObj)
        retObj->dataObject->addToProtocol(
            "Created by calculation of adjugate value from a dataObject.");

    return (PyObject*)retObj;
}

//-------------------------------------------------------------------------------------
PyDoc_STRVAR(pyDataObjectTrans_doc, "trans() -> dataObject \n\
\n\
Returns the (plane-wise) transposed dataObject. \n\
\n\
Return a new data object with the same data type than this object and where every \n\
plane (data spanned by the last two dimensions) is transposed respectively \n\
such that the last two axes are permuted. The :attr:`shape` of the returned \n\
dataObject is then equal to the :attr:`shape` of this dataObject, but the last two \n\
values in the shape tuple are swapped. \n\
\n\
Returns \n\
-------- \n\
dataObject \n\
    A copy of this dataObject is returned where every plane is its transposed plane.");
PyObject* PythonDataObject::PyDataObject_trans(PyDataObject* self)
{
    if (self->dataObject == NULL)
    {
        PyErr_SetString(PyExc_ValueError, "data object is NULL");
        return NULL;
    }

    PyDataObject* retObj = PythonDataObject::createEmptyPyDataObject(); // new reference

    try
    {
        retObj->dataObject = new ito::DataObject(self->dataObject->trans());
    }
    catch (cv::Exception& exc)
    {
        Py_DECREF(retObj);
        PyErr_SetString(PyExc_TypeError, (exc.err).c_str());
        return NULL;
    }

    if (!retObj->dataObject->getOwnData())
    {
        PyDataObject_SetBase(retObj, (PyObject*)self);
    }

    if (retObj)
        retObj->dataObject->addToProtocol("Created by transponation of a dataObject.");

    return (PyObject*)retObj;
}

//-------------------------------------------------------------------------------------
PyDoc_STRVAR(pyDataObjectMakeContinuous_doc, "makeContinuous() -> dataObject \n\
\n\
Returns a continuous representation of this dataObject.\n\
\n\
Per default a dataObject with more than two dimensions allocates separated chunks of \n\
memory for every plane, where a plane is always the matrix given by the last two \n\
dimensions. This separated storage usually allows allocating more memory for huge for \n\
instance three dimensional matrices. However, in order to generate a dataObject that is \n\
directly compatible to Numpy or other C-style matrix structures, the entire allocated \n\
memory must be in one block, that is called continuous. If you create a Numpy array \n\
from a dataObject that is not continuous, this function is implicitely called in order \n\
to firstly make the dataObject continuous before passing to Numpy. \n\
\n\
Returns \n\
-------- \n\
dataObject \n\
    If this dataObject is not continuous, its continuous representation is returned \n\
    as deep copy. A deep copy is also returned if this object is already :attr:`continuous`.");
PyObject* PythonDataObject::PyDataObject_makeContinuous(PyDataObject* self)
{
    if (self->dataObject == NULL)
    {
        PyErr_SetString(PyExc_ValueError, "data object is NULL");
        return NULL;
    }

    PyDataObject* retObj = PythonDataObject::createEmptyPyDataObject(); // new reference
    retObj->dataObject = new ito::DataObject(ito::makeContinuous(*(self->dataObject)));

    if (!retObj->dataObject->getOwnData())
    {
        PyDataObject_SetBase(retObj, (PyObject*)self);
    }

    if (retObj)
        retObj->dataObject->addToProtocol("Made dataObject continuous.");

    return (PyObject*)retObj;
}

//-------------------------------------------------------------------------------------
PyDoc_STRVAR(pyDataObjectSize_doc, "size(axisIndex = None) -> Union[int, Tuple[int]] \n\
\n\
Returns the size of the selected axis of this dataObject or the entire shape tuple, if no specific axis is given. \n\
\n\
Parameters  \n\
------------\n\
axisIndex : int, optional\n\
    If ``axisIndex`` is given, only the size of the indicated axis is returned as \n\
    single number. \n\
\n\
Returns \n\
-------- \n\
int or tuple of int \n\
    A tuple containing the sizes of all dimensions or one single size value \n\
    if ``axisIndex`` is given. \n\
\n\
Raises \n\
------ \n\
DeprecatedWarning \n\
    This method is deprecated. For a more consistent syntax with \n\
    :class:`numpy.ndarray` objects, use :attr:`shape` instead. \n\
\n\
See Also \n\
--------- \n\
shape : the read-only attribute shape is equal to ``size()``.");
PyObject* PythonDataObject::PyDataObject_size(PyDataObject* self, PyObject* args)
{
    if (PyErr_WarnEx(
            PyExc_DeprecationWarning,
            "size([idx]) is deprecated. Use attribute shape "
            "instead (more consistent to numpy)",
            1) == -1)
    {
        // exception is raised instead of warning (depending on user defined warning levels)
        return NULL;
    }

    int desiredDim = -1;

    if (!PyArg_ParseTuple(args, "|i", &desiredDim))
    {
        return NULL;
    }

    PyObject* shapes = PyDataObj_GetShape(self, NULL);

    if (desiredDim >= 0 && desiredDim < PyTuple_Size(shapes))
    {
        PyObject* temp = shapes;
        shapes = PyTuple_GetItem(shapes, desiredDim);
        Py_INCREF(shapes);
        Py_DECREF(temp);
        return shapes;
    }
    else if (desiredDim != -1)
    {
        Py_DECREF(shapes);
        PyErr_SetString(PyExc_TypeError, "index argument out of boundaries.");
        return NULL;
    }

    return shapes;
}

//-------------------------------------------------------------------------------------
PyDoc_STRVAR(pyDataObjectCopy_doc, "copy(regionOnly = False) -> dataObject \n\
\n\
Returns a deep copy of this dataObject\n\
\n\
Parameters \n\
----------- \n\
regionOnly : bool, optional \n\
    If ``regionOnly`` is ``True``, only the current region of interest of this \n\
    dataObject is copied, else the entire dataObject including the shaded areas outside \n\
    of the current region of interest are copied, including the ROI settings [default].\n\
\n\
Returns \n\
------- \n\
dataObject \n\
    Deep copy of this dataObject. \n\
\n\
See Also \n\
-------- \n\
locateROI");
PyObject* PythonDataObject::PyDataObject_copy(PyDataObject* self, PyObject* args, PyObject* kwds)
{
    if (self->dataObject == NULL)
        return 0;

    unsigned char regionOnly = 0;
    const char* kwlist[] = {"regionOnly", NULL};

    if (!PyArg_ParseTupleAndKeywords(args, kwds, "|b", const_cast<char**>(kwlist), &regionOnly))
    {
        PyErr_SetString(PyExc_TypeError, "the region only flag must be 0 or 1");
        return NULL;
    }

    PyDataObject* retObj = PythonDataObject::createEmptyPyDataObject(); // new reference
    retObj->dataObject = new ito::DataObject();

    try
    {
        if (regionOnly)
        {
            // self->dataObject should always be the owner of its data, therefore base of
            // resultObject remains None
            self->dataObject->copyTo(*(retObj->dataObject), 1);
        }
        else
        {
            // self->dataObject should always be the owner of its data, therefore base of
            // resultObject remains None
            self->dataObject->copyTo(*(retObj->dataObject), 0);
        }
    }
    catch (cv::Exception& exc)
    {
        Py_DECREF(retObj);
        PyErr_SetString(PyExc_TypeError, (exc.err).c_str());
        return NULL;
    }

    if (regionOnly)
    {
        if (retObj)
            retObj->dataObject->addToProtocol("Copied region of dataObject to new object.");
    }
    else
    {
        if (retObj)
            retObj->dataObject->addToProtocol("Copied dataObject to new object.");
    }
    return (PyObject*)retObj;
}

//-------------------------------------------------------------------------------------
PyDoc_STRVAR(pyDataObjectMul_doc, "mul(otherObj) -> dataObject \n\
\n\
Returns the result of the element-wise multiplication of this dataObject with otherObj. \n\
\n\
This :class:`dataObject` and ``otherObj`` must have the same :attr:`shape` and \n\
:attr:`dtype` for the element-wise multiplication. \n\
\n\
All meta information (axis scales, offsets, descriptions, units, tags...) of the \n\
resulting object are copied from this data object. \n\
\n\
Parameters  \n\
------------\n\
otherObj : dataObject \n\
    The returned :class:`dataObject` contains the result of the element-wise \n\
    multiplication of all values in this object and ``otherObj``. Must have the \n\
    same shape and data type than this object. \n\
\n\
Returns \n\
-------- \n\
result : dataObject \n\
    Resulting multiplied data object. Values, that exceed the range of the current \n\
    data type, will be set to the ``result modulo max(dtype)``. \n\
\n\
Notes \n\
------ \n\
For a mathematical multiplication see the @-operator.");
PyObject* PythonDataObject::PyDataObject_mul(PyDataObject* self, PyObject* args)
{
    if (self->dataObject == NULL)
        return 0;

    PyObject* pyDataObject = NULL;
    if (!PyArg_ParseTuple(args, "O!", &PythonDataObject::PyDataObjectType, &pyDataObject))
    {
        PyErr_SetString(PyExc_RuntimeError, "argument is no data object");
        return NULL;
    }

    PyDataObject* retObj = PythonDataObject::createEmptyPyDataObject(); // new reference
    PyDataObject* obj2 = (PyDataObject*)pyDataObject;

    try
    {
        retObj->dataObject = new ito::DataObject(self->dataObject->mul(
            *(obj2->dataObject))); // new dataObject should always be the owner of its data,
                                   // therefore base of resultObject remains None
    }
    catch (cv::Exception& exc)
    {
        Py_DECREF(retObj);
        PyErr_SetString(PyExc_TypeError, (exc.err).c_str());
        return NULL;
    }

    if (retObj)
        retObj->dataObject->addToProtocol(
            "Created by elementwise multiplication of two dataObjects.");

    return (PyObject*)retObj;
}

//-------------------------------------------------------------------------------------
PyDoc_STRVAR(pyDataObjectDiv_doc, "div(otherObj) -> dataObject \n\
\n\
Returns the result of the element-wise division of this dataObject by otherObj. \n\
\n\
This :class:`dataObject` and ``otherObj`` must have the same :attr:`shape` and \n\
:attr:`dtype` for the element-wise division. \n\
\n\
All meta information (axis scales, offsets, descriptions, units, tags...) of the \n\
resulting object are copied from this data object. \n\
\n\
Parameters  \n\
------------\n\
otherObj : dataObject \n\
    The returned :class:`dataObject` contains the result of the element-wise \n\
    division of all values in this object by ``otherObj``. Must have the \n\
    same shape and data type than this object. \n\
\n\
Returns \n\
-------- \n\
result : dataObject \n\
    Resulting divided data object. Values, that exceed the range of the current \n\
    data type, will be set to the ``result modulo max(dtype)``. \n\
\n\
Raises \n\
------ \n\
RuntimeError \n\
    if a **division by zero** occurs for integer or complex data types.");
PyObject* PythonDataObject::PyDataObject_div(PyDataObject* self, PyObject* args)
{
    if (self->dataObject == NULL)
        return 0;

    PyObject* pyDataObject = NULL;
    if (!PyArg_ParseTuple(args, "O!", &PythonDataObject::PyDataObjectType, &pyDataObject))
    {
        PyErr_SetString(PyExc_RuntimeError, "argument is no data object");
        return NULL;
    }

    PyDataObject* retObj = PythonDataObject::createEmptyPyDataObject(); // new reference
    PyDataObject* obj2 = (PyDataObject*)pyDataObject;

    try
    {
        // new dataObject should always be the owner of its data, therefore base of resultObject
        // remains None
        retObj->dataObject = new ito::DataObject((*(self->dataObject)).div(*(obj2->dataObject)));
    }
    catch (cv::Exception& exc)
    {
        Py_DECREF(retObj);
        PyErr_SetString(PyExc_TypeError, (exc.err).c_str());
        return NULL;
    }

    if (retObj)
    {
        retObj->dataObject->addToProtocol("Created by elementwise division of two dataObjects.");
    }

    return (PyObject*)retObj;
}

//-------------------------------------------------------------------------------------
PyDoc_STRVAR(pyDataObjectReshape_doc, "reshape(shape) -> dataObject \n\
\n\
Returns a reshaped (shallow) copy of this dataObject. \n\
\n\
Reshaping means, that the shape (and optionally number of dimensions) of a \n\
:class:`dataObject` might be changed, unless the total number of elements is \n\
not changed. The reshaped and returned :class:`dataObject` has the same data type and \n\
data than this :class:`dataObject`. \n\
\n\
The shape of the returned object corresponds to the parameter ``shape``.  \n\
If the last two dimensions of ``shape`` and of this object are equal and if the \n\
data is not continously organized, a shallow copy can be returned, else a deep \n\
copy has to be created. \n\
\n\
Tags and the rotation matrix are copied. The axis tags are only copied for all axes \n\
whose size will not change beginning from the last axis (``x``). Copying the axis \n\
meta information is stopped after the first axis with a differing new size. \n\
\n\
Parameters \n\
----------- \n\
shape : sequence of int \n\
    New shape of the returned object. A minimal size of this list or tuple is two. \n\
\n\
Returns \n\
-------- \n\
reshaped : dataObject \n\
    The reshaped data object. \n\
\n\
Notes \n\
----- \n\
This method is similar to :meth:`numpy.reshape`.");
PyObject* PythonDataObject::PyDataObject_reshape(PyDataObject* self, PyObject* args, PyObject* kwds)
{
    if (self->dataObject == NULL)
        return NULL;

    PyObject* shape = NULL;
    const char* kwlist[] = {"shape", NULL};

    if (!PyArg_ParseTupleAndKeywords(args, kwds, "O", const_cast<char**>(kwlist), &shape))
    {
        return NULL;
    }

    bool ok;
    QVector<int> shapes = PythonQtConversion::PyObjGetIntArray(shape, false, ok);

    if (!ok)
    {
        PyErr_Format(PyExc_TypeError, "The argument 'newShape' must be a sequence of integers");
        return NULL;
    }

    PyDataObject* retObj = PythonDataObject::createEmptyPyDataObject(); // new reference

    try
    {
        ito::DataObject resObj = self->dataObject->reshape(shapes.size(), shapes.data());
        retObj->dataObject = new ito::DataObject(resObj);
    }
    catch (cv::Exception& exc)
    {
        retObj->dataObject = NULL;

        Py_DECREF(retObj);
        PyErr_SetString(PyExc_TypeError, (exc.err).c_str());
        return NULL;
    }

    if (!retObj->dataObject->getOwnData())
    {
        PyDataObject_SetBase(retObj, (PyObject*)self);
    }

    if (retObj)
        retObj->dataObject->addToProtocol("Reshaped dataObject.");

    return (PyObject*)retObj;
}

//-------------------------------------------------------------------------------------
PyDoc_STRVAR(pyDataObjectAstype_doc, "astype(typestring) -> dataObject \n\
\n\
Converts this dataObject to another data type.\n\
\n\
Converts this :class:`dataObject` to a new dataObject with another data type, given by \n\
the string ``typestring`` (e.g. 'uint8'). The converted dataObject is a deep copy of \n\
this object if the new type does not correspond to the current type, else a shallow \n\
copy of this object is returned. \n\
\n\
Parameters \n\
----------- \n\
typestring : str \n\
    Type string indicating the new type (``uint8``, ..., ``float32``, ..., \n\
    ``complex128``). \n\
\n\
Returns \n\
-------- \n\
dataObject \n\
    The converted :class:`dataObject`.");
PyObject* PythonDataObject::PyDataObject_astype(PyDataObject* self, PyObject* args, PyObject* kwds)
{
    const char* type;
    int typeno = 0;

    const char* kwlist[] = {"typestring", NULL};

    if (!PyArg_ParseTupleAndKeywords(args, kwds, "s", const_cast<char**>(kwlist), &type))
    {
        return NULL;
    }

    typeno = typeNameToNumber(type);

    if (typeno == -1)
    {
        PyErr_Format(PyExc_TypeError, "The given type string %s is unknown", type);
        return NULL;
    }

    PyDataObject* retObj = PythonDataObject::createEmptyPyDataObject(); // new reference
    retObj->dataObject = new ito::DataObject();

    try
    {
        self->dataObject->convertTo(*(retObj->dataObject), typeno);
    }
    catch (cv::Exception& exc)
    {
        Py_DECREF(retObj);
        PyErr_SetString(PyExc_TypeError, (exc.err).c_str());
        return NULL;
    }

    if (!retObj->dataObject->getOwnData())
    {
        PyDataObject_SetBase(retObj, (PyObject*)self);
    }

    char buf[PROTOCOL_STR_LENGTH] = {0};
    sprintf_s(
        buf,
        PROTOCOL_STR_LENGTH,
        "Converted from dataObject of type %s to type %s",
        typeNumberToName(self->dataObject->getType()),
        type);


    if (retObj)
        retObj->dataObject->addToProtocol(buf);

    return (PyObject*)retObj;
}

//-------------------------------------------------------------------------------------
PyDoc_STRVAR(
    pyDataObjectNormalize_doc,
    "normalize(minValue = 0.0, maxValue = 1.0, typestring = \"\") -> dataObject \n\
\n\
Returns a normalized version of this dataObject. \n\
\n\
All values in the returned :class:`dataObject` are normalized with respect to the given \n\
range ``[minValue, maxValue]``. Additionally it is also possible to convert the \n\
resulting data object to another data type (given by the parameter ``typestring``). \n\
Per default, no such a type conversion is done (empty ``typestring`` argument). \n\
\n\
For the normalization, the current minimum and maximum value of this object is \n\
determined: \n\
\n\
.. math:: \n\
\n\
    min_{cur} = min(thisObj) \n\
    max_{cur} = max(thisObj) \n\
\n\
Each value `v` is then normalized by: \n\
\n\
.. math:: v_{norm} = minValue + (v - min_{cur}) * (maxValue - minValue) / (max_{cur} - min_{cur}) \n\
\n\
Parameters \n\
----------- \n\
minValue : float \n\
    minimum value of the normalized range. \n\
maxValue : float \n\
    maximum value of the normalized range. \n\
typestring : str \n\
    Data type for an optional type conversion. If an empty :obj:`str` is given, \n\
    no such a conversion is done. Else possible values are (among others): \n\
    (``uint8``, ..., ``float32``, ..., ``complex128``). \n\
\n\
Returns \n\
-------- \n\
normalized : dataObject \n\
    normalized data object \n\
\n\
Notes \n\
----- \n\
For complex data types, the current minimum and maximum values are calculated \n\
based on the absolute value of the complex values. Therefore, the normalization \n\
can have a different result, than maybe expected.");
PyObject* PythonDataObject::PyDataObject_normalize(
    PyDataObject* self, PyObject* args, PyObject* kwds)
{
    const char* type = NULL;
    double minVal = 0.0;
    double maxVal = 1.0;
    int typeno = 0;

    const char* kwlist[] = {"minValue", "maxValue", "typestring", NULL};

    if (!PyArg_ParseTupleAndKeywords(
            args, kwds, "|dds", const_cast<char**>(kwlist), &minVal, &maxVal, &type))
    {
        return NULL;
    }

    if (type != NULL)
    {
        typeno = typeNameToNumber(type);

        if (typeno == -1)
        {
            PyErr_Format(PyExc_TypeError, "The given type string %s is unknown", type);
            return NULL;
        }
    }
    else
    {
        typeno = self->dataObject->getType();
    }

    PyDataObject* retObj = PythonDataObject::createEmptyPyDataObject(); // new reference
    ito::DataObject dataObj;

    double smin, smax;
    ito::uint32 loc1[] = {0, 0, 0};
    ito::uint32 loc2[] = {0, 0, 0};
    ito::dObjHelper::minMaxValue(self->dataObject, smin, loc1, smax, loc2, true);

    double dmin = std::min(minVal, maxVal);
    double dmax = std::max(minVal, maxVal);
    double scale = (dmax - dmin) *
        ((smax - smin) > std::numeric_limits<double>::epsilon() ? (1. / (smax - smin)) : 0.0);
    double shift = dmin - smin * scale;

    try
    {
        self->dataObject->convertTo(dataObj, typeno, scale, shift);
    }
    catch (cv::Exception& exc)
    {
        Py_DECREF(retObj);
        PyErr_SetString(PyExc_TypeError, (exc.err).c_str());
        return NULL;
    }

    retObj->dataObject = new ito::DataObject(dataObj);

    if (!retObj->dataObject->getOwnData())
    {
        PyDataObject_SetBase(retObj, (PyObject*)self);
    }

    char buf[200] = {0};
    sprintf_s(
        buf,
        200,
        "Normalized from dataObject of type %s to type %s between %g and %g.",
        typeNumberToName(self->dataObject->getType()),
        type,
        dmin,
        dmax);

    if (retObj)
        retObj->dataObject->addToProtocol(buf);

    return (PyObject*)retObj;
}

//-------------------------------------------------------------------------------------
PyDoc_STRVAR(pyDataObjectLocateROI_doc, "locateROI() -> Tuple[List[int], List[int]] \n\
\n\
Returns information about the current region of interest of this dataObject. \n\
\n\
In Python, it is common to use slices of other objects, like lists, tuples, \n\
:class:`numpy.ndarray` among others. This slice represents a subpart of the original \n\
object, however the values within the slice are still the same than in the original \n\
object. \n\
\n\
The same holds for :class:`dataObject`, where a slice will return a shallow \n\
copy of the original object with a maybe reduced size. This is denoted as region \n\
of interest (ROI). Here an example:: \n\
    \n\
    org = dataObject.ones([100, 200], 'float32') \n\
    roi = org[10:20, 5:9]  # slicing \n\
    \n\
    roi[0, 0] = 100  # change one value in roi \n\
    print(org[10, 5])  # returns 100 \n\
\n\
Although the first value in ``roi`` is changed, its corresponding value in ``org`` \n\
is changed, too. This is the principle of shallow copies and slicing / region of \n\
interests. \n\
\n\
This method returns information about the exact **position** of the region of \n\
interest within its original :class:`dataObject`. This is defined by two values \n\
for each axis. The first value indicates the distance between the left, top, etc. border \n\
of the original object and the border of this object. If no region of interest is set, \n\
these values are ``0`` everywhere. \n\
\n\
The second values define the distances between the right, bottom, ... margins of this \n\
object and its original object (or ``0`` everywhere, too). \n\
\n\
This method returns a tuple with two elements: The first is a list with the original \n\
sizes of this data object (if no ROI would have been set), the second is a list with \n\
the offsets from the original data object to the first value in the current region of \n\
interest. \n\
\n\
If no region of interest is set (hence: full region of interest), the first list \n\
corresponds to the one returned by :attr:`shape`, the 2nd list contains ``0`` everyhwere. \n\
\n\
The output of the example above would be:: \n\
    \n\
    print(roi.locateROI()) \n\
    # >>> ([100, 200], [10, 5]) \n\
\n\
Returns \n\
------- \n\
orgSize : list of int \n\
    The original sizes of this object (without ROI). This is equal to :attr:`shape` \n\
    of the original object. \n\
offsets : list of int \n\
    A list with ``N`` values, where ``N`` is the number of dimensions of this object. \n\
    Each value ``n = 1 .. N`` is the offset of the first value of axis ``n`` in this \n\
    object with respect to the original object. \n\
\n\
See Also \n\
-------- \n\
adjustROI : method to change the current region of interest");
PyObject* PythonDataObject::PyDataObject_locateROI(PyDataObject* self)
{
    if (self->dataObject == NULL)
    {
        PyErr_SetString(PyExc_ValueError, "data object is NULL");
        return NULL;
    }
    int dims = self->dataObject->getDims();
    int* osize = new int[dims];
    int* offsets = new int[dims];

    self->dataObject->locateROI(osize, offsets);

    PyObject* osize_obj = PyList_New(dims);
    PyObject* offsets_obj = PyList_New(dims);

    for (int i = 0; i < dims; i++)
    {
        PyList_SetItem(osize_obj, i, Py_BuildValue("i", osize[i]));
        PyList_SetItem(offsets_obj, i, Py_BuildValue("i", offsets[i]));
    }

    DELETE_AND_SET_NULL_ARRAY(osize);
    DELETE_AND_SET_NULL_ARRAY(offsets);

    PyObject* result = Py_BuildValue("(OO)", osize_obj, offsets_obj);
    Py_DECREF(osize_obj);
    Py_DECREF(offsets_obj);

    return result;
}

//-------------------------------------------------------------------------------------
PyDoc_STRVAR(pyDataObjectAdjustROI_doc, "adjustROI(offsets) \n\
\n\
Adjusts the size and position of the region of interest of this object.\n\
\n\
In Python, it is common to use slices of other objects, like lists, tuples, \n\
:class:`numpy.ndarray` among others. This slice represents a subpart of the original \n\
object, however the values within the slice are still the same than in the original \n\
object. \n\
\n\
The same holds for :class:`dataObject`, where a slice will return a shallow \n\
copy of the original object with a maybe reduced size. This is denoted as region \n\
of interest (ROI). Here an example:: \n\
    \n\
    org = dataObject.ones([100, 200], 'float32') \n\
    roi = org[10:20, 5:9]  # slicing \n\
    \n\
    roi[0, 0] = 100  # change one value in roi \n\
    print(org[10, 5])  # returns 100 \n\
\n\
Although the first value in ``roi`` is changed, its corresponding value in ``org`` \n\
is changed, too. This is the principle of shallow copies and slicing / region of \n\
interests. \n\
\n\
This method is used to change to offset and / or size of the current ROI of this \n\
object. Of course, this ROI can never be bigger than the original array data. \n\
In order to change the position and / or size of the current region of interest, \n\
pass a sequence (list or tuple) of integer values. The length of this sequence \n\
must be ``2 * ndim``, where ``ndim`` is the number of dimensions of this object. \n\
Always two adjacent values in this sequence refer to one axis, starting with \n\
the first axis index and ending with the last one. The first value of such a pair \n\
of two values indicate the offset of the region of interest with respect to one \n\
border of this axis (e.g. the left or top border), the 2nd value is the offset \n\
with respect to the other side of this axis (e.g. the right or bottom border). \n\
Negative values decrease the size of the ROI towards the center, positive values \n\
will increase its current size. \n\
\n\
Example: :: \n\
\n\
    d = dataObject([5, 4]) \n\
    droi = dataObject(d)  # make a shallow copy \n\
    droi.adjustROI([-2, 0, -1, -1]) \n\
\n\
Now, ``droi`` has a ROI, whose first value is equal to ``d[2, 1]`` and its shape \n\
is ``(3, 2)``. \n\
\n\
Parameters \n\
----------- \n\
offsets : list of int or tuple of int \n\
    This sequence must have twice as many values than the number of dimensions of \n\
    this :class:`dataObject`. A pair of numbers indicates the shift of the \n\
    current boundaries of the region of interest in every dimension. The first value \n\
    of each pair is the offset of the **left** boundary, the second the shift of the \n\
    **right** boundary. A positive value means a growth of the region of interest, \n\
    a negative one let the region of interest shrink towards the center. \n\
\n\
Raises \n\
------ \n\
RuntimeError \n\
    if desired, new ROI exceeds the original shape of this :class:`dataObject`. \n\
\n\
See Also \n\
--------- \n\
locateROI : method to get the borders of the current ROI");
PyObject* PythonDataObject::PyDataObject_adjustROI(
    PyDataObject* self, PyObject* args, PyObject* kwds)
{
    // args is supposed to be a list of offsets for each dimensions on the "left" and "right" side.
    // e.g. 2D-Object [dtop, dbottom, dleft, dright], negative d-value means offset towards the
    // center
    PyObject* offsetsArg = NULL;

    if (self->dataObject == NULL)
    {
        PyErr_SetString(PyExc_ValueError, "data object is NULL");
        return NULL;
    }

    const char* kwlist[] = {"offsets", NULL};

    if (!PyArg_ParseTupleAndKeywords(args, kwds, "O", const_cast<char**>(kwlist), &offsetsArg))
    {
        return NULL;
    }

    bool ok;
    QVector<int> offsets = PythonQtConversion::PyObjGetIntArray(offsetsArg, true, ok);

    int dims = self->dataObject->getDims();

    if (!ok)
    {
        PyErr_SetString(PyExc_TypeError, "offsets must be a sequence of integer values.");
        return NULL;
    }
    else if (offsets.size() != 2 * dims)
    {
        PyErr_SetString(
            PyExc_ValueError,
            "offsets must be a sequence of integer values. "
            "Its length must be two times the number of dimensions.");
        return NULL;
    }

    bool error = false;

    if (dims > 0)
    {
        try
        {
            self->dataObject->adjustROI(dims, offsets.constData());
        }
        catch (cv::Exception& exc)
        {
            PyErr_SetString(PyExc_RuntimeError, (exc.err).c_str());
            error = true;
        }
    }

    if (error)
    {
        return NULL;
    }
    else
    {
        Py_RETURN_NONE;
    }
}

//-------------------------------------------------------------------------------------
PyDoc_STRVAR(pyDataObjectSqueeze_doc, "squeeze() -> dataObject \n\
\n\
Returns a squeezed shallow copy (if possible) of this dataObject. \n\
\n\
This method removes every dimension with size equal to ``1``. A shallow copy is only \n\
returned, if the sub-arrays, spanned by the last two dimensions (denoted as planes), \n\
are not affected by the squeeze operation and if the data block in the \n\
:class:`dataObject` is not continuous. Else a deep copy has to be returned due to an \n\
overall re-alignment of the matrix. The returned object can never have less than \n\
two dimensions. If this is the case, the last or second to last dimensions with a size \n\
of ``1`` is not deleted. If :this method returns a shallow copy, a change in a \n\
value will change the same value in the original object, too. \n\
\n\
Returns \n\
-------- \n\
squeezed : dataObject \n\
    The squeezed data object. \n\
\n\
Notes \n\
----- \n\
This method is similar to :meth:`numpy.squeeze`.");
PyObject* PythonDataObject::PyDataObject_squeeze(PyDataObject* self, PyObject* /*args*/)
{
    if (self->dataObject == NULL)
        return NULL;

    PyDataObject* retObj = PythonDataObject::createEmptyPyDataObject(); // new reference

    try
    {
        ito::DataObject resObj = self->dataObject->squeeze();
        retObj->dataObject = new ito::DataObject(resObj);
    }
    catch (cv::Exception& exc)
    {
        retObj->dataObject = NULL;

        Py_DECREF(retObj);
        PyErr_SetString(PyExc_TypeError, (exc.err).c_str());
        return NULL;
    }

    if (!retObj->dataObject->getOwnData())
    {
        PyDataObject_SetBase(retObj, (PyObject*)self);
    }

    if (retObj)
        retObj->dataObject->addToProtocol("Squeezed dataObject.");

    return (PyObject*)retObj;
}

//-------------------------------------------------------------------------------------
PyDoc_STRVAR(
    dataObjectAttrReal_doc,
    "dataObject : Gets or sets the `real` part of this ``complex64`` or ``complex128`` object. \n\
\n\
The real part object has the same shape than this :class:`dataObject`. If the data type \n\
of this object is ``complex64``, the real part object has the data type ``float32``. \n\
For a ``complex128`` object, the real part is ``float64``. \n\
\n\
If a real part object is set to this attribute, it can be either a :class:`numpy.ndarray` \n\
or a :class:`dataObject` with the same shape than this object and the appropriate data type. \n\
However, it is also possible to pass an :obj:`int` or :obj:`float` value. This value is \n\
then assigned to the real part of all complex values. \n\
\n\
Raises \n\
------ \n\
TypeError \n\
    if this :class:`dataObject` has no complex data type.");
PyObject* PythonDataObject::PyDataObject_getReal(PyDataObject* self, void* /*closure*/)
{
    if (self->dataObject == NULL)
    {
        PyErr_SetString(PyExc_TypeError, "data object is NULL");
        return NULL;
    }

    ito::DataObject* d = self->dataObject;

    PyDataObject* retObj = PythonDataObject::createEmptyPyDataObject(); // new reference

    try
    {
        retObj->dataObject = new ito::DataObject(
            ito::real(*(d))); // resDataObj should always be the owner of its data, therefore base
                              // of resultObject remains None
    }
    catch (cv::Exception& exc)
    {
        Py_DECREF(retObj);
        PyErr_SetString(PyExc_TypeError, (exc.err).c_str());
        return NULL;
    }

    retObj->dataObject->addToProtocol("Extracted real part of a complex dataObject via real().");

    return (PyObject*)retObj;
}

//-------------------------------------------------------------------------------------
int PythonDataObject::PyDataObject_setReal(PyDataObject* self, PyObject* value, void* /*closure*/)
{
    if (self->dataObject == NULL)
    {
        PyErr_SetString(PyExc_TypeError, "data object is NULL");
        return -1;
    }

    ito::DataObject* newValues = NULL;
    bool deleteNewValues = false;
    bool singleValue = false;
    PyObject* pyNewValues = NULL; // if new values are borrowed from a PyObject, set it here (it
                                  // will be decremented at the end)

    int dataObjectType = self->dataObject->getType();

    if (dataObjectType != ito::tComplex64 &&
        dataObjectType != ito::tComplex128) // input object must be complex
    {
        PyErr_SetString(PyExc_RuntimeError, "type of dataObject is not complex.");
        return -1;
    }

    // newvalues as data object
    if (PyDataObject_Check(value)) // check if value is dataObject
    {
        newValues = (((PyDataObject*)(value))->dataObject);
    }
    else if (PyArray_Check(value)) // check if value is numpy array
    {
        pyNewValues = createPyDataObjectFromArray(value); // new reference
        if (pyNewValues)
        {
            newValues = ((PyDataObject*)(pyNewValues))->dataObject;
        }
        else
        {
            return -1; // error is already set by createPyDataObjectFromArray
        }
    }
    else if (PyLong_Check(value)) // check if value is integer single value
    {
        if (dataObjectType == ito::tComplex64)
        {
            newValues = new ito::DataObject(1, 1, ito::tFloat32);
            ito::float32 newValue = PyLong_AsLong(value);
            newValues->at<ito::float32>(0, 0) = newValue;
            deleteNewValues = true;
        }
        else if (dataObjectType == ito::tComplex128)
        {
            newValues = new ito::DataObject(1, 1, ito::tFloat64);
            ito::float64 newValue = PyLong_AsLong(value);
            newValues->at<ito::float64>(0, 0) = newValue;
            deleteNewValues = true;
        }
        singleValue = true;
    }
    else if (PyFloat_Check(value)) // check if value is float single value
    {
        if (dataObjectType == ito::tComplex64)
        {
            newValues = new ito::DataObject(1, 1, ito::tFloat32);
            ito::float32 newValue = PyFloat_AsDouble(value);
            newValues->at<ito::float32>(0, 0) = newValue;
            deleteNewValues = true;
        }
        else if (dataObjectType == ito::tComplex128)
        {
            newValues = new ito::DataObject(1, 1, ito::tFloat64);
            ito::float64 newValue = PyFloat_AsDouble(value);
            newValues->at<ito::float64>(0, 0) = newValue;
            deleteNewValues = true;
        }
        singleValue = true;
    }
    else // error
    {
        Py_XDECREF(pyNewValues);
        pyNewValues = NULL;
        if (deleteNewValues)
        {
            DELETE_AND_SET_NULL(newValues);
        }
        PyErr_SetString(
            PyExc_TypeError,
            "Type of assigned value is invalid (real dataObject, real np.array or real scalar "
            "value).");
        return -1;
    }

    if (dataObjectType == ito::tComplex64)
    {
        if (newValues->getType() != ito::tFloat32)
        {
            // try to convert newValues to float32...
            ito::DataObject* newValuesFloat = new ito::DataObject();
            ito::RetVal ret;
            try
            {
                ret = newValues->convertTo(*newValuesFloat, ito::tFloat32);
            }
            catch (cv::Exception& exc)
            {
                ret = ito::RetVal::format(
                    ito::retError,
                    0,
                    "Cannot convert assigned value to a float32 dataObject (%s)",
                    exc.err.c_str());
            }

            if (ret == ito::retOk)
            {
                Py_XDECREF(pyNewValues);
                pyNewValues = NULL;
                if (deleteNewValues)
                {
                    DELETE_AND_SET_NULL(newValues);
                }

                newValues = newValuesFloat;
                deleteNewValues = true;
            }
            else
            {
                Py_XDECREF(pyNewValues);
                pyNewValues = NULL;
                if (deleteNewValues)
                {
                    DELETE_AND_SET_NULL(newValues);
                }

                DELETE_AND_SET_NULL(newValuesFloat);

                PythonCommon::transformRetValToPyException(ret);
                return -1;
            }
        }
    }
    else if (dataObjectType == ito::tComplex128)
    {
        if (newValues->getType() != ito::tFloat64)
        {
            // try to convert newValues to float64...
            ito::DataObject* newValuesFloat = new ito::DataObject();
            ito::RetVal ret;
            try
            {
                ret = newValues->convertTo(*newValuesFloat, ito::tFloat64);
            }
            catch (cv::Exception& exc)
            {
                ret = ito::RetVal::format(
                    ito::retError,
                    0,
                    "Cannot convert assigned value to a float64 dataObject (%s)",
                    exc.err.c_str());
            }

            if (ret == ito::retOk)
            {
                Py_XDECREF(pyNewValues);
                pyNewValues = NULL;
                if (deleteNewValues)
                {
                    DELETE_AND_SET_NULL(newValues);
                }

                newValues = newValuesFloat;
                deleteNewValues = true;
            }
            else
            {
                Py_XDECREF(pyNewValues);
                pyNewValues = NULL;
                if (deleteNewValues)
                {
                    DELETE_AND_SET_NULL(newValues);
                }

                DELETE_AND_SET_NULL(newValuesFloat);

                PythonCommon::transformRetValToPyException(ret);
                return -1;
            }
        }
    }

    const int dObjDims = self->dataObject->getDims();
    const int valDims = newValues->getDims();

    if (singleValue)
    {
    }
    else if (dObjDims == valDims) // error if same dimensions but different shape
    {
        if (self->dataObject->getSize() != newValues->getSize())
        {
            Py_XDECREF(pyNewValues);
            pyNewValues = NULL;
            if (deleteNewValues)
            {
                DELETE_AND_SET_NULL(newValues);
            }

            PyErr_Format(
                PyExc_IndexError,
                "The size of this dataObject and the assigned dataObject or np.array must be "
                "equal.");
            return -1;
        }
    }
    else // dObjDims must be greater than valDims
    {
        if (dObjDims > valDims && valDims == 2)
        {
            if (!(self->dataObject->getSize(self->dataObject->getDims() - 1) ==
                      newValues->getSize(1) &&
                  self->dataObject->getSize(self->dataObject->getDims() - 2) ==
                      newValues->getSize(0))) // last 2 dimensions are the same
            {
                Py_XDECREF(pyNewValues);
                pyNewValues = NULL;
                if (deleteNewValues)
                {
                    DELETE_AND_SET_NULL(newValues);
                }

                PyErr_SetString(PyExc_IndexError, "last 2 dimensions differs in size.");
                return -1;
            }
        }
        else
        {
            Py_XDECREF(pyNewValues);
            pyNewValues = NULL;
            if (deleteNewValues)
            {
                DELETE_AND_SET_NULL(newValues);
            }

            PyErr_SetString(
                PyExc_IndexError,
                "the shape of the data object must be greater than the shape of the values.");
            return -1;
        }
    }

    try
    {
        self->dataObject->setReal(*newValues);
    }
    catch (cv::Exception& exc)
    {
        Py_XDECREF(pyNewValues);
        pyNewValues = NULL;
        if (deleteNewValues)
        {
            DELETE_AND_SET_NULL(newValues);
        }

        PyErr_SetString(PyExc_TypeError, (exc.err).c_str());
        return -1;
    }

    self->dataObject->addToProtocol("Changed real part of complex data object via real.");

    Py_XDECREF(pyNewValues);
    pyNewValues = NULL;
    if (deleteNewValues)
    {
        DELETE_AND_SET_NULL(newValues);
    }

    return 0;
}

//-------------------------------------------------------------------------------------
PyDoc_STRVAR(
    dataObjectAttrImag_doc,
    "dataObject : Gets or sets the `imag` part of this ``complex64`` or ``complex128`` object. \n\
\n\
The imaginary part object has the same shape than this :class:`dataObject`. If the data type \n\
of this object is ``complex64``, the imag part object has the data type ``float32``. \n\
For a ``complex128`` object, the imag part is ``float64``. \n\
\n\
If an imaginary part object is set to this attribute, it can be either a :class:`numpy.ndarray` \n\
or a :class:`dataObject` with the same shape than this object and the appropriate data type. \n\
However, it is also possible to pass an :obj:`int` or :obj:`float` value. This value is \n\
then assigned to the imaginary part of all complex values. \n\
\n\
Raises \n\
------ \n\
TypeError \n\
    if this :class:`dataObject` has no complex data type.");
PyObject* PythonDataObject::PyDataObject_getImag(PyDataObject* self, void* /*closure*/)
{
    if (self->dataObject == NULL)
    {
        PyErr_SetString(PyExc_TypeError, "data object is NULL");
        return NULL;
    }

    ito::DataObject* d = self->dataObject;

    PyDataObject* retObj = PythonDataObject::createEmptyPyDataObject(); // new reference

    try
    {
        retObj->dataObject = new ito::DataObject(
            ito::imag(*(d))); // resDataObj should always be the owner of its data, therefore base
                              // of resultObject remains None
    }
    catch (cv::Exception& exc)
    {
        Py_DECREF(retObj);
        PyErr_SetString(PyExc_TypeError, (exc.err).c_str());
        return NULL;
    }

    retObj->dataObject->addToProtocol("Extracted imaginary part of a complex dataObject via imag.");

    return (PyObject*)retObj;
}

//-------------------------------------------------------------------------------------
int PythonDataObject::PyDataObject_setImag(PyDataObject* self, PyObject* value, void* /*closure*/)
{
    if (self->dataObject == NULL)
    {
        PyErr_SetString(PyExc_TypeError, "data object is NULL");
        return -1;
    }

    ito::DataObject* newValues = NULL;
    bool deleteNewValues = false;
    bool singleValue = false;
    PyObject* pyNewValues = NULL; // if new values are borrowed from a PyObject, set it here (it
                                  // will be decremented at the end)

    int dataObjectType = self->dataObject->getType();

    if (dataObjectType != ito::tComplex64 &&
        dataObjectType != ito::tComplex128) // input object must be complex
    {
        PyErr_SetString(PyExc_RuntimeError, "type of dataObject is not complex.");
        return -1;
    }

    // newvalues as data object
    if (PyDataObject_Check(value)) // check if value is dataObject
    {
        newValues = (((PyDataObject*)(value))->dataObject);
    }
    else if (PyArray_Check(value)) // check if value is numpy array
    {
        pyNewValues = createPyDataObjectFromArray(value); // new reference
        if (pyNewValues)
        {
            newValues = ((PyDataObject*)(pyNewValues))->dataObject;
        }
        else
        {
            return -1; // error is already set by createPyDataObjectFromArray
        }
    }
    else if (PyLong_Check(value)) // check if value is integer single value
    {
        if (dataObjectType == ito::tComplex64)
        {
            newValues = new ito::DataObject(1, 1, ito::tFloat32);
            ito::float32 newValue = PyLong_AsLong(value);
            newValues->at<ito::float32>(0, 0) = newValue;
            deleteNewValues = true;
        }
        else if (dataObjectType == ito::tComplex128)
        {
            newValues = new ito::DataObject(1, 1, ito::tFloat64);
            ito::float64 newValue = PyLong_AsLong(value);
            newValues->at<ito::float64>(0, 0) = newValue;
            deleteNewValues = true;
        }
        singleValue = true;
    }
    else if (PyFloat_Check(value)) // check if value is float single value
    {
        if (dataObjectType == ito::tComplex64)
        {
            newValues = new ito::DataObject(1, 1, ito::tFloat32);
            ito::float32 newValue = PyFloat_AsDouble(value);
            newValues->at<ito::float32>(0, 0) = newValue;
            deleteNewValues = true;
        }
        else if (dataObjectType == ito::tComplex128)
        {
            newValues = new ito::DataObject(1, 1, ito::tFloat64);
            ito::float64 newValue = PyFloat_AsDouble(value);
            newValues->at<ito::float64>(0, 0) = newValue;
            deleteNewValues = true;
        }
        singleValue = true;
    }
    else // error
    {
        Py_XDECREF(pyNewValues);
        pyNewValues = NULL;
        if (deleteNewValues)
        {
            DELETE_AND_SET_NULL(newValues);
        }
        PyErr_SetString(
            PyExc_TypeError,
            "Type of assigned value is invalid (real dataObject, real np.array or real scalar "
            "value)");
        return -1;
    }

    if (dataObjectType == ito::tComplex64)
    {
        if (newValues->getType() != ito::tFloat32)
        {
            // try to convert newValues to float32...
            ito::DataObject* newValuesFloat = new ito::DataObject();
            ito::RetVal ret;
            try
            {
                ret = newValues->convertTo(*newValuesFloat, ito::tFloat32);
            }
            catch (cv::Exception& exc)
            {
                ret = ito::RetVal::format(
                    ito::retError,
                    0,
                    "Cannot convert assigned value to a float32 dataObject (%s)",
                    exc.err.c_str());
            }

            if (ret == ito::retOk)
            {
                Py_XDECREF(pyNewValues);
                pyNewValues = NULL;
                if (deleteNewValues)
                {
                    DELETE_AND_SET_NULL(newValues);
                }

                newValues = newValuesFloat;
                deleteNewValues = true;
            }
            else
            {
                Py_XDECREF(pyNewValues);
                pyNewValues = NULL;
                if (deleteNewValues)
                {
                    DELETE_AND_SET_NULL(newValues);
                }

                DELETE_AND_SET_NULL(newValuesFloat);

                PythonCommon::transformRetValToPyException(ret);
                return -1;
            }
        }
    }
    else if (dataObjectType == ito::tComplex128)
    {
        if (newValues->getType() != ito::tFloat64)
        {
            // try to convert newValues to float64...
            ito::DataObject* newValuesFloat = new ito::DataObject();
            ito::RetVal ret;
            try
            {
                ret = newValues->convertTo(*newValuesFloat, ito::tFloat64);
            }
            catch (cv::Exception& exc)
            {
                ret = ito::RetVal::format(
                    ito::retError,
                    0,
                    "Cannot convert assigned value to a float64 dataObject (%s)",
                    exc.err.c_str());
            }

            if (ret == ito::retOk)
            {
                Py_XDECREF(pyNewValues);
                pyNewValues = NULL;
                if (deleteNewValues)
                {
                    DELETE_AND_SET_NULL(newValues);
                }

                newValues = newValuesFloat;
                deleteNewValues = true;
            }
            else
            {
                Py_XDECREF(pyNewValues);
                pyNewValues = NULL;
                if (deleteNewValues)
                {
                    DELETE_AND_SET_NULL(newValues);
                }

                DELETE_AND_SET_NULL(newValuesFloat);

                PythonCommon::transformRetValToPyException(ret);
                return -1;
            }
        }
    }

    const int dObjDims = self->dataObject->getDims();
    const int valDims = newValues->getDims();

    if (singleValue)
    {
    }
    else if (dObjDims == valDims) // error if same dimensions but different shape
    {
        if (self->dataObject->getSize() != newValues->getSize())
        {
            Py_XDECREF(pyNewValues);
            pyNewValues = NULL;
            if (deleteNewValues)
            {
                DELETE_AND_SET_NULL(newValues);
            }

            PyErr_Format(
                PyExc_IndexError,
                "The size of this dataObject and the assigned dataObject or np.array must be "
                "equal.");
            return -1;
        }
    }
    else // dObjDims must be greater than valDims
    {
        if (dObjDims > valDims && valDims == 2)
        {
            if (!(self->dataObject->getSize(self->dataObject->getDims() - 1) ==
                      newValues->getSize(1) &&
                  self->dataObject->getSize(self->dataObject->getDims() - 2) ==
                      newValues->getSize(0))) // last 2 dimensions are the same
            {
                Py_XDECREF(pyNewValues);
                pyNewValues = NULL;
                if (deleteNewValues)
                {
                    DELETE_AND_SET_NULL(newValues);
                }

                PyErr_SetString(PyExc_IndexError, "last 2 dimensions differs in size.");
                return -1;
            }
        }
        else
        {
            Py_XDECREF(pyNewValues);
            pyNewValues = NULL;
            if (deleteNewValues)
            {
                DELETE_AND_SET_NULL(newValues);
            }

            PyErr_SetString(
                PyExc_IndexError,
                "the shape of the data object must be greater than the shape of the values.");
            return -1;
        }
    }

    try
    {
        self->dataObject->setImag(*newValues);
    }
    catch (cv::Exception& exc)
    {
        Py_XDECREF(pyNewValues);
        pyNewValues = NULL;
        if (deleteNewValues)
        {
            DELETE_AND_SET_NULL(newValues);
        }

        PyErr_SetString(PyExc_TypeError, (exc.err).c_str());
        return -1;
    }

    self->dataObject->addToProtocol("Changed imaginary part of complex data object via imag.");

    Py_XDECREF(pyNewValues);
    pyNewValues = NULL;
    if (deleteNewValues)
    {
        DELETE_AND_SET_NULL(newValues);
    }

    return 0;
}

//-------------------------------------------------------------------------------------
PyDoc_STRVAR(pyDataObjectAbs_doc, "abs() -> dataObject \n\
\n\
Returns a new dataObject with the absolute values of this object. \n\
\n\
The absolute values in the resulting :class:`dataObject` are determined for \n\
both real (integer and floating point) and complex data types of this object. \n\
This method raises a ``TypeError`` for a ``rgba32`` data type. \n\
\n\
Raises \n\
------ \n\
TypeError \n\
    if this method is called for a dataObject of data type ``rgba32``. \n\
\n\
Returns \n\
------- \n\
absObj : dataObject \n\
    Array with the same size than this object, that contains the absolute values \n\
    of this object. If the data type of this object is complex, the returned \n\
    object has the corresponding floating point data type. Else, the data type \n\
    is unchanged. If this :class:`dataObject` has an unsigned integer data type, \n\
    its shallow copy is returned without any changes.");
PyObject* PythonDataObject::PyDataObject_abs(PyDataObject* self, void* /*closure*/)
{
    if (self->dataObject == NULL)
    {
        PyErr_SetString(PyExc_TypeError, "data object is NULL");
        return NULL;
    }

    ito::DataObject* d = self->dataObject;

    PyDataObject* retObj = PythonDataObject::createEmptyPyDataObject(); // new reference

    try
    {
        retObj->dataObject = new ito::DataObject(
            ito::abs(*(d))); // resDataObj should always be the owner of its
                             // data, therefore base of resultObject remains None
    }
    catch (cv::Exception& exc)
    {
        Py_DECREF(retObj);
        PyErr_SetString(PyExc_TypeError, (exc.err).c_str());
        return NULL;
    }

    retObj->dataObject->addToProtocol("Absolute values of calculated via abs().");
    return (PyObject*)retObj;
}

//-------------------------------------------------------------------------------------
PyDoc_STRVAR(pyDataObjectArg_doc, "arg() -> dataObject \n\
\n\
Returns a new data object with the argument values of this complex type dataObject. \n\
\n\
This method calculates the argument value of each element in this :class:`dataObject`\n\
and returns these values as new dataObject with the same shape than this object. \n\
This object must be of complex data type (``complex128`` or ``complex64``). \n\
The output data type will be float then (``float64`` or ``float32``).\n\
\n\
Returns \n\
------- \n\
argObj : dataObject \n\
    is the argument function applied to all values of this dataObject.");
PyObject* PythonDataObject::PyDataObject_arg(PyDataObject* self, void* /*closure*/)
{
    if (self->dataObject == NULL)
    {
        PyErr_SetString(PyExc_TypeError, "data object is NULL");
        return NULL;
    }

    ito::DataObject* d = self->dataObject;

    PyDataObject* retObj = PythonDataObject::createEmptyPyDataObject(); // new reference

    try
    {
        retObj->dataObject = new ito::DataObject(
            ito::arg(*(d))); // resDataObj should always be the owner of its
                             // data, therefore base of resultObject remains None
    }
    catch (cv::Exception& exc)
    {
        Py_DECREF(retObj);
        PyErr_SetString(PyExc_TypeError, (exc.err).c_str());
        return NULL;
    }

    retObj->dataObject->addToProtocol(
        "Extracted phase/argument of a complex dataObject via arg().");
    return (PyObject*)retObj;
}

//-------------------------------------------------------------------------------------
int PythonDataObject::PyDataObj_mappingLength(PyDataObject* self)
{
    if (self->dataObject == NULL)
    {
        return 0;
    }

    return self->dataObject->getTotal();
}

//-------------------------------------------------------------------------------------
PyObject* PythonDataObject::PyDataObj_mappingGetElem(PyDataObject* self, PyObject* key)
{
    PyObject* retObj = NULL;

    if (self->dataObject == NULL)
    {
        PyErr_SetString(PyExc_TypeError, "data object is NULL");
        return NULL;
    }

    int dims = self->dataObject->getDims();
    ito::Range* ranges = NULL;
    unsigned int* singlePointIdx = NULL;
    PyDataObject* mask = NULL;
    bool singlePoint = true;
    bool error = false;

    if (dims <= 0)
    {
        PyErr_SetString(PyExc_IndexError, "too many indices for array");
    }
    else if (dims == 1)
    {
        PyErr_SetString(PyExc_TypeError, "data object dimension must not be one, but two instead");
        return NULL;
    }

    if (PyDataObject_Check(key))
    {
        mask = (PyDataObject*)(key); // borrowed
        Py_INCREF(mask);
        Py_INCREF(key);
    }
    else if (PyArray_Check(key))
    {
        mask = (PyDataObject*)createPyDataObjectFromArray(key); // new reference
        Py_INCREF(key);

        if (!mask)
        {
            error = true;
        }
    }
    else
    {
        if (!PyTuple_Check(key))
        {
            key = PyTuple_Pack(1, key); // new reference
        }
        else
        {
            Py_INCREF(key);
        }

        if (PyTuple_Size(key) != dims)
        {
            Py_DECREF(key);
            PyErr_SetString(
                PyExc_TypeError, "length of key-tuple does not fit to dimension of data object");
            return NULL;
        }

        Py_ssize_t length = PyTuple_Size(key);
        ranges = new ito::Range[dims];
        singlePointIdx = new unsigned int[dims];
        PyObject* elem = NULL;
        int temp1;
        int axisSize;

        for (Py_ssize_t i = 0; i < length && !error; i++)
        {
            elem = PyTuple_GetItem(key, i);
            axisSize = self->dataObject->getSize(i);

            // check type of elem, must be int or stride
            if (PyLong_Check(elem))
            {
                int overflow;
                temp1 = PyLong_AsLongAndOverflow(elem, &overflow);

                // index -1 will be the last element, -2 the element before the last...
                if (!overflow && (temp1 < 0))
                {
                    temp1 = axisSize + temp1;
                }

                if (!overflow &&
                    (temp1 >= 0 &&
                     temp1 < axisSize)) // temp1 is still the virtual order, therefore check agains
                                        // the getSize-method which considers the transpose-flag
                {
                    ranges[i].start = temp1;
                    ranges[i].end = temp1 + 1;
                    singlePointIdx[i] = temp1;
                }
                else
                {
                    singlePointIdx[i] = 0;
                    error = true;
                    PyErr_Format(
                        PyExc_IndexError,
                        "index %i is out of bounds for axis %i with size %i.",
                        PyLong_AsLong(elem),
                        i,
                        axisSize);
                }
            }
            else if (PySlice_Check(elem))
            {
                singlePoint = false;

                Py_ssize_t start, stop, step, slicelength;
                if (PySlice_GetIndicesEx(elem, axisSize, &start, &stop, &step, &slicelength) == 0)
                {
                    if (slicelength < 1)
                    {
                        error = true;
                        PyErr_SetString(PyExc_IndexError, "length of slice must be >= 1");
                    }
                    else if (step != 1)
                    {
                        error = true;
                        PyErr_SetString(PyExc_IndexError, "step size must be one.");
                    }
                    else
                    {
                        ranges[i].start = start;
                        ranges[i].end =
                            stop; // stop already points one index after the last index within the
                                  // range, this is the same definition than openCV has.
                    }
                }
                else
                {
                    error = true;
                    // error is already set by command
                    // PyErr_SetString(PyExc_TypeError, "no valid start and stop element can be
                    // found for given slice");
                }
            }
            else
            {
                error = true;
                PyErr_SetString(
                    PyExc_TypeError,
                    "range tuple element is neither of type integer nor of type slice");
            }
        }
    }

    if (!error)
    {
        if (mask)
        {
            PyDataObject* retObj2 = PythonDataObject::createEmptyPyDataObject(); // new reference
            try
            {
                retObj2->dataObject =
                    new ito::DataObject(self->dataObject->at(*(mask->dataObject)));

                if (!retObj2->dataObject->getOwnData())
                {
                    PyDataObject_SetBase(retObj2, (PyObject*)self);
                }

                retObj = (PyObject*)retObj2;
            }
            catch (cv::Exception& exc)
            {
                PyErr_SetString(PyExc_TypeError, (exc.err).c_str());
                Py_DECREF(retObj2);
                retObj2 = NULL;
            }
        }
        else if (singlePoint)
        {
            retObj = PyDataObj_At(self->dataObject, singlePointIdx);
        }
        else
        {
            PyDataObject* retObj2 = PythonDataObject::createEmptyPyDataObject(); // new reference

            try
            {
                retObj2->dataObject = new ito::DataObject(self->dataObject->at(ranges));

                if (!retObj2->dataObject->getOwnData())
                {
                    PyDataObject_SetBase(retObj2, (PyObject*)self);
                }

                retObj = (PyObject*)retObj2;
            }
            catch (cv::Exception& exc)
            {
                PyErr_SetString(PyExc_TypeError, (exc.err).c_str());
                Py_DECREF(retObj2);
                retObj2 = NULL;
            }
        }
    }

    DELETE_AND_SET_NULL_ARRAY(ranges);
    DELETE_AND_SET_NULL_ARRAY(singlePointIdx);

    Py_DECREF(key);
    Py_XDECREF(mask);

    return retObj;
}

//-------------------------------------------------------------------------------------
int PythonDataObject::PyDataObj_mappingSetElem(PyDataObject* self, PyObject* key, PyObject* value)
{
    DataObject dataObj;

    if (self->dataObject == NULL)
    {
        PyErr_SetString(PyExc_TypeError, "data object is NULL");
        return -1;
    }

    int dims = self->dataObject->getDims();
    ito::Range* ranges = NULL;
    unsigned int* idx = NULL; // redundant to range, if only single indizes are addressed
    PyDataObject* mask = NULL;

    if (dims <= 0)
    {
        PyErr_SetString(PyExc_TypeError, "empty data object.");
        return -1;
    }

    if (PyDataObject_Check(key))
    {
        mask = (PyDataObject*)key;
        Py_INCREF(key); // increment reference
        Py_INCREF(mask);
    }
    else if (PyArray_Check(key))
    {
        mask = (PyDataObject*)createPyDataObjectFromArray(key); // new reference
        Py_INCREF(key);

        if (!mask)
        {
            return -1;
        }
    }
    else
    {
        if (!PyTuple_Check(key))
        {
            key = PyTuple_Pack(1, key); // new reference
        }
        else
        {
            Py_INCREF(key); // increment reference
        }

        if (PyTuple_Size(key) != dims)
        {
            Py_DECREF(key);
            PyErr_SetString(
                PyExc_TypeError, "length of key-tuple does not fit to dimension of data object");
            return -1;
        }
    }

    Py_ssize_t length = 0;
    bool error = false;
    bool containsSlices = false;

    if (!mask)
    {
        length = PyTuple_Size(key);
        ranges = new ito::Range[dims];
        idx = new unsigned int[dims];

        PyObject* elem = NULL;
        int temp1;
        int axisSize;

        for (Py_ssize_t i = 0; i < length && !error; i++)
        {
            elem = PyTuple_GetItem(key, i); // borrowed reference
            axisSize = self->dataObject->getSize(i);

            // check type of elem, must be int or stride
            if (PyLong_Check(elem))
            {
                int overflow;
                temp1 = PyLong_AsLongAndOverflow(elem, &overflow);

                // index -1 will be the last element, -2 the element before the last...
                if (!overflow && (temp1 < 0))
                {
                    temp1 = axisSize + temp1;
                }

                if (!overflow && (temp1 >= 0 && temp1 < axisSize))
                {
                    ranges[i].start = temp1;
                    ranges[i].end = temp1 + 1;
                    idx[i] = temp1;
                }
                else
                {
                    error = true;
                    PyErr_Format(
                        PyExc_IndexError,
                        "index %i is out of bounds for axis %i with size %i",
                        PyLong_AsLong(elem),
                        i,
                        axisSize);
                }
            }
            else if (PySlice_Check(elem))
            {
                containsSlices = true;
                Py_ssize_t start, stop, step, slicelength;

                if (PySlice_GetIndicesEx(elem, axisSize, &start, &stop, &step, &slicelength) == 0)
                {
                    if (step != 1)
                    {
                        error = true;
                        PyErr_SetString(PyExc_TypeError, "step size must be one.");
                    }
                    else
                    {
                        ranges[i].start = start;
                        ranges[i].end =
                            stop; // stop already points one index after the last index within the
                                  // range, this is the same definition than openCV has.
                    }
                }
                else
                {
                    error = true;
                    // error is already set by command
                    // PyErr_SetString(PyExc_TypeError, "no valid start and stop element can be
                    // found for given slice");
                }
            }
            else
            {
                error = true;
                PyErr_SetString(
                    PyExc_TypeError,
                    "range tuple element is neither of type integer nor of type slice");
            }
        }
    }

    if (containsSlices) // key is no mask data object
    {
        if (!error)
        {
            try
            {
                // self->dataObject in readLock, dataObj will become readLock, too
                dataObj = self->dataObject->at(ranges); // self->dataObject must not be locked for
                                                        // writing, since dataObj will read it
            }
            catch (cv::Exception& exc)
            {
                PyErr_SetString(PyExc_TypeError, (exc.err).c_str());
                error = true;
            }
        }

        // no parse value and assign it to dataObj
        if (!error)
        {
            if (PyLong_Check(value))
            {
                int overflow;
                long l = PyLong_AsLongAndOverflow(value, &overflow);

                if (overflow == 0)
                {
                    dataObj = (ito::int32)l;
                }
                else if (overflow == -1)
                {
                    PyErr_SetString(
                        PyExc_ValueError, "value exceeds the negative boundary of int32.");
                    error = true;
                }
                else // overflow = 1
                {
                    dataObj = (ito::uint32)PyLong_AsUnsignedLong(value);
                }
            }
            else if (PyFloat_Check(value))
            {
                dataObj = PyFloat_AsDouble(value);
            }
            else if (PyComplex_Check(value))
            {
                dataObj = complex128(PyComplex_RealAsDouble(value), PyComplex_ImagAsDouble(value));
            }
            else if (Py_TYPE(value) == &PyDataObjectType)
            {
                try
                {
                    ((PyDataObject*)value)->dataObject->deepCopyPartial(dataObj);
                }
                catch (cv::Exception& exc)
                {
                    PyErr_SetString(PyExc_TypeError, (exc.err).c_str());
                    error = true;
                }
            }
            else if (Py_TYPE(value) == &(PythonRgba::PyRgbaType))
            {
                if (dataObj.getType() == ito::tRGBA32)
                {
                    dataObj = ((PythonRgba::PyRgba*)value)->rgba;
                }
                else
                {
                    PyErr_SetString(
                        PyExc_TypeError,
                        "An assignment of type itom.rgba is only possible for data objects of type "
                        "rgba32");
                    error = true;
                }
            }
            else
            {
                // try to convert the assigned value to a numpy array and then read the values
                int npTypenum = getNpTypeFromDataObjectType(dataObj.getType());

                if (dataObj.getDims() < 2)
                {
                    PyErr_SetString(PyExc_TypeError, "the destination data object is empty.");
                }
                else if (npTypenum >= 0)
                {
                    int dims = dataObj.getDims();
                    PyObject* npArray = PyArray_ContiguousFromAny(value, npTypenum, 1, dims);

                    if (npArray)
                    {
                        PyArrayObject* npArray_ = (PyArrayObject*)npArray;
                        int npdims = PyArray_NDIM(npArray_);

                        const npy_intp* npArrayShape = PyArray_SHAPE(npArray_);
                        int* map_dims_to_npdims = new int[dims];

                        if (dataObj.getTotal() != PyArray_SIZE(npArray_))
                        {
                            PyErr_Format(
                                PyExc_ValueError,
                                "size of given data does not fit to size of data object");
                            error = true;
                        }

                        int c = 0;

                        if (!error)
                        {
                            // check dimensions
                            for (int d = 0; d < dims; ++d)
                            {
                                if ((c < npdims) && (npArrayShape[c] == dataObj.getSize(d)))
                                {
                                    map_dims_to_npdims[d] = c;
                                    c++;
                                }
                                else if (dataObj.getSize(d) == 1) // this dimension is not required
                                                                  // in np-array
                                {
                                    map_dims_to_npdims[d] = -1; // d.th dimension of dataObj is not
                                                                // available in np-array (squeezed)
                                }
                                else
                                {
                                    PyErr_Format(
                                        PyExc_ValueError,
                                        "%i. dimension of given data does not fit to given "
                                        "dimension. %i obtained, %i required",
                                        d,
                                        npArrayShape[c],
                                        dataObj.getSize(d));
                                    error = true;
                                }
                            }
                        }

                        if (!error)
                        {
                            npy_intp* ind = new npy_intp[npdims];
                            memset(ind, 0, npdims * sizeof(npy_intp));
                            const void* npPtr = NULL;
                            int numPlanes = dataObj.getNumPlanes();
                            cv::Mat* mat;

                            // the following part is inspired by DataObject::matNumToIdx:

                            int orgPlaneSize = 1;

                            for (int nDim = 1; nDim < dims - 2; nDim++)
                            {
                                orgPlaneSize *= dataObj.getSize(nDim);
                            }

                            int tMatNum;
                            int planeSize;

                            for (int plane = 0; plane < numPlanes; ++plane)
                            {
                                mat = dataObj.getCvPlaneMat(plane);

                                tMatNum = plane;
                                planeSize = orgPlaneSize;
                                for (int nDim = 0; nDim < dims - 2; nDim++)
                                {
                                    if (map_dims_to_npdims[nDim] >= 0)
                                    {
                                        ind[map_dims_to_npdims[nDim]] = tMatNum / planeSize;
                                    }
                                    tMatNum %= planeSize;
                                    planeSize /= dataObj.getSize(nDim + 1);
                                }


                                for (int row = 0; row < mat->rows; ++row)
                                {
                                    if (map_dims_to_npdims[dims - 2] >= 0)
                                    {
                                        ind[map_dims_to_npdims[dims - 2]] = row;
                                    }
                                    npPtr = PyArray_GetPtr(npArray_, ind);
                                    memcpy(mat->ptr(row), npPtr, mat->cols * mat->elemSize());
                                }
                            }

                            DELETE_AND_SET_NULL_ARRAY(ind);
                        }

                        DELETE_AND_SET_NULL_ARRAY(map_dims_to_npdims);

                        Py_DECREF(npArray);
                    }
                    else
                    {
                        // pyerror is already set
                        error = true;
                    }
                }
                else
                {
                    PyErr_SetString(
                        PyExc_TypeError,
                        "assign value has no of the following types: integer, floating point, "
                        "complex, rgba (type rgba32 only) or data object");
                    error = true;
                }
            }
            /*else
            {
                error = true;
                PyErr_SetString(PyExc_TypeError, "assign value has no of the following types:
            integer, floating point, complex, rgba (type rgba32 only) or data object");
            }*/
        }
    }
    else if (mask)
    {
        void* valuePtr;
        ito::tDataType fromType = ito::tInt8;
        int32 value1 = 0;
        float64 value2 = 0.0;
        complex128 value3 = 0.0;
        ito::Rgba32 value4;

        if (!error)
        {
            if (PyLong_Check(value))
            {
                value1 = PyLong_AsLong(value);
                valuePtr = static_cast<void*>(&value1);
                fromType = ito::tInt32;
            }
            else if (PyFloat_Check(value))
            {
                value2 = PyFloat_AsDouble(value);
                valuePtr = static_cast<void*>(&value2);
                fromType = ito::tFloat64;
            }
            else if (PyComplex_Check(value))
            {
                value3 = complex128(PyComplex_RealAsDouble(value), PyComplex_ImagAsDouble(value));
                valuePtr = static_cast<void*>(&value3);
                fromType = ito::tComplex128;
            }
            else if (Py_TYPE(value) == &ito::PythonRgba::PyRgbaType)
            {
                ito::PythonRgba::PyRgba* rgba = (ito::PythonRgba::PyRgba*)(value);
                fromType = ito::tRGBA32;
                value4 = rgba->rgba;
                valuePtr =
                    static_cast<void*>(&value4); // will be valid until end of function since this
                                                 // is a direct access to the underlying structure.
            }
            else
            {
                error = true;
                PyErr_SetString(
                    PyExc_TypeError,
                    "assign value has no of the following types: integer, floating point, complex");
            }
        }

        if (!error && fromType != ito::tInt8)
        {
            ito::RetVal retval2;

            try
            {
                switch (self->dataObject->getType())
                {
                case ito::tUInt8:
                    retval2 = self->dataObject->setTo(
                        ito::numberConversion<uint8>(fromType, valuePtr), *(mask->dataObject));
                    break;
                case ito::tInt8:
                    retval2 = self->dataObject->setTo(
                        ito::numberConversion<int8>(fromType, valuePtr), *(mask->dataObject));
                    break;
                case ito::tUInt16:
                    retval2 = self->dataObject->setTo(
                        ito::numberConversion<uint16>(fromType, valuePtr), *(mask->dataObject));
                    break;
                case ito::tInt16:
                    retval2 = self->dataObject->setTo(
                        ito::numberConversion<int16>(fromType, valuePtr), *(mask->dataObject));
                    break;
                case ito::tUInt32:
                    retval2 = self->dataObject->setTo(
                        ito::numberConversion<uint32>(fromType, valuePtr), *(mask->dataObject));
                    break;
                case ito::tInt32:
                    retval2 = self->dataObject->setTo(
                        ito::numberConversion<int32>(fromType, valuePtr), *(mask->dataObject));
                    break;
                case ito::tRGBA32:
                    retval2 = self->dataObject->setTo(
                        ito::numberConversion<ito::Rgba32>(fromType, valuePtr),
                        *(mask->dataObject));
                    break;
                case ito::tFloat32:
                    retval2 = self->dataObject->setTo(
                        ito::numberConversion<float32>(fromType, valuePtr), *(mask->dataObject));
                    break;
                case ito::tFloat64:
                    retval2 = self->dataObject->setTo(
                        ito::numberConversion<float64>(fromType, valuePtr), *(mask->dataObject));
                    break;
                case ito::tComplex64:
                    retval2 = self->dataObject->setTo(
                        ito::numberConversion<complex64>(fromType, valuePtr), *(mask->dataObject));
                    break;
                case ito::tComplex128:
                    retval2 = self->dataObject->setTo(
                        ito::numberConversion<complex128>(fromType, valuePtr), *(mask->dataObject));
                    break;
                }
            }
            catch (cv::Exception& exc)
            {
                PyErr_SetString(PyExc_TypeError, (exc.err).c_str());
                error = true;
            }

            if (PythonCommon::transformRetValToPyException(retval2) == false)
            {
                error = true;
            }
        }
    }
    else // contains no slices and key is no mask
    {
        void* valuePtr;
        ito::tDataType fromType = ito::tInt8;
        int32 value1 = 0;
        float64 value2 = 0.0;
        complex128 value3 = 0.0;
        ito::Rgba32 value4;

        if (!error)
        {
            if (PyLong_Check(value))
            {
                value1 = PyLong_AsLong(value);
                valuePtr = static_cast<void*>(&value1);
                fromType = ito::tInt32;
            }
            else if (PyFloat_Check(value))
            {
                value2 = PyFloat_AsDouble(value);
                valuePtr = static_cast<void*>(&value2);
                fromType = ito::tFloat64;
            }
            else if (PyComplex_Check(value))
            {
                value3 = complex128(PyComplex_RealAsDouble(value), PyComplex_ImagAsDouble(value));
                valuePtr = static_cast<void*>(&value3);
                fromType = ito::tComplex128;
            }
            else if (Py_TYPE(value) == &PyDataObjectType)
            {
                fromType = ito::tInt8;

                try
                {
                    dataObj = self->dataObject->at(ranges); // dataObj in readLock
                    ((PyDataObject*)value)->dataObject->deepCopyPartial(dataObj);
                }
                catch (cv::Exception& exc)
                {
                    PyErr_SetString(PyExc_TypeError, (exc.err).c_str());
                    error = true;
                }
            }
            else if (Py_TYPE(value) == &ito::PythonRgba::PyRgbaType)
            {
                ito::PythonRgba::PyRgba* rgba = (ito::PythonRgba::PyRgba*)(value);
                fromType = ito::tRGBA32;
                value4 = rgba->rgba;
                valuePtr =
                    static_cast<void*>(&value4); // will be valid until end of function since this
                                                 // is a direct access to the underlying structure.
            }
            else
            {
                error = true;
                PyErr_SetString(
                    PyExc_TypeError,
                    "assign value has no of the following types: integer, floating point, complex, "
                    "dataObject");
            }
        }

        if (!error && fromType != ito::tInt8)
        {
            try
            {
                switch (self->dataObject->getType())
                {
                case ito::tUInt8:
                    self->dataObject->at<uint8>(idx) =
                        ito::numberConversion<uint8>(fromType, valuePtr);
                    break;
                case ito::tInt8:
                    self->dataObject->at<int8>(idx) =
                        ito::numberConversion<int8>(fromType, valuePtr);
                    break;
                case ito::tUInt16:
                    self->dataObject->at<uint16>(idx) =
                        ito::numberConversion<uint16>(fromType, valuePtr);
                    break;
                case ito::tInt16:
                    self->dataObject->at<int16>(idx) =
                        ito::numberConversion<int16>(fromType, valuePtr);
                    break;
                case ito::tUInt32:
                    self->dataObject->at<uint32>(idx) =
                        ito::numberConversion<uint32>(fromType, valuePtr);
                    break;
                case ito::tInt32:
                    self->dataObject->at<int32>(idx) =
                        ito::numberConversion<int32>(fromType, valuePtr);
                    break;
                case ito::tRGBA32:
                    self->dataObject->at<ito::Rgba32>(idx) =
                        ito::numberConversion<ito::Rgba32>(fromType, valuePtr);
                    break;
                case ito::tFloat32:
                    self->dataObject->at<float32>(idx) =
                        ito::numberConversion<float32>(fromType, valuePtr);
                    break;
                case ito::tFloat64:
                    self->dataObject->at<float64>(idx) =
                        ito::numberConversion<float64>(fromType, valuePtr);
                    break;
                case ito::tComplex64:
                    self->dataObject->at<complex64>(idx) =
                        ito::numberConversion<complex64>(fromType, valuePtr);
                    break;
                case ito::tComplex128:
                    self->dataObject->at<complex128>(idx) =
                        ito::numberConversion<complex128>(fromType, valuePtr);
                    break;
                }
            }
            catch (cv::Exception& exc)
            {
                PyErr_SetString(PyExc_TypeError, (exc.err).c_str());
                error = true;
            }
        }
    }

    Py_DECREF(key);
    Py_XDECREF(mask);
    DELETE_AND_SET_NULL_ARRAY(ranges);
    DELETE_AND_SET_NULL_ARRAY(idx);

    return error ? -1 : 0;
}

//-------------------------------------------------------------------------------------
RetVal PythonDataObject::parseTypeNumber(int typeno, char& typekind, int& itemsize)
{
    switch (typeno)
    {
    case ito::tUInt8:
        typekind = 'u';
        itemsize = sizeof(uint8);
        break;
    case ito::tInt8:
        typekind = 'i';
        itemsize = sizeof(int8);
        break;
    case ito::tUInt16:
        typekind = 'u';
        itemsize = sizeof(uint16);
        break;
    case ito::tInt16:
        typekind = 'i';
        itemsize = sizeof(int16);
        break;
    case ito::tUInt32:
    case ito::tRGBA32:
        typekind = 'u';
        itemsize = sizeof(uint32);
        break;
    case ito::tInt32:
        typekind = 'i';
        itemsize = sizeof(int32);
        break;
    case ito::tFloat32:
        typekind = 'f';
        itemsize = sizeof(float32);
        break;
    case ito::tFloat64:
        typekind = 'f';
        itemsize = sizeof(float64);
        break;
    case ito::tComplex64:
        typekind = 'c';
        itemsize = sizeof(complex64);
        break;
    case ito::tComplex128:
        typekind = 'c';
        itemsize = sizeof(complex128);
        break;
    default:
        return RetVal(retError, 0, "type conversion failed");
    }

    return RetVal(retOk);
}

//-------------------------------------------------------------------------------------
int PythonDataObject::parseTypeNumberInverse(char typekind, int itemsize)
{
    if (typekind == 'i')
    {
        switch (itemsize)
        {
        case 1:
            return ito::tInt8;
        case 2:
            return ito::tInt16;
        case 4:
            return ito::tInt32;
        }
    }
    else if (typekind == 'u')
    {
        switch (itemsize)
        {
        case 1:
            return ito::tUInt8;
        case 2:
            return ito::tUInt16;
        case 4:
            return ito::tUInt32;
        }
    }
    else if (typekind == 'f')
    {
        switch (itemsize)
        {
        case 4:
            return ito::tFloat32;
        case 8:
            return ito::tFloat64;
        }
    }
    else if (typekind == 'c')
    {
        switch (itemsize)
        {
        case 8:
            return ito::tComplex64;
        case 16:
            return ito::tComplex128;
        }
    }

    return -1;
}

//-------------------------------------------------------------------------------------
int PythonDataObject::getTypenumOfCompatibleType(char typekind, int itemsize)
{
    if (typekind == 'b')
    {
        switch (itemsize)
        {
        case 1:
            return NPY_UBYTE; // convert bool to uint8
        }
    }
    return -1;
}

//-------------------------------------------------------------------------------------
int PythonDataObject::getNpTypeFromDataObjectType(int type)
{
    int npTypenum;

    switch (type)
    {
    case ito::tInt8:
        npTypenum = NPY_BYTE;
        break;
    case ito::tUInt8:
        npTypenum = NPY_UBYTE;
        break;
    case ito::tInt16:
        npTypenum = NPY_SHORT;
        break;
    case ito::tUInt16:
        npTypenum = NPY_USHORT;
        break;
    case ito::tInt32:
        npTypenum = NPY_INT;
        break;
    case ito::tUInt32:
        npTypenum = NPY_UINT;
        break;
    case ito::tRGBA32:
        npTypenum = NPY_UINT;
        break;
    case ito::tFloat32:
        npTypenum = NPY_FLOAT;
        break;
    case ito::tFloat64:
        npTypenum = NPY_DOUBLE;
        break;
    case ito::tComplex64:
        npTypenum = NPY_CFLOAT;
        break;
    case ito::tComplex128:
        npTypenum = NPY_CDOUBLE;
        break;
    default:
        npTypenum = -1;
    }

    return npTypenum;
}

//-------------------------------------------------------------------------------------
/* npNdArray and dataObject must be allocated with the same type and shape.*/
ito::RetVal PythonDataObject::copyNpArrayValuesToDataObject(
    PyArrayObject* npNdArray, ito::DataObject* dataObject, ito::tDataType type)
{
    ito::RetVal retVal;
    void* data = PyArray_DATA(npNdArray);

    int numMats = dataObject->calcNumMats();
    int matIndex = 0;
    int c = 0;
    cv::Mat* mat = NULL;
    int m, n;

    for (int i = 0; i < numMats; i++)
    {
        matIndex = dataObject->seekMat(i, numMats);
        mat = (cv::Mat*)(dataObject->get_mdata())[matIndex];

        switch (type)
        {
        case ito::tInt8: {
            int8* rowPtr;
            for (m = 0; m < mat->rows; m++)
            {
                rowPtr = mat->ptr<int8>(m);
                for (n = 0; n < mat->cols; n++)
                {
                    rowPtr[n] = (reinterpret_cast<int8*>(data))[c++];
                }
            }
        }
        break;
        case ito::tUInt8: {
            uint8* rowPtr;
            for (m = 0; m < mat->rows; m++)
            {
                rowPtr = mat->ptr<uint8>(m);
                for (n = 0; n < mat->cols; n++)
                {
                    rowPtr[n] = (reinterpret_cast<uint8*>(data))[c++];
                }
            }
        }
        break;
        case ito::tInt16: {
            int16* rowPtr;
            for (m = 0; m < mat->rows; m++)
            {
                rowPtr = mat->ptr<int16>(m);
                for (n = 0; n < mat->cols; n++)
                {
                    rowPtr[n] = (reinterpret_cast<int16*>(data))[c++];
                }
            }
        }
        break;
        case ito::tUInt16: {
            uint16* rowPtr;
            for (m = 0; m < mat->rows; m++)
            {
                rowPtr = mat->ptr<uint16>(m);
                for (n = 0; n < mat->cols; n++)
                {
                    rowPtr[n] = (reinterpret_cast<uint16*>(data))[c++];
                }
            }
        }
        break;
        case ito::tInt32: {
            int32* rowPtr;
            for (m = 0; m < mat->rows; m++)
            {
                rowPtr = mat->ptr<int32>(m);
                for (n = 0; n < mat->cols; n++)
                {
                    rowPtr[n] = (reinterpret_cast<int32*>(data))[c++];
                }
            }
        }
        break;
        case ito::tUInt32: {
            uint32* rowPtr;
            for (m = 0; m < mat->rows; m++)
            {
                rowPtr = mat->ptr<uint32>(m);
                for (n = 0; n < mat->cols; n++)
                {
                    rowPtr[n] = (reinterpret_cast<uint32*>(data))[c++];
                }
            }
        }
        break;
        case ito::tRGBA32: {
            ito::Rgba32* rowPtr;
            for (m = 0; m < mat->rows; m++)
            {
                rowPtr = mat->ptr<ito::Rgba32>(m);
                for (n = 0; n < mat->cols; n++)
                {
                    rowPtr[n].rgba = (reinterpret_cast<uint32*>(data))[c++];
                }
            }
        }
        break;
        case ito::tFloat32: {
            float32* rowPtr;
            for (m = 0; m < mat->rows; m++)
            {
                rowPtr = mat->ptr<float32>(m);
                for (n = 0; n < mat->cols; n++)
                {
                    rowPtr[n] = (reinterpret_cast<float32*>(data))[c++];
                }
            }
        }
        break;
        case ito::tFloat64: {
            float64* rowPtr;
            for (m = 0; m < mat->rows; m++)
            {
                rowPtr = mat->ptr<float64>(m);
                for (n = 0; n < mat->cols; n++)
                {
                    rowPtr[n] = (reinterpret_cast<float64*>(data))[c++];
                }
            }
        }
        break;
        case ito::tComplex64: {
            complex64* rowPtr;
            for (m = 0; m < mat->rows; m++)
            {
                rowPtr = mat->ptr<complex64>(m);
                for (n = 0; n < mat->cols; n++)
                {
                    rowPtr[n] = (reinterpret_cast<complex64*>(data))[c++];
                }
            }
        }
        break;
        case ito::tComplex128: {
            complex128* rowPtr;
            for (m = 0; m < mat->rows; m++)
            {
                rowPtr = mat->ptr<complex128>(m);
                for (n = 0; n < mat->cols; n++)
                {
                    rowPtr[n] = (reinterpret_cast<complex128*>(data))[c++];
                }
            }
        }
        break;
        default:
            retVal += ito::RetVal(ito::retError, 0, "unknown dtype");
        }
    }

    return retVal;
}

//---------------------------------------Get / Set metaDict ---------------------------
PyDoc_STRVAR(
    dataObjectAttrTagDict_doc,
    "dict : Gets or sets a dictionary with all meta information of this dataObject. \n\
\n\
The dictionary contains the following key-value-pairs. If a new dictionary \n\
is set to this attribute, all these values must be contained in the dict: \n\
\n\
* axisOffsets : List with offsets of each axis. \n\
* axisScales : List with the scales of each axis. \n\
* axisUnits : List with the unit strings of each axis. \n\
* axisDescriptions : List with the description strings of each axis. \n\
* tags : Dictionary with all tags including the tag **protocol** if at least \n\
  one protocol entry has been added using :meth:`addToProtocol`. \n\
* valueOffset : Offset of each value (0.0). \n\
* valueScale : Scale of each value (1.0). \n\
* valueDescription : Description of the values. \n\
* valueUnit : The unit string of the values. \n\
\n\
This attribute was read-only until itom 4.0. It is settable from itom 4.1 on. \n\
\n\
See Also \n\
-------- \n\
addToProtocol, axisOffsets, axisScales, axisUnits, axisDescriptions, \n\
valueUnit, valueDescription, tags");
PyObject* PythonDataObject::PyDataObject_getTagDict(PyDataObject* self, void* /*closure*/)
{
    PyObject* item = NULL;

    if (self == NULL)
    {
        PyErr_SetString(PyExc_ValueError, "dataObject is NULL");
        return NULL;
    }

    if (self->dataObject == NULL)
    {
        PyErr_SetString(PyExc_ValueError, "content of dataObject is NULL");
        return NULL;
    }

    PyObject* dict = PyDict_New();

    DataObject* dObj = self->dataObject;
    int tagSize = dObj->getTagListSize();
    // std::string tempString;
    DataObjectTagType tempTag;
    std::string tempKey;
    bool validOp;

    // 1. tags (here it is bad to use the tags-getter, since this returns a dict_proxy, which cannot
    // directly be pickled
    PyObject* tempTagDict = PyDict_New();

    for (int i = 0; i < tagSize; i++)
    {
        tempKey = dObj->getTagKey(i, validOp);

        if (validOp)
        {
            // tempString = dObj->getTag(tempKey, validOp);
            // if (validOp) PyDict_SetItem(tempTagDict, PyUnicode_FromString(tempKey.data()),
            // PyUnicode_FromString(tempString.data()));
            dObj->getTagByIndex(i, tempKey, tempTag);

            if (tempTag.getType() == DataObjectTagType::typeDouble)
            {
                item = PyFloat_FromDouble(tempTag.getVal_ToDouble());
                PyDict_SetItemString(tempTagDict, tempKey.data(), item);
                Py_DECREF(item);
            }
            else
            {
                item = PythonQtConversion::QByteArrayToPyUnicodeSecure(
                    tempTag.getVal_ToString().data());
                PyDict_SetItemString(tempTagDict, tempKey.data(), item);
                Py_DECREF(item);
            }
        }
    }
    // 1. tags
    PyDict_SetItemString(dict, "tags", tempTagDict);
    Py_DECREF(tempTagDict);

    // 2. axisScales
    item = PyDataObject_getAxisScales(self, NULL);
    PyDict_SetItemString(dict, "axisScales", item);
    Py_DECREF(item);

    // 3. axisOffsets
    item = PyDataObject_getAxisOffsets(self, NULL);
    PyDict_SetItemString(dict, "axisOffsets", item);
    Py_DECREF(item);

    // 4. axisDescriptions
    item = PyDataObject_getAxisDescriptions(self, NULL);
    PyDict_SetItemString(dict, "axisDescriptions", item);
    Py_DECREF(item);

    // 5. axisUnits
    item = PyDataObject_getAxisUnits(self, NULL);
    PyDict_SetItemString(dict, "axisUnits", item);
    Py_DECREF(item);

    // 6. valueUnit
    item = PyDataObject_getValueUnit(self, NULL);
    PyDict_SetItemString(dict, "valueUnit", item);
    Py_DECREF(item);

    // 7. valueDescription
    item = PyDataObject_getValueDescription(self, NULL);
    PyDict_SetItemString(dict, "valueDescription", item);
    Py_DECREF(item);

    // 8.
    item = PyDataObject_getValueOffset(self, NULL);
    PyDict_SetItemString(dict, "valueOffset", item);
    Py_DECREF(item);

    // 9.
    item = PyDataObject_getValueScale(self, NULL);
    PyDict_SetItemString(dict, "valueScale", item);
    Py_DECREF(item);

    return dict;
}

//-------------------------------------------------------------------------------------
int PythonDataObject::PyDataObject_setTagDict(
    PyDataObject* self, PyObject* value, void* /*closure*/)
{
    void* closure = NULL;

    if (self == NULL)
    {
        PyErr_SetString(PyExc_ValueError, "dataObject is NULL");
        return -1;
    }

    if (self->dataObject == NULL)
    {
        PyErr_SetString(PyExc_ValueError, "content of dataObject is NULL");
        return -1;
    }

    if (!PyDict_Check(value))
    {
        PyErr_SetString(PyExc_TypeError, "The input value must be a dictionary");
        return -1;
    }

    PyObject* tags = PyDict_GetItemString(value, "tags"); // borrowed
    if (!PyDict_Check(tags))
    {
        PyErr_SetString(PyExc_TypeError, "tags must be a dictionary");
        return -1;
    }

    PyObject* axisScales = PyDict_GetItemString(value, "axisScales"); // borrowed
    if (!PySequence_Check(axisScales))
    {
        PyErr_SetString(PyExc_TypeError, "axisScales must be a sequence");
        return -1;
    }

    PyObject* axisOffsets = PyDict_GetItemString(value, "axisOffsets"); // borrowed
    if (!PySequence_Check(axisOffsets))
    {
        PyErr_SetString(PyExc_TypeError, "axisOffsets must be a sequence");
        return -1;
    }

    PyObject* axisDescriptions = PyDict_GetItemString(value, "axisDescriptions"); // borrowed
    if (!PySequence_Check(axisDescriptions))
    {
        PyErr_SetString(PyExc_TypeError, "axisDescriptions must be a sequence");
        return -1;
    }

    PyObject* axisUnits = PyDict_GetItemString(value, "axisUnits"); // borrowed
    if (!PySequence_Check(axisUnits))
    {
        PyErr_SetString(PyExc_TypeError, "axisUnits must be a sequence");
        return -1;
    }

    PyObject* valueUnit = PyDict_GetItemString(value, "valueUnit"); // borrowed
    if (!PyBytes_Check(valueUnit) && !PyUnicode_Check(valueUnit))
    {
        PyErr_SetString(PyExc_TypeError, "valueUnit must be a string");
        return -1;
    }

    PyObject* valueDescription = PyDict_GetItemString(value, "valueDescription"); // borrowed
    if (!PyBytes_Check(valueDescription) && !PyUnicode_Check(valueDescription))
    {
        PyErr_SetString(PyExc_TypeError, "valueDescription must be a string");
        return -1;
    }

    self->dataObject->deleteAllTags();

    if (PyDataObject_setTags(self, tags, closure))
    {
        return -1;
    }

    if (PyDataObject_setAxisScales(self, axisScales, closure))
    {
        return -1;
    }

    if (PyDataObject_setAxisOffsets(self, axisOffsets, closure))
    {
        return -1;
    }

    if (PyDataObject_setAxisDescriptions(self, axisDescriptions, closure))
    {
        return -1;
    }

    if (PyDataObject_setAxisUnits(self, axisUnits, closure))
    {
        return -1;
    }

    if (PyDataObject_setValueUnit(self, valueUnit, closure))
    {
        return -1;
    }

    if (PyDataObject_setValueDescription(self, valueDescription, closure))
    {
        return -1;
    }

    return 0;
}

//-------------------------------------------------------------------------------------
PyDoc_STRVAR(
    dataObjectArray_StructGet_doc,
    "Any : General python-array interface (do not call this directly) \n\
\n\
This interface makes the data object compatible to every array structure in Python \n\
which does equally implement the array interface (e.g. NumPy). This method is \n\
therefore a helper method for the array interface.");
PyObject* PythonDataObject::PyDataObj_Array_StructGet(PyDataObject* self)
{
    PyArrayInterface* inter;

    if (self->dataObject == NULL)
    {
        PyErr_SetString(PyExc_TypeError, "data object is NULL");
        return NULL;
    }

    ito::DataObject* selfDO = self->dataObject;

    if (selfDO->getContinuous() == false)
    {
        // For Numpy >= 1.18 it seems, that an exception set will
        // change the behaviour. We want, that if this method
        // fails, numpy tries to call __array__(). This is only done
        // for Numpy >= 1.18 if no exception is set here!

        /*PyErr_SetString(
            PyExc_RuntimeError,
            "the dataObject cannot be directly converted into a numpy array since"
            "it is not continuous (call dataObject.makeContinuous() for conversion first)."
        );*/

        return NULL;
    }

    inter = new PyArrayInterface;
    if (inter == NULL)
    {
        return PyErr_NoMemory();
    }

    inter->two = 2;
    inter->nd = selfDO->getDims();

    if (inter->nd == 0)
    {
        PyErr_SetString(PyExc_TypeError, "data object is empty.");
        DELETE_AND_SET_NULL(inter)
        return NULL;
    }

    RetVal ret = parseTypeNumber(selfDO->getType(), inter->typekind, inter->itemsize);
    if (ret.containsError())
    {
        DELETE_AND_SET_NULL(inter)
        if (ret.hasErrorMessage())
        {
            PythonCommon::transformRetValToPyException(ret, PyExc_TypeError);
            return NULL;
            // return PyErr_Format(PyExc_TypeError, ret.errorMessage());
        }
        PyErr_SetString(
            PyExc_TypeError, "Error converting type of dataObject to corresponding numpy type");
        return NULL;
    }

#if (NPY_FEATURE_VERSION < NPY_1_7_API_VERSION)
    inter->flags = NPY_WRITEABLE | NPY_ALIGNED |
        NPY_NOTSWAPPED; // NPY_NOTSWAPPED indicates, that both data in opencv and data in numpy
                        // should have the same byteorder (Intel: little-endian)
#else
    inter->flags = NPY_ARRAY_WRITEABLE | NPY_ARRAY_ALIGNED |
        NPY_ARRAY_NOTSWAPPED; // NPY_NOTSWAPPED indicates, that both data in opencv and data in
                              // numpy should have the same byteorder (Intel: little-endian)
#endif

    // check if size and osize are totally equal, then set continuous flag
    if (selfDO->getTotal() == selfDO->getOriginalTotal())
    {
#if (NPY_FEATURE_VERSION < 0x00000007)
        inter->flags |= NPY_C_CONTIGUOUS;
#else
        inter->flags |= NPY_ARRAY_C_CONTIGUOUS;
#endif
    }

    inter->descr = NULL;
    inter->data = NULL;
    inter->shape = NULL;
    inter->strides = NULL;

    if (selfDO->getDims() > 0)
    {
        unsigned int firstMDataIndex = selfDO->seekMat(0);
        inter->data = (void*)((cv::Mat*)selfDO->get_mdata()[firstMDataIndex])->data;

        inter->shape = (npy_intp*)malloc(inter->nd * sizeof(npy_intp));
        inter->strides = (npy_intp*)malloc(inter->nd * sizeof(npy_intp));

        inter->shape[inter->nd - 1] = (npy_intp)selfDO->getSize(
            inter->nd -
            1); // since transpose flag has been evaluated and is false now, everything is ok here
        inter->strides[inter->nd - 1] = inter->itemsize;
        for (int i = inter->nd - 2; i >= 0; i--)
        {
            inter->shape[i] =
                (npy_intp)selfDO->getSize(i); // since transpose flag has been evaluated and is
                                              // false now, everything is ok here
            inter->strides[i] = inter->strides[i + 1] *
                selfDO->getOriginalSize(i + 1); // since transpose flag has been evaluated and is
                                                // false now, everything is ok here
        }
    }

    // don't icrement SELF here, since the receiver of the capsule (e.g. numpy-method) will
    // increment the refcount of then PyDataObject SELF by itself.
    return PyCapsule_New((void*)inter, NULL, &PyDataObj_Capsule_Destructor);
}

//-------------------------------------------------------------------------------------
PyDoc_STRVAR(
    dataObjectArray_Interface_doc,
    "dict : General python-array interface (do not call this directly). \n\
\n\
This interface makes the data object compatible to every array structure in python \n\
which does equally implement the array interface (e.g. NumPy).");
PyObject* PythonDataObject::PyDataObj_Array_Interface(PyDataObject* self)
{
    if (self->dataObject == NULL)
    {
        PyErr_SetString(PyExc_TypeError, "data object is NULL");
        return NULL;
    }
    else if (self->dataObject->getContinuous() == false)
    {
        // For Numpy >= 1.18 it seems, that an exception set will
        // change the behaviour. We want, that if this method
        // fails, numpy tries to call __array__(). This is only done
        // for Numpy >= 1.18 if no exception is set here!

        /*PyErr_SetString(
            PyExc_RuntimeError,
            "the dataObject cannot be directly converted into a numpy array since"
            "it is not continuous (call dataObject.makeContinuous() for conversion first)."
        );*/

        return NULL;
    }

    PyObject* item = NULL;
    const ito::DataObject* selfDO = self->dataObject;

    int itemsize;
    char typekind;
    char typekind2[] = "a\0";

    RetVal ret = parseTypeNumber(selfDO->getType(), typekind, itemsize);
    if (ret.containsError())
    {
        if (ret.hasErrorMessage())
        {
            PythonCommon::transformRetValToPyException(ret, PyExc_TypeError);
            return NULL;
            // return PyErr_Format(PyExc_TypeError, ret.errorMessage());
        }
        PyErr_SetString(
            PyExc_TypeError, "Error converting type of dataObject to corresponding numpy type");
        return NULL;
    }

    PyObject* retDict = PyDict_New();
    item = PyLong_FromLong(3);
    PyDict_SetItemString(retDict, "version", item);
    Py_DECREF(item);

    typekind2[0] = typekind;

    PyObject* typestr = PyUnicode_FromFormat("|%s%d", &typekind2, itemsize);
    PyDict_SetItemString(retDict, "typestr", typestr);
    Py_XDECREF(typestr);

    if (selfDO->getDims() > 0)
    {
        unsigned int firstMDataIndex = selfDO->seekMat(0);
        int dims = selfDO->getDims();
        PyObject* shape = PyTuple_New(dims);
        PyObject* data = PyTuple_New(2);
        PyObject* strides = PyTuple_New(dims);
        npy_intp strides_iPlus1;

        bool isFullyContiguous = true;
        for (int i = 0; i < dims; i++)
        {
            if (selfDO->getSize(i) != selfDO->getOriginalSize(i))
                isFullyContiguous = false;
        }


        PyTuple_SetItem(
            data,
            0,
            PyLong_FromVoidPtr((void*)((cv::Mat*)selfDO->get_mdata()[firstMDataIndex])->data));
        Py_INCREF(Py_False);
        PyTuple_SetItem(data, 1, Py_False);

        PyTuple_SetItem(shape, dims - 1, PyLong_FromLong(selfDO->getSize(dims - 1)));
        strides_iPlus1 = itemsize;
        PyTuple_SetItem(strides, dims - 1, PyLong_FromLong(itemsize));

        for (int i = dims - 2; i >= 0; i--)
        {
            // since transpose flag has been evaluated and is false now, everything is ok here
            PyTuple_SetItem(shape, i, PyLong_FromLong(selfDO->getSize(i)));
            strides_iPlus1 = (strides_iPlus1 * selfDO->getOriginalSize(i + 1));
            PyTuple_SetItem(strides, i, PyLong_FromLong(strides_iPlus1));
        }

        PyDict_SetItemString(retDict, "shape", shape);

        if (!isFullyContiguous)
        {
            PyDict_SetItemString(retDict, "strides", strides);
        }

        PyDict_SetItemString(retDict, "data", data);

        Py_XDECREF(shape);
        Py_XDECREF(data);
        Py_XDECREF(strides);
    }

    // don't icrement SELF here, since the receiver of the capsule (e.g. numpy-method)
    // will increment the refcount of then PyDataObject SELF by itself.
    return retDict;
}

//-------------------------------------------------------------------------------------
PyDoc_STRVAR(dataObject_Array__doc, "__array__(dtype = None) -> np.ndarray \n\
\n\
Returns a numpy.ndarray from this dataObject. If possible a shallow copy is returned. \n\
\n\
If no ``dtype`` is given and if the this :class:`dataObject` is continuous, \n\
a :class:`numpy.ndarray` that shares its memory with this dataObject is returned. \n\
If the desired ``dtype`` does not fit to the type of this :class:`dataObject`, \n\
a casted deep copy is returned. This is also the case if this dataObject is not \n\
continuous. Then a continuous dataObject is created that is the base object of \n\
the returned :class:`numpy.ndarray`. \n\
\n\
Parameters \n\
---------- \n\
dtype : numpy.dtype, optional \n\
    A :class:`numpy.dtype` object that describes the data type, data alignment etc. \n\
    for the returned :class:`numpy.ndarray`. \n\
\n\
Returns \n\
------- \n\
arr : numpy.ndarray \n\
    The converted :class:`numpy.ndarray`");
PyObject* PythonDataObject::PyDataObj_Array_(PyDataObject* self, PyObject* args)
{
    if (self->dataObject == NULL)
    {
        PyErr_SetString(PyExc_TypeError, "data object is NULL");
        return NULL;
    }

    PyArray_Descr* newtype = NULL;
    PyArrayObject* newArray = NULL;

    if (!PyArg_ParseTuple(args, "|O&", PyArray_DescrConverter, &newtype))
    {
        Py_XDECREF(newtype);
        return NULL;
    }

    PyObject* item = NULL;

    ito::DataObject* selfDO = self->dataObject;

    if (selfDO->getContinuous())
    {
        newArray = (PyArrayObject*)PyArray_FromStructInterface((PyObject*)self);
    }
    else
    {
        // at first try to make continuous copy of data object and handle possible exceptions before
        // going on
        ito::DataObject* continuousObject = NULL;

        try
        {
            continuousObject = new ito::DataObject(ito::makeContinuous(*selfDO));
        }
        catch (cv::Exception& exc)
        {
            continuousObject = NULL;
            PyErr_SetString(PyExc_TypeError, (exc.err).c_str());
            return NULL;
        }

        PyDataObject* newDO = PythonDataObject::createEmptyPyDataObject();
        newDO->dataObject = continuousObject;

        PyDataObject_SetBase(newDO, self->base);

        newArray = (PyArrayObject*)PyArray_FromStructInterface((PyObject*)newDO);
        Py_DECREF(newDO);
    }

    if ((newtype == NULL) || PyArray_EquivTypes(PyArray_DESCR(newArray) /*->descr*/, newtype))
    {
        return (PyObject*)newArray;
    }
    else
    {
        PyObject* ret = PyArray_CastToType(newArray, newtype, 0);
        Py_DECREF(newArray);
        return ret;
    }
}

//-------------------------------------------------------------------------------------
PyObject* PythonDataObject::PyDataObj_Reduce(PyDataObject* self, PyObject* /*args*/)
{
    // version history:
    // 21120:
    //  - each plane is stored as a bytearray in the data tuple (this needs 16bit for values bigger
    //  than 100 since it is transformed to an unicode value)
    //
    // 21121:
    //  - each plane is now stored as a byte object, this can natively be pickled (faster, bytearray
    //  contains a reduce method)

    long version = 21121;

    if (self->dataObject == NULL)
    {
        PyErr_SetString(PyExc_NotImplementedError, "data object is NULL");
        return NULL;
    }

    int dims = self->dataObject->getDims();

    PyObject* sizeList = PyList_New(dims);
    for (int i = 0; i < dims; i++)
        PyList_SetItem(
            sizeList,
            i,
            Py_BuildValue(
                "I", self->dataObject->getSize(i))); // since transpose flag has been evaluated and
                                                     // is false now, everything is ok here

    // 1. elem -> callable object
    // 2. elem -> arguments for init-method
    // 3. elem -> state tuple (tuple1, tuple2,tuple3), tuple1 = (bool)transposed), tuple2 = size of
    // dataObject->calcNumMats(), tuple3 = tuple with tags..., each element is of type ByteArray
    int vectorLength = self->dataObject->calcNumMats();

    PyObject* dataTuple = PyTuple_New(vectorLength);
    PyObject* byteArray = NULL;
    cv::Mat* tempMat;
    unsigned int seekNr;
    Py_ssize_t sizeU = 0;
    Py_ssize_t sizeV = 0;
    Py_ssize_t elemSize = 0;
    char* dummy = 0;
    char* startingPoint = NULL;
    // int res;


    if (dims == 1)
    {
        sizeU = 1;
        sizeV = (Py_ssize_t)self->dataObject->getSize(dims - 1);
    }
    else if (dims > 1)
    {
        sizeU = (Py_ssize_t)self->dataObject->getSize(dims - 2);
        sizeV = (Py_ssize_t)self->dataObject->getSize(dims - 1);
    }

    if (version == 21120)
    {
        for (int i = 0; i < vectorLength; i++)
        {
            seekNr = self->dataObject->seekMat(i);
            tempMat = (cv::Mat*)(self->dataObject->get_mdata()[seekNr]);
            elemSize = (Py_ssize_t)tempMat->elemSize();

            // in version (checksum) 21120 the data has been stored as bytearray, which is reduced
            // to a unicode and needs a lot of space
            byteArray = PyByteArray_FromStringAndSize(dummy, 0);
            if (PyByteArray_Resize(byteArray, sizeV * sizeU * elemSize) != 0)
            {
                // err, message already set
                Py_XDECREF(byteArray);
                Py_XDECREF(dataTuple);
                Py_XDECREF(sizeList);
                return NULL;
            }

            startingPoint = PyByteArray_AsString(byteArray);

            for (Py_ssize_t row = 0; row < sizeU; row++)
            {
                if (memcpy((void*)startingPoint, (void*)(tempMat->ptr(row)), sizeV * elemSize) ==
                    NULL)
                {
                    Py_XDECREF(byteArray);
                    Py_XDECREF(dataTuple);
                    Py_XDECREF(sizeList);
                    PyErr_Format(
                        PyExc_NotImplementedError,
                        "memcpy failed. (index m_data-vector: %d, row-index: %d)",
                        i,
                        row);
                    return NULL;
                }
                startingPoint +=
                    (sizeV * elemSize); // move startingPoint by length (in byte) of one image row
            }

            PyTuple_SetItem(dataTuple, i, byteArray); // steals ref from byteArray
            byteArray = NULL;
        }
    }
    else if (version = 21121)
    {
        for (int i = 0; i < vectorLength; i++)
        {
            seekNr = self->dataObject->seekMat(i);
            tempMat = (cv::Mat*)(self->dataObject->get_mdata()[seekNr]);
            elemSize = (int)tempMat->elemSize();

            // in version (checksum) 21120 the data has been stored as bytearray, which is reduced
            // to a unicode and needs a lot of space
            byteArray = PyBytes_FromStringAndSize(NULL, sizeV * sizeU * elemSize);
            if (!byteArray /* || _PyBytes_Resize(&byteArray, sizeV * sizeU * elemSize) != 0 */)
            {
                // err, message already set
                Py_XDECREF(byteArray);
                Py_XDECREF(dataTuple);
                Py_XDECREF(sizeList);
                return NULL;
            }

            startingPoint = PyBytes_AS_STRING(byteArray);

            for (Py_ssize_t row = 0; row < sizeU; row++)
            {
                if (memcpy((void*)startingPoint, (void*)(tempMat->ptr(row)), sizeV * elemSize) ==
                    NULL)
                {
                    Py_XDECREF(byteArray);
                    Py_XDECREF(dataTuple);
                    Py_XDECREF(sizeList);
                    PyErr_Format(
                        PyExc_NotImplementedError,
                        "memcpy failed. (index m_data-vector: %d, row-index: %d)",
                        i,
                        row);
                    return NULL;
                }
                startingPoint +=
                    (sizeV * elemSize); // move startingPoint by length (in byte) of one image row
            }

            PyTuple_SetItem(dataTuple, i, byteArray); // steals ref from byteArray
            byteArray = NULL;
        }
    }


    // load tags
    PyObject* tagTuple = PyTuple_New(10);
    PyTuple_SetItem(tagTuple, 0, PyLong_FromLong(version));

    PyObject* newTagDict = PyDataObject_getTagDict(self, NULL); // new ref
    PyObject* tempItem;
    PyObject* item = NULL;

    if (!PyErr_Occurred())
    {
        DataObject* dObj = self->dataObject;
        int tagSize = dObj->getTagListSize();
        // std::string tempString;
        DataObjectTagType tempTagValue;
        std::string tempKey;
        bool validOp;
        PyObject* tempTag;

        // 1. tags (here it is bad to use the tags-getter, since this returns a dict_proxy, which
        // cannot directly be pickled
        tempTag = PyDict_New();
        for (int i = 0; i < tagSize; i++)
        {
            tempKey = dObj->getTagKey(i, validOp);
            if (validOp)
            {
                // tempString = dObj->getTag(tempKey, validOp);
                // if (validOp) PyDict_SetItem(tempTag, PyUnicode_FromString(tempKey.data()),
                // PyUnicode_FromString(tempString.data()));
                dObj->getTagByIndex(i, tempKey, tempTagValue);
                if (tempTagValue.getType() == DataObjectTagType::typeDouble)
                {
                    item = PyFloat_FromDouble(tempTagValue.getVal_ToDouble());
                    PyDict_SetItemString(tempTag, tempKey.data(), item);
                    Py_DECREF(item);
                }
                else
                {
                    item = PythonQtConversion::QByteArrayToPyUnicodeSecure(
                        tempTagValue.getVal_ToString().data());
                    PyDict_SetItemString(tempTag, tempKey.data(), item);
                    Py_DECREF(item);
                }
            }
        }
        PyTuple_SetItem(tagTuple, 1, tempTag); // steals ref from tempTag

        // 2. axisScales
        tempItem = PyDict_GetItemString(newTagDict, "axisScales"); // borrowed
        Py_INCREF(tempItem);
        PyTuple_SetItem(tagTuple, 2, tempItem); // steals ref from tempItem

        // 3. axisOffsets
        tempItem = PyDict_GetItemString(newTagDict, "axisOffsets"); // borrowed
        Py_INCREF(tempItem);
        PyTuple_SetItem(tagTuple, 3, tempItem); // steals ref from tempItem

        // 4. axisDescriptions
        tempItem = PyDict_GetItemString(newTagDict, "axisDescriptions"); // borrowed
        Py_INCREF(tempItem);
        PyTuple_SetItem(tagTuple, 4, tempItem); // steals ref from tempItem

        // 5. axisUnits
        tempItem = PyDict_GetItemString(newTagDict, "axisUnits"); // borrowed
        Py_INCREF(tempItem);
        PyTuple_SetItem(tagTuple, 5, tempItem); // steals ref from tempItem

        // 6. valueUnit
        tempItem = PyDict_GetItemString(newTagDict, "valueUnit"); // borrowed
        Py_INCREF(tempItem);
        PyTuple_SetItem(tagTuple, 6, tempItem); // steals ref from tempItem

        // 7. valueDescription
        tempItem = PyDict_GetItemString(newTagDict, "valueDescription"); // borrowed
        Py_INCREF(tempItem);
        PyTuple_SetItem(tagTuple, 7, tempItem); // steals ref from tempItem

        // 8.
        tempItem = PyDict_GetItemString(newTagDict, "valueOffset"); // borrowed
        Py_INCREF(tempItem);
        PyTuple_SetItem(tagTuple, 8, tempItem); // steals ref from tempItem

        // 9.
        tempItem = PyDict_GetItemString(newTagDict, "valueScale"); // borrowed
        Py_INCREF(tempItem);
        PyTuple_SetItem(tagTuple, 9, tempItem); // steals ref from tempItem
    }

    Py_XDECREF(newTagDict);

    PyObject* stateTuple =
        Py_BuildValue("(bOO)", false /*self->dataObject->isT()*/, dataTuple, tagTuple);

    Py_DECREF(dataTuple);
    Py_DECREF(tagTuple);

    PyObject* tempOut = Py_BuildValue(
        "(O(Osb)O)",
        Py_TYPE(self),
        sizeList,
        typeNumberToName(self->dataObject->getType()),
        self->dataObject->getContinuous(),
        stateTuple);

    Py_DECREF(sizeList);
    Py_DECREF(stateTuple);

    return tempOut;

    // PyErr_SetString(PyExc_NotImplementedError, "pickling for dataObject not possible");
    // return NULL;
}

//-------------------------------------------------------------------------------------
PyObject* PythonDataObject::PyDataObj_SetState(PyDataObject* self, PyObject* args)
{
    // version history:
    // see log in PyDataObj_Reduce

    bool transpose = false;
    PyObject* dataTuple = NULL; // borrowed reference
    PyObject* tagTuple = NULL; // borrowed reference
    PyObject* tempTag = NULL; // borrowed reference
    long version = 21120; // this is the first version, current is 21121

    if (!PyArg_ParseTuple(
            args, "(bO!O!)", &transpose, &PyTuple_Type, &dataTuple, &PyTuple_Type, &tagTuple))
    {
        PyErr_Clear();
        // test if maybe no tagTuple is available
        tagTuple = NULL;
        if (!PyArg_ParseTuple(args, "(bO!)", &transpose, &PyTuple_Type, &dataTuple))
        {
            PyErr_SetString(
                PyExc_NotImplementedError,
                "unpickling for dataObject not possible since state vector is invalid");
            return NULL;
        }
    }

    // pre-check tags
    if (tagTuple != NULL)
    {
        if (PyTuple_Size(tagTuple) != 10)
        {
            // Py_XDECREF(dataTuple);
            // Py_XDECREF(tagTuple);
            PyErr_SetString(
                PyExc_NotImplementedError,
                "tags in pickled data object does not have the required number of elements (10)");
            return NULL;
        }
        else
        {
            tempTag = PyTuple_GetItem(tagTuple, 0); // borrowed ref
            if (!PyLong_Check(tempTag))
            {
                // Py_XDECREF(dataTuple);
                // Py_XDECREF(tagTuple);
                PyErr_SetString(
                    PyExc_NotImplementedError,
                    "first element in tag tuple must be an integer number, which it is not.");
                return NULL;
            }

            version = PyLong_AsLong(tempTag);
            if (version != 21120 && version != 21121)
            {
                // Py_XDECREF(dataTuple);
                // Py_XDECREF(tagTuple);
                PyErr_SetString(
                    PyExc_NotImplementedError,
                    "first element in tag tuple is a check sum and does not have the right value.");
                return NULL;
            }
        }
    }

    if (transpose == true)
    {
        // Py_XDECREF(dataTuple);
        // Py_XDECREF(tagTuple);
        PyErr_SetString(
            PyExc_NotImplementedError,
            "transpose flag of unpickled data must be false (since the transposition has been "
            "evaluated before pickling). Transpose flag is obsolete now.");
        return NULL;
    }

    if (self->dataObject == NULL)
    {
        // Py_XDECREF(dataTuple);
        // Py_XDECREF(tagTuple);
        PyErr_SetString(PyExc_NotImplementedError, "unpickling for dataObject failed");
        return NULL;
    }

    int vectorLength = self->dataObject->calcNumMats();

    if (PyTuple_Size(dataTuple) != vectorLength)
    {
        // Py_XDECREF(dataTuple);
        // Py_XDECREF(tagTuple);
        PyErr_SetString(
            PyExc_NotImplementedError,
            "unpickling for dataObject failed since data dimensions does not fit");
        return NULL;
    }

    int dims = self->dataObject->getDims();
    PyObject* byteArray = NULL;
    cv::Mat* tempMat;
    unsigned int seekNr;
    Py_ssize_t sizeU = 0;
    Py_ssize_t sizeV = 0;
    uchar* startPtr = NULL;
    char* byteArrayContent = NULL;
    Py_ssize_t elemSize = 0;
    std::string tempString;
    std::string keyString;
    PyObject *key, *value;
    Py_ssize_t pos = 0;
    PyObject* seqItem = NULL;
    bool stringOk;

    if (dims == 1)
    {
        sizeU = 1;
        sizeV = (Py_ssize_t)self->dataObject->getSize(dims - 1);
    }
    else if (dims > 1)
    {
        sizeU = (Py_ssize_t)self->dataObject->getSize(dims - 2);
        sizeV = (Py_ssize_t)self->dataObject->getSize(dims - 1);
    }

    if (version == 21120)
    {
        for (int i = 0; i < vectorLength; i++)
        {
            seekNr = self->dataObject->seekMat(i);
            tempMat = (cv::Mat*)(self->dataObject->get_mdata()[seekNr]);
            elemSize = (int)tempMat->elemSize();
            startPtr = tempMat->ptr(0); // mat is continuous!!! (should be;))
            byteArray = PyTuple_GetItem(dataTuple, i); // borrowed ref

            byteArrayContent = PyByteArray_AsString(byteArray); // borrowed ref
            memcpy((void*)startPtr, (void*)byteArrayContent, sizeU * sizeV * elemSize);
        }
    }
    else if (version == 21121)
    {
        for (int i = 0; i < vectorLength; i++)
        {
            seekNr = self->dataObject->seekMat(i);
            tempMat = (cv::Mat*)(self->dataObject->get_mdata()[seekNr]);
            elemSize = (int)tempMat->elemSize();
            startPtr = tempMat->ptr(0); // mat is continuous!!! (should be;))
            byteArray = PyTuple_GetItem(dataTuple, i); // borrowed ref

            byteArrayContent = PyBytes_AsString(byteArray); // borrowed ref
            memcpy((void*)startPtr, (void*)byteArrayContent, sizeU * sizeV * elemSize);
        }
    }

    // transpose must be false (checked above)

    // check tags
    if (tagTuple != NULL && PyTuple_Size(tagTuple) == 10)
    {
        // 1. tags
        tempTag = PyTuple_GetItem(tagTuple, 1); // borrowed
        if (PyDict_Check(tempTag))
        {
            while (PyDict_Next(tempTag, &pos, &key, &value))
            {
                keyString = PythonQtConversion::PyObjGetStdStringAsLatin1(key, false, stringOk);
                if (stringOk)
                {
                    if (PyFloat_Check(value) || PyLong_Check(value))
                    {
                        self->dataObject->setTag(keyString, PyFloat_AsDouble(value));
                    }
                    else
                    {
                        tempString =
                            PythonQtConversion::PyObjGetStdStringAsLatin1(value, false, stringOk);
                        if (stringOk)
                        {
                            self->dataObject->setTag(keyString, tempString);
                        }
                    }
                }
            }
        }

        // 2. axisScales
        tempTag = PyTuple_GetItem(tagTuple, 2);
        if (PySequence_Check(tempTag))
        {
            for (Py_ssize_t i = 0; i < PySequence_Size(tempTag); i++)
            {
                seqItem = PySequence_GetItem(tempTag, i); // new reference
                self->dataObject->setAxisScale(i, PyFloat_AsDouble(seqItem));
                Py_XDECREF(seqItem);
            }
        }

        // 3. axisOffsets
        tempTag = PyTuple_GetItem(tagTuple, 3);
        if (PySequence_Check(tempTag))
        {
            for (Py_ssize_t i = 0; i < PySequence_Size(tempTag); i++)
            {
                seqItem = PySequence_GetItem(tempTag, i); // new reference
                self->dataObject->setAxisOffset(i, PyFloat_AsDouble(seqItem));
                Py_XDECREF(seqItem);
            }
        }

        // 4. axisDescriptions
        tempTag = PyTuple_GetItem(tagTuple, 4);
        if (PySequence_Check(tempTag))
        {
            for (Py_ssize_t i = 0; i < PySequence_Size(tempTag); i++)
            {
                seqItem = PySequence_GetItem(tempTag, i); // new reference
                tempString =
                    PythonQtConversion::PyObjGetStdStringAsLatin1(seqItem, false, stringOk);
                if (stringOk)
                {
                    self->dataObject->setAxisDescription(i, tempString);
                }
                Py_XDECREF(seqItem);
            }
        }

        // 5. axisUnits
        tempTag = PyTuple_GetItem(tagTuple, 5);
        if (PySequence_Check(tempTag))
        {
            for (Py_ssize_t i = 0; i < PySequence_Size(tempTag); i++)
            {
                seqItem = PySequence_GetItem(tempTag, i); // new reference
                tempString =
                    PythonQtConversion::PyObjGetStdStringAsLatin1(seqItem, false, stringOk);
                if (stringOk)
                {
                    self->dataObject->setAxisUnit(i, tempString);
                }
                Py_XDECREF(seqItem);
            }
        }

        // 6. valueUnit
        tempTag = PyTuple_GetItem(tagTuple, 6); // borrowed
        tempString = PythonQtConversion::PyObjGetStdStringAsLatin1(tempTag, false, stringOk);
        if (stringOk)
        {
            self->dataObject->setValueUnit(tempString);
        }

        // 7. valueDescription
        tempTag = PyTuple_GetItem(tagTuple, 7); // borrowed
        tempString = PythonQtConversion::PyObjGetStdStringAsLatin1(tempTag, false, stringOk);
        if (stringOk)
        {
            self->dataObject->setValueDescription(tempString);
        }

        // 8.
        // tempTag = PyTuple_GetItem(tagTuple,8);
        // 9.
        // tempTag = PyTuple_GetItem(tagTuple,9);
    }

    // Py_XDECREF(dataTuple);
    // Py_XDECREF(tagTuple);

    Py_RETURN_NONE;
}

//-------------------------------------------------------------------------------------
PyDoc_STRVAR(pyDataObj_ToGray_doc, "toGray(destinationType = \"uint8\") -> dataObject \n\
\n\
Converts this ``rgba32`` coloured dataObject into a gray-scale dataObject. \n\
\n\
The returned :class:`dataObject` has the same size than this :class:`dataObject` \n\
and the real-value data type, that is given by ``destinationType``. The pixel-wise \n\
conversion is done using the formula: \n\
\n\
.. math: gray = 0.299 * red + 0.587 * green + 0.114 * blue.\n\
\n\
Parameters \n\
----------- \n\
destinationType : {\"uint8\", \"int8\", \"uint16\", \"int16\", \"int32\", \"float32\", \"float64\"}, optional \n\
    Desired data type of the returned dataObject (only real value data types allowed). \n\
\n\
Returns \n\
------- \n\
gray : dataObject \n\
    converted gray-scale data object of desired type. \n\
\n\
Raises \n\
------ \n\
TypeError \n\
    if this dataObject is no ``rgba32`` object or if the ``destinationType`` is invalid.");
/*static*/ PyObject* PythonDataObject::PyDataObj_ToGray(
    PyDataObject* self, PyObject* args, PyObject* kwds)
{
    const char* type = NULL;
    int typeno = ito::tUInt8;

    const char* kwlist[] = {"destinationType", NULL};

    if (!PyArg_ParseTupleAndKeywords(args, kwds, "|s", const_cast<char**>(kwlist), &type))
    {
        return NULL;
    }

    if (type)
    {
        typeno = typeNameToNumber(type);
    }

    if (typeno == -1)
    {
        PyErr_Format(PyExc_TypeError, "The given type string '%s' is unknown", type);
        return NULL;
    }

    PyDataObject* retObj = PythonDataObject::createEmptyPyDataObject(); // new reference
    try
    {
        retObj->dataObject = new ito::DataObject(self->dataObject->toGray(typeno));
    }
    catch (cv::Exception& exc)
    {
        Py_DECREF(retObj);
        PyErr_SetString(PyExc_TypeError, (exc.err).c_str());
        return NULL;
    }

    if (!retObj->dataObject->getOwnData())
    {
        PyDataObject_SetBase(retObj, (PyObject*)self);
    }

    if (retObj)
        retObj->dataObject->addToProtocol("Extracted gray-Value from RGBA32-type dataObject.");

    return (PyObject*)retObj;
}
//-------------------------------------------------------------------------------------
PyDoc_STRVAR(
    pyDataObj_SplitColor_doc, "splitColor(color, destinationType = \"uint8\") -> dataObject \n\
\n\
Splits selected color channels from this coloured ``rgba32`` dataObject. \n\
\n\
A ``rgba32`` coloured :class:`dataObject` contains color values for each item. \n\
Each color value contains a red, green, blue and alpha (transparancy) component (uint8 \n\
each). This method allows extracting one or several of these components from this \n\
dataObject. These components are then returned in single slices of a new, first axis \n\
of the returned dataObject. \n\
\n\
The returned :class:`dataObject` has one axis more than this object. This new axis \n\
is prepended to the existing axes, that have the same shape than this object. The data \n\
type of the returned object is ``destinationType``. \n\
\n\
The size of the first, new axis is equal to the number of letters in ``color``. \n\
Each letter must be one of the characters ``b``, ``r``, ``g`` or ``a``, that stand \n\
for the available channels of the color, that can be extracted. \n\
\n\
Example: :: \n\
    \n\
    color = dataObject.zeros([20, 10], 'rgba32') \n\
    split_colors = color.splitColor(\"rgb\") \n\
    print(split_colors.shape, split_colors.dtype) \n\
    # printout: [3, 20, 10], \"uint8\" \n\
\n\
In this example, the :attr:`shape` of ``split_colors`` is ``[3, 20, 10]``, since \n\
three channels (red, green and blue) should have been splitted, such that \n\
``split_colors[0, :, :]`` contains the red component, etc. \n\
\n\
Parameters \n\
----------- \n\
color : str \n\
    Desired color string, that indicates the type and order of extracted color \n\
    components. This string can consist of the following letters: ``('b', 'r', 'g', 'a')``. \n\
    It is possible to combine different channels, like ``\"arg\"`` which extracts the \n\
    alpha channel, followed by red and gree. \n\
destinationType : {\"uint8\", \"int8\", \"uint16\", \"int16\", \"int32\", \"float32\", \"float64\"}, optional \n\
    Desired data type of the returned dataObject (only real value data types allowed). \n\
\n\
Returns \n\
------- \n\
dataObject \n\
    containing the selected channel values \n\
\n\
Raises \n\
------ \n\
TypeError \n\
    if this :class:`dataObject` is no ``rgba32`` object or if ``destinationType`` \n\
    is no real data type.");
/*static*/ PyObject* PythonDataObject::PyDataObj_SplitColor(
    PyDataObject* self, PyObject* args, PyObject* kwds)
{
    int typeno = ito::tUInt8;
    const char* type = NULL;
    const char* color = NULL;
    const char* kwlist[] = {"color", "destinationType", NULL};

    if (!PyArg_ParseTupleAndKeywords(args, kwds, "s|s", const_cast<char**>(kwlist), &color, &type))
    {
        return NULL;
    }

    if (type)
    {
        typeno = typeNameToNumber(type);
    }

    if (typeno == -1)
    {
        PyErr_Format(PyExc_TypeError, "The given type string '%s' is unknown", type);
        return NULL;
    }

    PyDataObject* retObj = PythonDataObject::createEmptyPyDataObject(); // new reference

    try
    {
        retObj->dataObject = new ito::DataObject(self->dataObject->splitColor(color, typeno));
    }
    catch (cv::Exception& exc)
    {
        Py_DECREF(retObj);
        PyErr_SetString(PyExc_TypeError, (exc.err).c_str());
        return NULL;
    }

    if (!retObj->dataObject->getOwnData())
    {
        PyDataObject_SetBase(retObj, (PyObject*)self);
    }

    if (retObj)
        retObj->dataObject->addToProtocol("Extracted color data from RGBA32-type dataObject.");

    return (PyObject*)retObj;
}

//-------------------------------------------------------------------------------------
PyDoc_STRVAR(pyDataObj_ToNumpyColor_doc, "toNumpyColor(addAlphaChannel = 0) -> np.ndarray \n\
\n\
Converts a 2D dataObject of type ``rgba32`` to a 3D numpy.ndarray of type ``uint8``. \n\
\n\
Many Python packages, e.g. OpenCV (cv2) or PIL store coloured array such that the color \n\
components are stored in an additional axis, which is the last axis of all axes. \n\
Hence, there is no specific ``rgba2`` data type for :class:`numpy.ndarray`, like it \n\
is the case for :class:`dataObject`. \n\
\n\
This method converts a coloured :class:`dataObject` of dtype ``rgba32`` to a compatible \n\
:class:`numpy.ndarray`, where the color components are stored in an additional last axis. \n\
The size of this last axis is either ``3`` if ``addAlphaChannel = 0`` or ``4`` otherwise. \n\
The order of this last axis is ``blue``, ``green``, ``red`` and optional ``alpha``. \n\
The remaining first axes of the returned object have the same shape than this dataObject. \n\
\n\
Parameters \n\
----------- \n\
addAlphaChannel : int, optional \n\
    If ``0``, the last dimension of the returned :class:`numpy.ndarray` has a size of ``3`` \n\
    and contains the blue, green and red value, whereas ``1`` adds the alpha value as \n\
    fourth value. \n\
\n\
Returns \n\
------- \n\
arr : numpy.ndarray \n\
    The 3D :class:`numpy.ndarray` of dtype ``uint8``. The shape is ``[*obj.shape, 3]`` or \n\
    ``[*obj.shape, 4]``, depending on ``addAlphaChannel``, where ``obj`` is this \n\
    :class:`dataObject`.");
PyObject* PythonDataObject::PyDataObj_ToNumpyColor(
    PyDataObject* self, PyObject* args, PyObject* kwds)
{
    int addAlphaChannel = 0;

    const char* kwlist[] = {"addAlphaChannel", NULL};

    if (!PyArg_ParseTupleAndKeywords(
            args, kwds, "|i", const_cast<char**>(kwlist), &addAlphaChannel))
    {
        return NULL;
    }

    if (self->dataObject == NULL)
    {
        return PyErr_Format(PyExc_TypeError, "This dataObject is empty");
    }
    else if (self->dataObject->getType() != ito::tRGBA32)
    {
        return PyErr_Format(
            PyExc_TypeError,
            "This dataObject must have the type 'rgba32' to be converted to a coloured "
            "numpy.array.");
    }
    else if (self->dataObject->getNumPlanes() != 1)
    {
        return PyErr_Format(PyExc_TypeError, "This dataObject must be two-dimensional.");
    }

    int dims = self->dataObject->getDims();
    npy_intp sizes[] = {
        self->dataObject->getSize(dims - 2),
        self->dataObject->getSize(dims - 1),
        addAlphaChannel ? 4 : 3};
    PyObject* npArray = PyArray_EMPTY(3, sizes, NPY_UBYTE, 0);

    if (npArray)
    {
        npy_intp* npsizes = PyArray_DIMS((PyArrayObject*)npArray);
        npy_intp* npsteps = (npy_intp*)PyArray_STRIDES(
            (PyArrayObject*)npArray); // number of bytes to jump from one element in one dimension
                                      // to the next one
        uchar* data = (uchar*)PyArray_DATA((PyArrayObject*)npArray);

        const ito::Rgba32* srcRow;
        uchar* destRow;
        const cv::Mat* src = self->dataObject->getCvPlaneMat(0);

        for (int r = 0; r < sizes[0]; ++r)
        {
            srcRow = src->ptr<ito::Rgba32>(r);
            destRow = data + (r * npsteps[0]);

            for (int c = 0; c < sizes[1]; ++c)
            {
                destRow[0] = srcRow[c].b;
                destRow[npsteps[2]] = srcRow[c].g;
                destRow[2 * npsteps[2]] = srcRow[c].r;

                if (addAlphaChannel)
                {
                    destRow[3 * npsteps[2]] = srcRow[c].a;
                }

                destRow += npsteps[1];
            }
        }
    }

    return npArray;
}

//-------------------------------------------------------------------------------------
PyDoc_STRVAR(pyDataObjectToList_doc, "tolist() -> list \n\
\n\
Returns a nested list with all values of this dataObject. \n\
\n\
An empty :class:`dataObject` with zero dimensions will return an empty list. \n\
Else, the depth of the nested list corresponds to the number of dimensions \n\
of this :class:`dataObject`. The innermost level corresponds to one ``row`` \n\
of this dataObject, or in general, to one set of values along the last \n\
axis of this object. This innermost list contains all these values. \n\
\n\
Returns \n\
------- \n\
list \n\
    Nested list with values of data object. The data types depend on the ``dtype`` \n\
    of this dataObject and can be :obj:`int`, :obj:`float`, :obj:`complex` or \n\
    :class:`rgba`.");
PyObject* PythonDataObject::PyDataObj_ToList(PyDataObject* self)
{
    if (self->dataObject == NULL)
    {
        PyErr_SetString(PyExc_TypeError, "data object is NULL");
        return NULL;
    }

    ito::DataObject* d = self->dataObject;

    PyObject* result = NULL;

    unsigned int* iter = new unsigned int[d->getDims()];

    for (int i = 0; i < d->getDims(); i++)
    {
        iter[i] = 0;
    }

    result = PyDataObj_ToListRecursive(d, iter, 0);

    delete[] iter;

    return result;
}

//-------------------------------------------------------------------------------------
PyObject* PythonDataObject::PyDataObj_ToListRecursive(
    ito::DataObject* dataObj, unsigned int* currentIdx, int iterationIndex)
{
    if (dataObj == NULL)
    {
        PyErr_SetString(PyExc_TypeError, "data object is NULL");
        return NULL;
    }

    PyObject* temp = NULL;

    if (iterationIndex == dataObj->getDims() - 1) // last index
    {
        int len = dataObj->getSize(iterationIndex);
        PyObject* result = PyList_New(len);

        for (int i = 0; i < len; i++)
        {
            currentIdx[iterationIndex] = i;
            temp = PyDataObj_At(dataObj, currentIdx);

            if (temp == NULL)
            {
                Py_DECREF(result);
                return NULL;
            }

            PyList_SetItem(result, i, temp); // steals a ref
        }
        return result;
    }
    else if (iterationIndex < dataObj->getDims() - 1) // previous indexes (besides last one)
    {
        int len = dataObj->getSize(iterationIndex);
        PyObject* result = PyList_New(len);

        for (int i = 0; i < len; i++)
        {
            currentIdx[iterationIndex] = i;
            temp = PyDataObj_ToListRecursive(dataObj, currentIdx, iterationIndex + 1);

            if (temp == NULL)
            {
                Py_DECREF(result);
                return NULL;
            }

            PyList_SetItem(result, i, temp); // steals a ref
        }

        return result;
    }
    else
    {
        return PyList_New(0);
    }
}

//-------------------------------------------------------------------------------------
PyObject* PythonDataObject::PyDataObj_At(ito::DataObject* dataObj, unsigned int* idx)
{
    if (dataObj == NULL)
    {
        PyErr_SetString(PyExc_TypeError, "data object is NULL");
        return NULL;
    }

    switch (dataObj->getType())
    {
    case ito::tUInt8:
        return PyLong_FromUnsignedLong(dataObj->at<uint8>(idx));
    case ito::tInt8:
        return PyLong_FromLong(dataObj->at<int8>(idx));
    case ito::tUInt16:
        return PyLong_FromUnsignedLong(dataObj->at<uint16>(idx));
    case ito::tInt16:
        return PyLong_FromLong(dataObj->at<int16>(idx));
    case ito::tUInt32:
        return PyLong_FromUnsignedLong(dataObj->at<uint32>(idx));
    case ito::tInt32:
        return PyLong_FromLong(dataObj->at<int32>(idx));
    case ito::tRGBA32: {
        ito::PythonRgba::PyRgba* color = ito::PythonRgba::createEmptyPyRgba();
        if (color)
            color->rgba = dataObj->at<ito::Rgba32>(idx).rgba;
        return (PyObject*)color;
    }
    case ito::tFloat32:
        return PyFloat_FromDouble(dataObj->at<float32>(idx));
    case ito::tFloat64:
        return PyFloat_FromDouble(dataObj->at<float64>(idx));
    case ito::tComplex64: {
        ito::complex64 value = dataObj->at<complex64>(idx);
        return PyComplex_FromDoubles(value.real(), value.imag());
    }
    case ito::tComplex128: {
        ito::complex128 value = dataObj->at<complex128>(idx);
        return PyComplex_FromDoubles(value.real(), value.imag());
    }
    default:
        PyErr_SetString(PyExc_TypeError, "type of data object not supported");
        return NULL;
    }
}

//-------------------------------------------------------------------------------------
PyObject* PythonDataObject::PyDataObj_At(ito::DataObject* dataObj, int continuousIdx)
{
    if (dataObj == NULL)
    {
        PyErr_SetString(PyExc_TypeError, "data object is NULL");
        return NULL;
    }

    if (continuousIdx >= dataObj->getTotal())
    {
        PyErr_SetString(PyExc_TypeError, "continuous index is out of range.");
        return NULL;
    }

    int dims = dataObj->getDims();
    int planeSize = dataObj->getSize(dims - 1) * dataObj->getSize(dims - 2);
    int planeIdx = continuousIdx % planeSize;
    int col = planeIdx % dataObj->getSize(dims - 1);
    int row = (planeIdx - col) / dataObj->getSize(dims - 1);
    int mat = (continuousIdx - planeIdx) / planeSize;
    mat = dataObj->seekMat(mat);

    cv::Mat* m = (cv::Mat*)dataObj->get_mdata()[mat];

    switch (dataObj->getType())
    {
    case ito::tUInt8:
        return PyLong_FromUnsignedLong(m->at<uint8>(row, col));
    case ito::tInt8:
        return PyLong_FromLong(m->at<int8>(row, col));
    case ito::tUInt16:
        return PyLong_FromUnsignedLong(m->at<uint16>(row, col));
    case ito::tInt16:
        return PyLong_FromLong(m->at<int16>(row, col));
    case ito::tUInt32:
        return PyLong_FromUnsignedLong(m->at<uint32>(row, col));
    case ito::tInt32:
        return PyLong_FromLong(m->at<int32>(row, col));
    case ito::tRGBA32: {
        ito::PythonRgba::PyRgba* color = ito::PythonRgba::createEmptyPyRgba();
        if (color)
            color->rgba = m->at<Rgba32>(row, col).rgba;
        return (PyObject*)color;
    }
    case ito::tFloat32:
        return PyFloat_FromDouble(m->at<float32>(row, col));
    case ito::tFloat64:
        return PyFloat_FromDouble(m->at<float64>(row, col));
    case ito::tComplex64: {
        ito::complex64 value = (m->at<complex64>(row, col));
        return PyComplex_FromDoubles(value.real(), value.imag());
    }
    case ito::tComplex128: {
        ito::complex128 value = (m->at<complex128>(row, col));
        return PyComplex_FromDoubles(value.real(), value.imag());
    }
    default:
        PyErr_SetString(PyExc_TypeError, "type of data object not supported");
        return NULL;
    }
}

//-------------------------------------------------------------------------------------
PyDoc_STRVAR(pyDataObjectCreateMask_doc, "createMask(shapes, inverse = False) -> dataObject \n\
\n\
Returns an ``uint8`` mask dataObject where all pixels of this object that are contained in any shape are masked. \n\
\n\
The returned :class:`dataObject` has the same shape than this object and the data type \n\
``uint8``. All pixels in this object, that are contained in any of the given :class:`shape` \n\
will be set to ``255`` in the returned array, otherwise ``0``. \n\
\n\
*New in itom 5.0*: always return a 2d dataObject \n\
(see return value below)\n\
\n\
Parameters \n\
----------- \n\
shapes : shape or list of shape or tuple of shape \n\
    The union of all given shapes (polygons, rectangles, squares, circles and ellipes \n\
    are considered, only) is used to determine if any pixel should be masked in the \n\
    returned mask (value ``255``) or not. \n\
inverse : bool \n\
    If ``True``, masked values are set to ``0`` (instead of ``255``) and all other \n\
    values are set to ``255`` (instead of ``0``). The default is ``False`` (masked = ``255``). \n\
\n\
Returns \n\
------- \n\
mask : dataObject \n\
    uint8 :class:`dataObject` as mask with the shape of the last two axes, :attr:`axisScales`, \n\
    :attr:`axisOffsets`, :attr:`axisDescriptions` and :attr:`axisUnits` than this \n\
    object.");
PyObject* PythonDataObject::PyDataObject_createMask(
    PyDataObject* self, PyObject* args, PyObject* kwds)
{
    if (self->dataObject == NULL)
    {
        PyErr_SetString(PyExc_TypeError, "data object is NULL");
        return NULL;
    }

    PyObject* shapes = NULL;
    int inverse = 0;

    const char* kwlist[] = {"shapes", "inverse", NULL};

    if (!PyArg_ParseTupleAndKeywords(
            args, kwds, "O|i", const_cast<char**>(kwlist), &shapes, &inverse))
    {
        return NULL;
    }

    if (PyShape_Check(shapes))
    {
        PythonShape::PyShape* shape = (PythonShape::PyShape*)shapes;
        if (shape && shape->shape)
        {
            // ito::DataObject mask = shape->shape->mask(*self->dataObject, inverse > 0);
            ito::DataObject mask =
                ShapeDObject::mask(*self->dataObject, *shape->shape, inverse > 0);
            PyDataObject* ret = createEmptyPyDataObject();
            ret->dataObject = new ito::DataObject(mask);
            return (PyObject*)ret;
        }

        PyErr_SetString(PyExc_TypeError, "at least one shape item is invalid.");
        return NULL;
    }
    else if (PySequence_Check(shapes))
    {
        QVector<ito::Shape> shape_vector;
        PyObject* obj;
        PythonShape::PyShape* shape;

        PyObject* shapeseq = PySequence_Fast(shapes, "shape is no sequence.");
        if (!shapeseq)
        {
            return NULL;
        }

        for (Py_ssize_t i = 0; i < PySequence_Length(shapeseq); ++i)
        {
            obj = PySequence_Fast_GET_ITEM(shapeseq, i); // borrowed

            if (PyShape_Check(obj))
            {
                shape = (PythonShape::PyShape*)obj;

                if (shape && shape->shape)
                {
                    shape_vector << *shape->shape;
                }
                else
                {
                    Py_DECREF(shapeseq);
                    PyErr_SetString(PyExc_TypeError, "at least one shape item is invalid.");
                    return NULL;
                }
            }
            else
            {
                Py_DECREF(shapeseq);
                PyErr_SetString(
                    PyExc_TypeError,
                    "at least one item of parameter 'shape' is no type itom.shape.");
                return NULL;
            }
        }

        Py_DECREF(shapeseq);

        // ito::DataObject mask = ito::Shape::maskFromMultipleShapes(*self->dataObject,
        // shape_vector, inverse > 0);
        ito::DataObject mask =
            ito::ShapeDObject::maskFromMultipleShapes(*self->dataObject, shape_vector, inverse > 0);

        PyDataObject* ret = createEmptyPyDataObject();
        ret->dataObject = new ito::DataObject(mask);
        return (PyObject*)ret;
    }
    else
    {
        PyErr_SetString(PyExc_TypeError, "shape required.");
        return NULL;
    }
}
//-------------------------------------------------------------------------------------
PyDoc_STRVAR(pyDataObjectDstack_doc, "dstack(objects) -> dataObject \n\
\n\
Returns a 3D dataObject with the stacked dataObjects in the objects sequence. \n\
\n\
The given dataObjects must all have the same type as well as the same size of both \n\
last axes / dimensions. This method then returns a 3d :class:`dataObject` of the same \n\
type, whose size of the two last axes correspond to those of the input ``objects``. \n\
The returned 3D :class:`dataObject` contains then a stacked representation of all \n\
given input dataObjects depth wise (along first axis). \n\
\n\
If any of the input dataObjects has more than two dimensions, all contained planes \n\
(x,y-matrices) are also stacked in the resulting object.\n\
\n\
Parameters \n\
----------- \n\
objects : list of dataObject or tuple of dataObject \n\
    Sequence (list) of dataObjects containing planes that will be stacked together. \n\
    All dataObjects must be of the same type and have the same shape of planes \n\
    (last two dimensions).\n\
\n\
Returns \n\
------- \n\
stack : dataObject \n\
    If ``objects`` is an empty list or tuple, an empty :class:`dataObject` is returned. \n\
    Else if ``objects`` only contains one array, this array is returned. Otherwise, \n\
    all dataObjects (2D or 3D) in ``objects`` are vertically stacked along the first \n\
    axis, which is prepended to the existing axes before.");
PyObject* PythonDataObject::PyDataObj_dstack(PyObject* self, PyObject* args)
{
    PyObject* sequence = NULL;
    unsigned int axis = 0;

    // if (!PyArg_ParseTuple(args, "O|I", &sequence, &axis)) //currently not implemented in
    // dataObject::stack
    if (!PyArg_ParseTuple(args, "O", &sequence))
    {
        return NULL;
    }

    if (PySequence_Check(sequence))
    {
        Py_ssize_t len = PySequence_Size(sequence);
        PyDataObject* retObj = PythonDataObject::createEmptyPyDataObject(); // new reference

        if (len > 0)
        {
            ito::DataObject* vector = new ito::DataObject[len];

            for (Py_ssize_t i = 0; i < len; ++i)
            {
                PyObject* item = PySequence_GetItem(sequence, i); // new reference

                if (!PyDataObject_Check(item))
                {
                    Py_DECREF(item);
                    DELETE_AND_SET_NULL_ARRAY(vector);
                    return PyErr_Format(
                        PyExc_RuntimeError, "%i-th element of sequence is no dataObject.", i);
                }
                else
                {
                    vector[i] = *(((PyDataObject*)(item))->dataObject);
                }

                Py_DECREF(item);
            }

            try
            {
                retObj->dataObject = new ito::DataObject(ito::DataObject::stack(vector, len, axis));
            }
            catch (cv::Exception& exc)
            {
                DELETE_AND_SET_NULL_ARRAY(vector);
                Py_DECREF(retObj);
                PyErr_SetString(PyExc_TypeError, (exc.err).c_str());
                return NULL;
            }

            if (retObj)
            {
                retObj->dataObject->addToProtocol("Created by stacking two dataObjects.");
            }

            DELETE_AND_SET_NULL_ARRAY(vector);

            return (PyObject*)retObj;
        }
        else
        {
            return (PyObject*)retObj;
        }
    }
    else
    {
        PyErr_SetString(PyExc_RuntimeError, "argument must be a sequence of dataObjects.");
        return NULL;
    }
}
//-------------------------------------------------------------------------------------
PyDoc_STRVAR(pyDataObjectLineCut_doc, "lineCut(coordinates) -> dataObject \n\
\n\
Returns a dataObject with the values of this object along a line with the given coordinates. \n\
\n\
This method uses the **Bresenham** algorithm to get the nearest values along \n\
a line, whose start- and end-point is given by ``coordinates``. These values \n\
are returned in a new :class:`dataObject` with the same data type than this \n\
object. \n\
\n\
This method can be applied to 2D and 3D dataObjects. In the case of a 3D object, \n\
the line cut is defined plane-by-plane and the values are put in one row \n\
for each plane of this object. \n\
\n\
Parameters \n\
----------- \n\
coordinates : list of float or tuple of float \n\
    A sequence of 4 :class:`float` values, that define the physical coordinates \n\
    of the start- and end point of the desired line along which the nearest values \n\
    should be gathered. The values are: ``[x0, y0, x1, y1]``. \n\
\n\
Returns \n\
------- \n\
lineCut : dataObject \n\
    An array of the same data type than this object and shape ``P x N``, that \n\
    contains the nearest values along the given line coordinates. If this \n\
    :class:`dataObject` has two dimensions, ``P = 1``, else ``P`` is equal \n\
    to the size of the first dimension (``shape[0]``). ``N`` corresponds to \n\
    the number of points along the line, defined by the used **Bresenham** \n\
    algorithm. \n\
\n\
Raises \n\
------ \n\
RuntimeError \n\
    if this dataObject has more than three dimensions.");
PyObject* PythonDataObject::PyDataObj_lineCut(PyDataObject* self, PyObject* args)
{
    if (self->dataObject == NULL)
    {
        PyErr_SetString(PyExc_TypeError, "data object is NULL");
        return NULL;
    }

    PyObject* sequence = NULL;

    if (!PyArg_ParseTuple(args, "O", &sequence))
    {
        return NULL;
    }

    bool ok;
    QVector<double> coordinates = PythonQtConversion::PyObjGetDoubleArray(sequence, true, ok);

    if (!ok || coordinates.size() != 4)
    {
        return PyErr_Format(PyExc_ValueError, "coordinates must be a sequence of 4 float values.");
    }

    PyDataObject* retObj = PythonDataObject::createEmptyPyDataObject(); // new reference

    try
    {
        // new dataObject should always be the owner of its data, therefore base of resultObject
        // remains None
        retObj->dataObject = new ito::DataObject(
            self->dataObject->lineCut(coordinates.constData(), coordinates.size()));
    }
    catch (cv::Exception& exc)
    {
        Py_DECREF(retObj);
        PyErr_SetString(PyExc_TypeError, (exc.err).c_str());
        return NULL;
    }

    if (retObj)
    {
        retObj->dataObject->addToProtocol("Created taking a lineCut across a dataObject.");
    }

    return (PyObject*)retObj;
}

//-------------------------------------------------------------------------------------
void PythonDataObject::PyDataObj_Capsule_Destructor(PyObject* capsule)
{
    PyArrayInterface* inter = (PyArrayInterface*)PyCapsule_GetPointer(capsule, NULL);

    if (inter != NULL)
    {
        free(inter->shape);
        free(inter->strides);
    }

    DELETE_AND_SET_NULL(inter);
}

// PyObject* PythonDataObject::PyDataObj_StaticArange(PyDataObject *self, PyObject *args)
//{
//    return PyObject_Call((PyObject*)&PyDataObjectType, NULL, NULL);
//}

//-------------------------------------------------------------------------------------
PyDoc_STRVAR(
    pyDataObjectStaticZeros_doc, "dims, dtype= \"uint8\", continuous = 0) -> dataObject \n\
\n\
Creates a dataObject filled with zeros. \n\
\n\
Parameters \n\
----------- \n\
dims : tuple of int or list of int \n\
    ``dims`` is the shape of the new :class:`dataObject`. The length of this list \n\
    or tuple defines the number of dimensions, e.g. ``[2, 3]`` creates a 2D dataObject\n\
    with two rows and three columns. \n\
dtype : str, optional \n\
    The desired data type for the elements in the returned :class:`dataObject`. \n\
    Possible values are: ``int8``, ``uint8``, ..., ``int32``, ``float32``, \n\
    ``float64``, ``complex64``, ``complex128``, ``rgba32``. \n\
continuous : int, optional \n\
    This value defines if the planes (each sub-array of the last two dimensions) \n\
    are continuously allocated in memory (``1``) or distributed in various smaller \n\
    junks (``0``, default). The latter is recommended for huge, n-dimensional matrices. \n\
    This argument is only considered for ``len(dims) > 2``. \n\
\n\
Returns \n\
------- \n\
array : dataObject \n\
    The newly created dataObject of shape ``dims`` and data type ``dtype``, filled with \n\
    zeros. \n\
\n\
See Also \n\
--------- \n\
eye : method for creating an eye matrix \n\
ones : method for creating a matrix filled with ones \n\
\n\
Notes \n\
------ \n\
For the color data type ``rgba32``, every value will be black and transparent: \n\
``(r=0, g=0, b=0, alpha=0)``.");
PyObject* PythonDataObject::PyDataObj_StaticZeros(
    PyObject* /*self*/, PyObject* args, PyObject* kwds)
{
    int typeno = -1;
    std::vector<unsigned int> sizes;
    sizes.clear();
    unsigned char continuous = 0;

    RetVal retValue = PyDataObj_ParseCreateArgs(args, kwds, typeno, sizes, continuous);

    if (retValue.containsError())
        return NULL;

    PyDataObject* selfDO = createEmptyPyDataObject();
    selfDO->dataObject = new ito::DataObject();

    if (selfDO->dataObject != NULL)
    {
        int* sizes2 = new int[sizes.size()];
        for (unsigned int i = 0; i < sizes.size(); i++)
            sizes2[i] = sizes[i];
        // no lock is necessary since eye is allocating the data block and no other access is
        // possible at this moment
        selfDO->dataObject->zeros(sizes.size(), sizes2, typeno, continuous);
        DELETE_AND_SET_NULL_ARRAY(sizes2);
    }

    sizes.clear();

    return (PyObject*)selfDO;
}

//-------------------------------------------------------------------------------------
PyDoc_STRVAR(
    pyDataObjectStaticOnes_doc, "ones(dims, dtype= \"uint8\", continuous = 0) -> dataObject \n\
\n\
Creates a dataObject filled ones. \n\
\n\
Parameters \n\
----------- \n\
dims : tuple of int or list of int \n\
    ``dims`` is the shape of the new :class:`dataObject`. The length of this list \n\
    or tuple defines the number of dimensions, e.g. ``[2, 3]`` creates a 2D dataObject\n\
    with two rows and three columns. \n\
dtype : str, optional \n\
    The desired data type for the elements in the returned :class:`dataObject`. \n\
    Possible values are: ``int8``, ``uint8``, ..., ``int32``, ``float32``, \n\
    ``float64``, ``complex64``, ``complex128``, ``rgba32``. \n\
continuous : int, optional \n\
    This value defines if the planes (each sub-array of the last two dimensions) \n\
    are continuously allocated in memory (``1``) or distributed in various smaller \n\
    junks (``0``, default). The latter is recommended for huge, n-dimensional matrices. \n\
    This argument is only considered for ``len(dims) > 2``. \n\
\n\
Returns \n\
------- \n\
array : dataObject \n\
    The newly created dataObject of shape ``dims`` and data type ``dtype``, filled with \n\
    ones. \n\
\n\
See Also \n\
--------- \n\
eye : method for creating an eye matrix \n\
zeros : method for creating a matrix filled with zeros \n\
\n\
Notes \n\
------ \n\
For the color data type ``rgba32``, every value will be white: \n\
``(r=255, g=255, b=255, alpha=255)``.");
PyObject* PythonDataObject::PyDataObj_StaticOnes(PyObject* /*self*/, PyObject* args, PyObject* kwds)
{
    int typeno = -1;
    std::vector<unsigned int> sizes;
    sizes.clear();
    unsigned char continuous = 0;

    RetVal retValue = PyDataObj_ParseCreateArgs(args, kwds, typeno, sizes, continuous);

    if (retValue.containsError())
        return NULL;

    if (typeno == ito::tUInt32)
    {
        PyErr_SetString(
            PyExc_TypeError, "Type uint32 not supported due to incompatibility with OpenCV.");
        return NULL;
    }

    PyDataObject* selfDO = createEmptyPyDataObject();
    selfDO->dataObject = new ito::DataObject();

    if (selfDO->dataObject != NULL)
    {
        int* sizes2 = new int[sizes.size()];

        for (unsigned int i = 0; i < sizes.size(); i++)
        {
            sizes2[i] = sizes[i];
        }

        // no lock is necessary since eye is allocating the data block and no other access is
        // possible at this moment
        selfDO->dataObject->ones(sizes.size(), sizes2, typeno, continuous);
        DELETE_AND_SET_NULL_ARRAY(sizes2);
    }

    sizes.clear();

    return (PyObject*)selfDO;
}

//-------------------------------------------------------------------------------------
PyDoc_STRVAR(
    pyDataObjectStaticNans_doc, "nans(dims, dtype= \"float32\", continuous = 0) -> dataObject \n\
\n\
Creates a floating-point dataObject filled with ``NaN`` values. \n\
\n\
Parameters \n\
----------- \n\
dims : tuple of int or list of int \n\
    ``dims`` is the shape of the new :class:`dataObject`. The length of this list \n\
    or tuple defines the number of dimensions, e.g. ``[2, 3]`` creates a 2D dataObject\n\
    with two rows and three columns. \n\
dtype : str, optional \n\
    The desired data type for the elements in the returned :class:`dataObject`. \n\
    Possible values are: ``float32``, ``float64``, ``complex64``, ``complex128``. \n\
continuous : int, optional \n\
    This value defines if the planes (each sub-array of the last two dimensions) \n\
    are continuously allocated in memory (``1``) or distributed in various smaller \n\
    junks (``0``, default). The latter is recommended for huge, n-dimensional matrices. \n\
    This argument is only considered for ``len(dims) > 2``. \n\
\n\
Returns \n\
------- \n\
array : dataObject \n\
    The newly created dataObject of shape ``dims`` and data type ``dtype``, filled with \n\
    ``NaN``. \n\
\n\
See Also \n\
--------- \n\
eye : method for creating an eye matrix \n\
zeros : method for creating a matrix filled with zeros \n\
ones : method for creating a matrix filled with ones.");
PyObject* PythonDataObject::PyDataObj_StaticNans(PyObject* /*self*/, PyObject* args, PyObject* kwds)
{
    int typeno = typeNameToNumber("float32");
    std::vector<unsigned int> sizes;
    sizes.clear();
    unsigned char continuous = 0;

    RetVal retValue = PyDataObj_ParseCreateArgs(args, kwds, typeno, sizes, continuous);

    if (retValue.containsError())
        return NULL;

    if (!(typeno == ito::tFloat32 || typeno == ito::tFloat64 || typeno == ito::tComplex64 ||
          typeno == ito::tComplex128))
    {
        // NaN values can only fill arrays float and complex dtypes!
        PyErr_SetString(
            PyExc_TypeError,
            "This function is only supported for float32, float64, complex64 and complex128!");
        return NULL;
    }

    PyDataObject* selfDO = createEmptyPyDataObject();
    selfDO->dataObject = new ito::DataObject();

    if (selfDO->dataObject != NULL)
    {
        int* sizes2 = new int[sizes.size()];

        for (unsigned int i = 0; i < sizes.size(); i++)
        {
            sizes2[i] = sizes[i];
        }

        // no lock is necessary since eye is allocating the data block and no other access is
        // possible at this moment
        selfDO->dataObject->nans(sizes.size(), sizes2, typeno, continuous);
        DELETE_AND_SET_NULL_ARRAY(sizes2);
    }

    sizes.clear();

    return (PyObject*)selfDO;
}

//-------------------------------------------------------------------------------------
PyDoc_STRVAR(
    pyDataObjectStaticRand_doc, "rand(dims, dtype= \"uint8\", continuous = 0) -> dataObject \n\
\n\
Creates a dataObject filled with uniformly distributed random values. \n\
\n\
The value range of the random numbers depend on the desired data type ``dtype``: \n\
\n\
1. **integer types**: The random values are in the range ``[min(dtype), max(dtype)]``. \n\
2. **floating point types**: The random values are in the range ``[0, 1)``. \n\
3. **rgba32**: All colours as well as the alpha value is independently distributed in \n\
   the range ``[0, 255]``. \n\
4. **complex types**: Both the real as well as imaginary part is independently \n\
   distributed in the range ``[0, 1)``. \n\
\n\
Parameters \n\
----------- \n\
dims : tuple of int or list of int \n\
    ``dims`` is the shape of the new :class:`dataObject`. The length of this list \n\
    or tuple defines the number of dimensions, e.g. ``[2, 3]`` creates a 2D dataObject\n\
    with two rows and three columns. \n\
dtype : str, optional \n\
    The desired data type for the elements in the returned :class:`dataObject`. \n\
    Possible values are: ``int8``, ``uint8``, ..., ``int32``, ``float32``, \n\
    ``float64``, ``complex64``, ``complex128``, ``rgba32``. \n\
continuous : int, optional \n\
    This value defines if the planes (each sub-array of the last two dimensions) \n\
    are continuously allocated in memory (``1``) or distributed in various smaller \n\
    junks (``0``, default). The latter is recommended for huge, n-dimensional matrices. \n\
    This argument is only considered for ``len(dims) > 2``. \n\
\n\
Returns \n\
------- \n\
array : dataObject \n\
    The newly created dataObject of shape ``dims`` and data type ``dtype``, filled with \n\
    random numbers. \n\
\n\
See Also \n\
--------- \n\
randN : method for creating a matrix filled with gaussian distributed values");
PyObject* PythonDataObject::PyDataObj_StaticRand(PyObject* /*self*/, PyObject* args, PyObject* kwds)
{
    int typeno = -1;
    std::vector<unsigned int> sizes;
    sizes.clear();
    unsigned char continuous = 0;

    RetVal retValue = PyDataObj_ParseCreateArgs(args, kwds, typeno, sizes, continuous);

    if (retValue.containsError())
        return NULL;

    if (typeno == ito::tUInt32)
    {
        PyErr_SetString(
            PyExc_TypeError, "Type uint32 not supported due to incompatibility with OpenCV.");
        return NULL;
    }

    PyDataObject* selfDO = createEmptyPyDataObject();
    selfDO->dataObject = new ito::DataObject();

    if (selfDO->dataObject != NULL)
    {
        int* sizes2 = new int[sizes.size()];


        for (unsigned int i = 0; i < sizes.size(); i++)
        {
            sizes2[i] = sizes[i];
        }

        // no lock is necessary since eye is allocating the data block and no other access is
        // possible at this moment
        selfDO->dataObject->rand(sizes.size(), sizes2, typeno, false, continuous);
        DELETE_AND_SET_NULL_ARRAY(sizes2);
    }

    sizes.clear();

    return (PyObject*)selfDO;
}

//-------------------------------------------------------------------------------------
PyDoc_STRVAR(
    pyDataObjectStaticRandN_doc, "randN(dims, dtype= \"uint8\", continuous = 0) -> dataObject \n\
\n\
Creates a dataObject filled with Gaussian distributed random values. \n\
\n\
The value range of the random numbers depend on the desired data type ``dtype``: \n\
\n\
1. **integer types**: The random values are in the range ``[min(dtype), max(dtype)]``. \n\
2. **floating point types**: The random values are in the range ``[0, 1)``. \n\
3. **rgba32**: All colours as well as the alpha value is independently distributed in \n\
   the range ``[0, 255]``. \n\
4. **complex types**: Both the real as well as imaginary part is independently \n\
   distributed in the range ``[0, 1)``. \n\
\n\
The mean ``m`` and standard deviation ``s`` of the Gaussian distribution is as follows: \n\
\n\
* For **integer** and **rgba32** types holds: ``m = (min + max) / 2.0`` and \n\
  ``s = (max - min) / 6.0``. \n\
* For all **floating point** types holds: ``m = 0.0`` and ``s = 1/3``. \n\
\n\
Parameters \n\
----------- \n\
dims : tuple of int or list of int \n\
    ``dims`` is the shape of the new :class:`dataObject`. The length of this list \n\
    or tuple defines the number of dimensions, e.g. ``[2, 3]`` creates a 2D dataObject\n\
    with two rows and three columns. \n\
dtype : str, optional \n\
    The desired data type for the elements in the returned :class:`dataObject`. \n\
    Possible values are: ``int8``, ``uint8``, ..., ``int32``, ``float32``, \n\
    ``float64``, ``complex64``, ``complex128``, ``rgba32``. \n\
continuous : int, optional \n\
    This value defines if the planes (each sub-array of the last two dimensions) \n\
    are continuously allocated in memory (``1``) or distributed in various smaller \n\
    junks (``0``, default). The latter is recommended for huge, n-dimensional matrices. \n\
    This argument is only considered for ``len(dims) > 2``. \n\
\n\
Returns \n\
------- \n\
array : dataObject \n\
    The newly created dataObject of shape ``dims`` and data type ``dtype``, filled with \n\
    random numbers. \n\
\n\
See Also \n\
--------- \n\
rand : method for creating a matrix filled with unformly distributed values");
PyObject* PythonDataObject::PyDataObj_StaticRandN(
    PyObject* /*self*/, PyObject* args, PyObject* kwds)
{
    int typeno = -1;
    std::vector<unsigned int> sizes;
    sizes.clear();
    unsigned char continuous = 0;

    RetVal retValue = PyDataObj_ParseCreateArgs(args, kwds, typeno, sizes, continuous);

    if (retValue.containsError())
        return NULL;

    if (typeno == ito::tUInt32)
    {
        PyErr_SetString(
            PyExc_TypeError, "Type uint32 not supported due to incompatibility with OpenCV.");
        return NULL;
    }

    PyDataObject* selfDO = createEmptyPyDataObject();
    selfDO->dataObject = new ito::DataObject();

    if (selfDO->dataObject != NULL)
    {
        int* sizes2 = new int[sizes.size()];

        for (unsigned int i = 0; i < sizes.size(); i++)
        {
            sizes2[i] = sizes[i];
        }

        // no lock is necessary since eye is allocating the data block and no other access is
        // possible at this moment
        selfDO->dataObject->rand(sizes.size(), sizes2, typeno, true, continuous);
        DELETE_AND_SET_NULL_ARRAY(sizes2);
    }

    sizes.clear();

    return (PyObject*)selfDO;
}

//-------------------------------------------------------------------------------------
PyDoc_STRVAR(pyDataObjectStaticEye_doc, "eye(size, dtype= \"uint8\") -> dataObject \n\
\n\
Creates a two-dimensional, squared ``eye`` matrix.\n\
\n\
An eye matrix is an array where all elements are equal to zero, except for \n\
the diagonal values which are set to ``1``. For ``dtype == rgba32``, the \n\
diagonal values are ``r = 0, g = 0, b = 1, alpha = 0``. \n\
\n\
Parameters \n\
----------- \n\
size : int \n\
    The size of the squared matrix (single integer value).\n\
dtype : str, optional \n\
    The desired data type for the elements in the returned :class:`dataObject`. \n\
    Possible values are: ``int8``, ``uint8``, ..., ``int32``, ``float32``, \n\
    ``float64``, ``complex64``, ``complex128``, ``rgba32``. \n\
\n\
Returns \n\
------- \n\
eyeMatrix : dataObject \n\
    The created eye-matrix as ``size x size`` :class:`dataObject`. \n\
\n\
See Also \n\
--------- \n\
ones : method for creating a matrix filled with ones \n\
zeros : method for creating a matrix filled with zeros");
PyObject* PythonDataObject::PyDataObj_StaticEye(PyObject* /*self*/, PyObject* args, PyObject* kwds)
{
    static const char* kwlist[] = {"size", "dtype", NULL};
    int size = 0;
    const char* type = "uint8";
    RetVal retValue(retOk);

    if (!PyArg_ParseTupleAndKeywords(args, kwds, "i|s", const_cast<char**>(kwlist), &size, &type))
    {
        return NULL;
    }

    int typeno = typeNameToNumber(type);

    if (typeno == ito::tUInt32)
    {
        PyErr_SetString(
            PyExc_TypeError, "Type uint32 not supported due to incompatibility with OpenCV.");
        return NULL;
    }

    if (typeno >= 0)
    {
        if (size > 0)
        {
            PyDataObject* selfDO = createEmptyPyDataObject();
            selfDO->dataObject = new ito::DataObject();
            // no lock is necessary since eye is allocating the data block and no other access is
            // possible at this moment
            selfDO->dataObject->eye(size, typeno);
            return (PyObject*)selfDO;
        }
        else
        {
            PyErr_SetString(PyExc_TypeError, "size must be bigger than zero.");
            return NULL;
        }
    }
    else
    {
        PyErr_SetString(PyExc_TypeError, "unknown dtype");
        return NULL;
    }
}

//-------------------------------------------------------------------------------------
PyDoc_STRVAR(pyDataObjectStaticFromNumpyColor_doc, "fromNumpyColor(array) -> dataObject \n\
\n\
Creates a ``rgba32`` dataObject from a three-dimensional numpy.ndarray. \n\
\n\
Static method for creating a 2D ``M x N`` :class:`dataObject` of data type ``rgba32`` \n\
from a three-dimensional, ``uint8`` :class:`numpy.ndarray``. This ``array`` must have \n\
the shape ``M x N x 3`` or ``M x N x 4``. Each vector ``array[i, j, :]`` is then \n\
used to create one ``rgba32`` value in the returned :class:`dataObject`. The meaning \n\
of this vector is: \n\
\n\
1. (blue, green, red) if ``array`` consists of three channels (last dimension). \n\
   The ``rgba32`` value then gets an alpha value set to 255 everywhere. \n\
2. (blue, green, red, alpha) if ``array`` consists of four channels (last dimension). \n\
\n\
This method can especially be used to convert numpy.arrays that are obtained by methods \n\
from packages like ``OpenCV (cv2)`` or ``PIL`` to dataObjects. \n\
\n\
Parameters \n\
----------- \n\
array : numpy.ndarray \n\
    ``M x N x 3`` or ``M x N x 4``, uint8 :class:`numpy.ndarray` \n\
\n\
Returns \n\
------- \n\
dataObject \n\
    Coloured dataObject of shape ``M x N`` and data type ``rgba32``.");
PyObject* PythonDataObject::PyDataObj_StaticFromNumpyColor(
    PyObject* self, PyObject* args, PyObject* kwds)
{
    static const char* kwlist[] = {"array", NULL};
    PyObject* obj = NULL;

    if (!PyArg_ParseTupleAndKeywords(
            args, kwds, "O!", const_cast<char**>(kwlist), &PyArray_Type, &obj)) // obj is a borrowed
                                                                                // reference
    {
        return NULL;
    }

    PyArrayObject* ndArray = (PyArrayObject*)obj;
    PyArray_Descr* descr = PyArray_DESCR(ndArray);
    int typeno = -1;
    uchar* data = NULL;

    // at first, check copyObject. there are three cases: 1. we can take it as it is, 2. it is
    // compatible but has to be converted, 3. it is incompatible
    if (!(descr->byteorder == '<' || descr->byteorder == '|' ||
          (descr->byteorder == '=' && NPY_NATBYTE == NPY_LITTLE)))
    {
        PyErr_SetString(
            PyExc_TypeError,
            "Given numpy array has wrong byteorder (litte endian desired), which cannot be "
            "transformed to dataObject");
        return NULL;
    }
    else
    {
        // check whether type of ndarray exists for data object
        typeno = parseTypeNumberInverse(descr->kind, PyArray_ITEMSIZE(ndArray));

        if (typeno != ito::tUInt8)
        {
            PyErr_SetString(
                PyExc_TypeError,
                "Only numpy arrays of type uint8 can be transformed to a rgba32 dataObject");
            return NULL;
        }

        // verify that ndArray is c-contiguous
        ndArray = PyArray_GETCONTIGUOUS(
            ndArray); // now we always have an increased reference of ndArray (either reference of
                      // old ndArray or new object with new reference)
        if (ndArray == NULL)
        {
            PyErr_SetString(
                PyExc_TypeError,
                "An error occurred while transforming the given numpy array to a c-contiguous "
                "array.");
            return NULL;
        }

        int dimensions = PyArray_NDIM(ndArray); //->nd;
        npy_intp* npsizes = PyArray_DIMS(ndArray);
        npy_intp* npsteps = (npy_intp*)PyArray_STRIDES(
            ndArray); // number of bytes to jump from one element in one dimension to the next one

        if (dimensions != 3 || (npsizes[2] != 3 && npsizes[2] != 4))
        {
            PyErr_SetString(
                PyExc_ValueError,
                "The numpy.array must have three dimensions whereas the size of the last dimension "
                "must be three or four");
            Py_DECREF(ndArray);
            return NULL;
        }

        PyDataObject* pyDataObject = createEmptyPyDataObject();
        int sizes[] = {npsizes[0], npsizes[1]};
        int steps[] = {npsteps[0], npsteps[1], npsteps[2]};
        int chn = npsizes[2];
        data = (uchar*)PyArray_DATA(ndArray);

        if (chn == 4 && npsteps[2] == PyArray_ITEMSIZE(ndArray))
        {
            pyDataObject->dataObject = new ito::DataObject(2, sizes, ito::tRGBA32, data, steps);
        }
        else // 3
        {
            pyDataObject->dataObject = new ito::DataObject(2, sizes, ito::tRGBA32);
            ito::Rgba32* destRow;
            const uchar* srcRow;

            for (int r = 0; r < sizes[0]; ++r)
            {
                srcRow = data + (r * steps[0]);
                destRow = pyDataObject->dataObject->rowPtr<ito::Rgba32>(0, r);
                for (int c = 0; c < sizes[1]; ++c)
                {
                    destRow[c].b = srcRow[0];
                    destRow[c].g = srcRow[steps[2]];
                    destRow[c].r = srcRow[2 * steps[2]];
                    destRow[c].a = (chn == 3) ? 255 : srcRow[3 * steps[2]];
                    srcRow += steps[1];
                }
            }
        }

        Py_DECREF(ndArray);
        return (PyObject*)pyDataObject;
    }
}

//-------------------------------------------------------------------------------------
PyDoc_STRVAR(
    pyDataObjectCopyMetaInfo_doc,
    "copyMetaInfo(sourceObj, copyAxisInfo = True, copyTags = False) \n\
\n\
Copies meta information of another dataObject to this object. \n\
\n\
This method can be used to copy all or parts of meta information of the \n\
:class:`dataObject` ``sourceObj`` to this object. The following things \n\
are copied, depending on the arguments of this method: \n\
\n\
Axis meta information: \n\
\n\
* axis scaling and offset (see :attr:`axisScales` and :attr:`axisOffsets`) \n\
* axis descriptions and units (see :attr:`axisDescriptions` and :attr:`axisUnits`) \n\
\n\
Tags: \n\
\n\
* the entire tag map (string key vs. string or float value), including the protocol \n\
  string. The existing tag map in this object is deleted first. \n\
\n\
Parameters  \n\
------------\n\
sourceObj : dataObject \n\
    source object, where meta information is copied from. \n\
copyAxisInfo : bool, optional \n\
    If ``True``, all axis meta information is copied. \n\
copyTags : bool, optional \n\
    If ``True``, the tags of this data object are cleared and then set to a copy \n\
    of the tags of ``sourceObj``. \n\
\n\
\n\
See Also \n\
--------- \n\
metaDict : this attribute can directly be used to print meta information of a dataObject.");
PyObject* PythonDataObject::PyDataObj_CopyMetaInfo(
    PyDataObject* self, PyObject* args, PyObject* kwds)
{
    Py_ssize_t length = 0;

    if (self->dataObject == NULL)
    {
        PyErr_SetString(PyExc_RuntimeError, "DataObject is NULL.");
        return NULL;
    }

    static const char* kwlist[] = {"sourceObj", "copyAxisInfo", "copyTags", NULL};
    PyObject* pyObj = NULL;
    unsigned char copyAxesInfo = 1;
    unsigned char copyTags = 0;

    if (!PyArg_ParseTupleAndKeywords(
            args,
            kwds,
            "O!|bb",
            const_cast<char**>(kwlist),
            &PythonDataObject::PyDataObjectType,
            &pyObj,
            &copyAxesInfo,
            &copyTags)) // obj is a borrowed reference
    {
        return NULL;
    }

    PyDataObject* dObj = (PyDataObject*)pyObj;
    try
    {
        if (copyAxesInfo)
        {
            dObj->dataObject->copyAxisTagsTo(*(self->dataObject));
        }

        if (copyTags)
        {
            dObj->dataObject->copyTagMapTo(*(self->dataObject));
        }
    }
    catch (cv::Exception& exc)
    {
        PyErr_SetString(PyExc_TypeError, (exc.err).c_str());
        return NULL;
    }

    if (self->dataObject)
    {
        self->dataObject->addToProtocol("Copied meta information from another dataObject.");
    }

    Py_RETURN_NONE;
}


//-------------------------------------------------------------------------------------
PyMethodDef PythonDataObject::PyDataObject_methods[] = {
    {"name", (PyCFunction)PythonDataObject::PyDataObject_name, METH_NOARGS, pyDataObjectName_doc},
    {"data", (PyCFunction)PythonDataObject::PyDataObject_data, METH_NOARGS, pyDataObjectData_doc},

    {"setAxisOffset",
     (PyCFunction)PyDataObj_SetAxisOffset,
     METH_VARARGS,
     pyDataObjectSetAxisOffset_doc},
    {"setAxisScale",
     (PyCFunction)PyDataObj_SetAxisScale,
     METH_VARARGS,
     pyDataObjectSetAxisScale_doc},
    {"setAxisDescription",
     (PyCFunction)PyDataObj_SetAxisDescription,
     METH_VARARGS,
     pyDataObjectSetAxisDescription_doc},
    {"setAxisUnit", (PyCFunction)PyDataObj_SetAxisUnit, METH_VARARGS, pyDataObjectSetAxisUnit_doc},
    {"setTag", (PyCFunction)PyDataObj_SetTag, METH_VARARGS, pyDataObjectSetTag_doc},
    {"deleteTag", (PyCFunction)PyDataObj_DeleteTag, METH_VARARGS, pyDataObjectDeleteTag_doc},
    {"existTag", (PyCFunction)PyDataObj_TagExists, METH_VARARGS, pyDataObjectTagExists_doc},
    {"getTagListSize",
     (PyCFunction)PyDataObj_GetTagListSize,
     METH_NOARGS,
     pyDataObjectGetTagListSize_doc},
    {"addToProtocol",
     (PyCFunction)PyDataObj_AddToProtocol,
     METH_VARARGS,
     pyDataObjectAddToProtocol_doc},
    {"physToPix",
     (PyCFunction)PyDataObj_PhysToPix,
     METH_KEYWORDS | METH_VARARGS,
     pyDataObjectPhysToPix_doc},
    {"pixToPhys",
     (PyCFunction)PyDataObj_PixToPhys,
     METH_KEYWORDS | METH_VARARGS,
     pyDataObjectPixToPhys_doc},
    {"copyMetaInfo",
     (PyCFunction)PyDataObj_CopyMetaInfo,
     METH_KEYWORDS | METH_VARARGS,
     pyDataObjectCopyMetaInfo_doc},

    {"copy",
     (PyCFunction)PythonDataObject::PyDataObject_copy,
     METH_VARARGS | METH_KEYWORDS,
     pyDataObjectCopy_doc},
    {"astype",
     (PyCFunction)PythonDataObject::PyDataObject_astype,
     METH_VARARGS | METH_KEYWORDS,
     pyDataObjectAstype_doc},
    {"normalize",
     (PyCFunction)PythonDataObject::PyDataObject_normalize,
     METH_VARARGS | METH_KEYWORDS,
     pyDataObjectNormalize_doc},
    {"locateROI",
     (PyCFunction)PythonDataObject::PyDataObject_locateROI,
     METH_NOARGS,
     pyDataObjectLocateROI_doc},
    {"adjustROI",
     (PyCFunction)PythonDataObject::PyDataObject_adjustROI,
     METH_VARARGS | METH_KEYWORDS,
     pyDataObjectAdjustROI_doc},
    {"squeeze",
     (PyCFunction)PythonDataObject::PyDataObject_squeeze,
     METH_NOARGS,
     pyDataObjectSqueeze_doc},
    {"size", (PyCFunction)PythonDataObject::PyDataObject_size, METH_VARARGS, pyDataObjectSize_doc},
    {"conj", (PyCFunction)PythonDataObject::PyDataObject_conj, METH_NOARGS, pyDataObjectConj_doc},
    {"conjugate",
     (PyCFunction)PythonDataObject::PyDataObject_conjugate,
     METH_NOARGS,
     pyDataObjectConjugate_doc},
    {"adj", (PyCFunction)PythonDataObject::PyDataObject_adj, METH_NOARGS, pyDataObjectAdj_doc},
    {"adjugate", (PyCFunction)PyDataObject_adjugate, METH_NOARGS, pyDataObjectAdjugate_doc},
    {"trans",
     (PyCFunction)PythonDataObject::PyDataObject_trans,
     METH_NOARGS,
     pyDataObjectTrans_doc},
    {"div", (PyCFunction)PythonDataObject::PyDataObject_div, METH_VARARGS, pyDataObjectDiv_doc},
    {"mul", (PyCFunction)PythonDataObject::PyDataObject_mul, METH_VARARGS, pyDataObjectMul_doc},
    {"makeContinuous",
     (PyCFunction)PythonDataObject::PyDataObject_makeContinuous,
     METH_NOARGS,
     pyDataObjectMakeContinuous_doc},
    {"reshape",
     (PyCFunction)PythonDataObject::PyDataObject_reshape,
     METH_VARARGS | METH_KEYWORDS,
     pyDataObjectReshape_doc},
    {"zeros",
     (PyCFunction)PythonDataObject::PyDataObj_StaticZeros,
     METH_KEYWORDS | METH_VARARGS | METH_STATIC,
     pyDataObjectStaticZeros_doc},
    {"ones",
     (PyCFunction)PythonDataObject::PyDataObj_StaticOnes,
     METH_KEYWORDS | METH_VARARGS | METH_STATIC,
     pyDataObjectStaticOnes_doc},
    {"nans",
     (PyCFunction)PythonDataObject::PyDataObj_StaticNans,
     METH_KEYWORDS | METH_VARARGS | METH_STATIC,
     pyDataObjectStaticNans_doc},
    {"rand",
     (PyCFunction)PythonDataObject::PyDataObj_StaticRand,
     METH_KEYWORDS | METH_VARARGS | METH_STATIC,
     pyDataObjectStaticRand_doc},
    {"randN",
     (PyCFunction)PythonDataObject::PyDataObj_StaticRandN,
     METH_KEYWORDS | METH_VARARGS | METH_STATIC,
     pyDataObjectStaticRandN_doc},
    {"eye",
     (PyCFunction)PythonDataObject::PyDataObj_StaticEye,
     METH_KEYWORDS | METH_VARARGS | METH_STATIC,
     pyDataObjectStaticEye_doc},
    {"fromNumpyColor",
     (PyCFunction)PythonDataObject::PyDataObj_StaticFromNumpyColor,
     METH_KEYWORDS | METH_VARARGS | METH_STATIC,
     pyDataObjectStaticFromNumpyColor_doc},
    {"__reduce__",
     (PyCFunction)PythonDataObject::PyDataObj_Reduce,
     METH_VARARGS,
     "__reduce__ method for handle pickling commands"},
    {"__setstate__",
     (PyCFunction)PythonDataObject::PyDataObj_SetState,
     METH_VARARGS,
     "__setstate__ method for handle unpickling commands"},
    {"__array__",
     (PyCFunction)PythonDataObject::PyDataObj_Array_,
     METH_VARARGS,
     dataObject_Array__doc},
    {"createMask",
     (PyCFunction)PythonDataObject::PyDataObject_createMask,
     METH_KEYWORDS | METH_VARARGS,
     pyDataObjectCreateMask_doc},
    {"dstack",
     (PyCFunction)PythonDataObject::PyDataObj_dstack,
     METH_VARARGS | METH_STATIC,
     pyDataObjectDstack_doc},
    {"lineCut",
     (PyCFunction)PythonDataObject::PyDataObj_lineCut,
     METH_VARARGS,
     pyDataObjectLineCut_doc},
    {"abs", (PyCFunction)PythonDataObject::PyDataObject_abs, METH_NOARGS, pyDataObjectAbs_doc},
    {"arg", (PyCFunction)PythonDataObject::PyDataObject_arg, METH_NOARGS, pyDataObjectArg_doc},

    {"tolist",
     (PyCFunction)PythonDataObject::PyDataObj_ToList,
     METH_NOARGS,
     pyDataObjectToList_doc}, //"returns nested list of content of data object"
    {"toGray",
     (PyCFunction)PythonDataObject::PyDataObj_ToGray,
     METH_KEYWORDS | METH_VARARGS,
     pyDataObj_ToGray_doc},
    {"toNumpyColor",
     (PyCFunction)PythonDataObject::PyDataObj_ToNumpyColor,
     METH_KEYWORDS | METH_VARARGS,
     pyDataObj_ToNumpyColor_doc},
    {"splitColor",
     (PyCFunction)PythonDataObject::PyDataObj_SplitColor,
     METH_KEYWORDS | METH_VARARGS,
     pyDataObj_SplitColor_doc},
    {NULL} /* Sentinel */
};

PyDoc_STRVAR(
    pyDataObject_base_doc,
    "None or dataObject or np.ndarray : Optional base object, this object shares its memory with "
    "(read-only).");

//-------------------------------------------------------------------------------------
PyMemberDef PythonDataObject::PyDataObject_members[] = {
    {"base", T_OBJECT, offsetof(PyDataObject, base), READONLY, pyDataObject_base_doc},
    {NULL} /* Sentinel */
};

//-------------------------------------------------------------------------------------
PyModuleDef PythonDataObject::PyDataObjectModule = {
    PyModuleDef_HEAD_INIT,
    "dataObject",
    "itom DataObject type in python",
    -1,
    NULL,
    NULL,
    NULL,
    NULL,
    NULL};

//-------------------------------------------------------------------------------------
PyGetSetDef PythonDataObject::PyDataObject_getseters[] = {
    {"dims", (getter)PyDataObj_GetDims, NULL, dataObjectAttrDims_doc, NULL},
    {"ndim", (getter)PyDataObj_GetDims, NULL, dataObjectAttrDims_doc, NULL},
    {"dtype", (getter)PyDataObj_GetType, NULL, dataObjectAttrType_doc, NULL},
    {"shape", (getter)PyDataObj_GetShape, NULL, dataObjectAttrShape_doc, NULL},
    {"continuous", (getter)PyDataObj_GetContinuous, NULL, dataObjectAttrContinuous_doc, NULL},
    {"metaDict",
     (getter)PyDataObject_getTagDict,
     (setter)PyDataObject_setTagDict,
     dataObjectAttrTagDict_doc,
     NULL},

    {"tags",
     (getter)PyDataObject_getTags,
     (setter)PyDataObject_setTags,
     dataObjectAttrTags_doc,
     NULL},
    {"axisScales",
     (getter)PyDataObject_getAxisScales,
     (setter)PyDataObject_setAxisScales,
     dataObjectAttrAxisScales_doc,
     NULL},
    {"axisOffsets",
     (getter)PyDataObject_getAxisOffsets,
     (setter)PyDataObject_setAxisOffsets,
     dataObjectAttrAxisOffsets_doc,
     NULL},
    {"axisDescriptions",
     (getter)PyDataObject_getAxisDescriptions,
     (setter)PyDataObject_setAxisDescriptions,
     dataObjectAttrAxisDescriptions_doc,
     NULL},
    {"axisUnits",
     (getter)PyDataObject_getAxisUnits,
     (setter)PyDataObject_setAxisUnits,
     dataObjectAttrAxisUnits_doc,
     NULL},
    {"valueUnit",
     (getter)PyDataObject_getValueUnit,
     (setter)PyDataObject_setValueUnit,
     dataObjectAttrValueUnit_doc,
     NULL},
    {"valueDescription",
     (getter)PyDataObject_getValueDescription,
     (setter)PyDataObject_setValueDescription,
     dataObjectAttrValueDescription_doc,
     NULL},
    {"valueScale", (getter)PyDataObject_getValueScale, NULL, dataObjectAttrValueScale_doc, NULL},
    {"valueOffset", (getter)PyDataObject_getValueOffset, NULL, dataObjectAttrValueOffset_doc, NULL},
    {"value",
     (getter)PyDataObject_getValue,
     (setter)PyDataObject_setValue,
     dataObjectAttrValue_doc,
     NULL},
    {"xyRotationalMatrix",
     (getter)PyDataObject_getXYRotationalMatrix,
     (setter)PyDataObject_setXYRotationalMatrix,
     dataObjectAttrRotationalMatrix_doc,
     NULL},
    {"real",
     (getter)PyDataObject_getReal,
     (setter)PyDataObject_setReal,
     dataObjectAttrReal_doc,
     NULL},
    {"imag",
     (getter)PyDataObject_getImag,
     (setter)PyDataObject_setImag,
     dataObjectAttrImag_doc,
     NULL},

    {"__array_struct__",
     (getter)PyDataObj_Array_StructGet,
     NULL,
     dataObjectArray_StructGet_doc,
     NULL},
    {"__array_interface__",
     (getter)PyDataObj_Array_Interface,
     NULL,
     dataObjectArray_Interface_doc,
     NULL},

    {NULL} /* Sentinel */
};

//-------------------------------------------------------------------------------------
PyTypeObject PythonDataObject::PyDataObjectType = {
    PyVarObject_HEAD_INIT(NULL, 0) "itom.dataObject", /* tp_name */
    sizeof(PyDataObject), /* tp_basicsize */
    0, /* tp_itemsize */
    (destructor)PyDataObject_dealloc, /* tp_dealloc */
    0, /* tp_print */
    0, /* tp_getattr */
    0, /* tp_setattr */
    0, /* tp_reserved */
    (reprfunc)PyDataObject_repr, /* tp_repr */
    &PyDataObject_numberProtocol, /* tp_as_number */
    0, /* tp_as_sequence */
    &PyDataObject_mappingProtocol, /* tp_as_mapping */
    0, /* tp_hash  */
    0, /* tp_call */
    0, /* tp_str */
    0, /* tp_getattro */
    0, /* tp_setattro */
    0, /* tp_as_buffer */
    Py_TPFLAGS_DEFAULT | Py_TPFLAGS_BASETYPE, /* tp_flags */
    dataObjectInit_doc /*"dataObject objects"*/, /* tp_doc */
    0, /* tp_traverse */
    0, /* tp_clear */
    (richcmpfunc)PyDataObject_RichCompare, /* tp_richcompare */
    0, /* tp_weaklistoffset */
    (getiterfunc)PyDataObj_getiter, /* tp_iter */
    (iternextfunc)PyDataObjectIter_new, /* tp_iternext */
    PyDataObject_methods, /* tp_methods */
    PyDataObject_members, /* tp_members */
    PyDataObject_getseters, /* tp_getset */
    0, /* tp_base */
    0, /* tp_dict */
    0, /* tp_descr_get */
    0, /* tp_descr_set */
    0, /* tp_dictoffset */
    (initproc)PythonDataObject::PyDataObject_init, /* tp_init */
    0, /* tp_alloc */
    PyDataObject_new /*PyType_GenericNew*/ /*PythonStream_new,*/ /* tp_new */
};

//-------------------------------------------------------------------------------------
PyNumberMethods PythonDataObject::PyDataObject_numberProtocol = {
    (binaryfunc)PyDataObj_nbAdd, /* nb_add */
    (binaryfunc)PyDataObj_nbSubtract, /* nb_subtract */
    (binaryfunc)PyDataObj_nbMultiply, /* nb_multiply */
    (binaryfunc)PyDataObj_nbRemainder, /* nb_remainder */
    (binaryfunc)PyDataObj_nbDivmod, /* nb_divmod */
    (ternaryfunc)PyDataObj_nbPower, /* nb_power */
    (unaryfunc)PyDataObj_nbNegative, /* nb_negative */
    (unaryfunc)PyDataObj_nbPositive, /* nb_positive */
    (unaryfunc)PyDataObj_nbAbsolute, /* nb_absolute */
    (inquiry)PyDataObj_nbBool, /* nb_bool */
    (unaryfunc)PyDataObj_nbInvert, /* nb_invert */
    (binaryfunc)PyDataObj_nbLshift, /* nb_lshift */
    (binaryfunc)PyDataObj_nbRshift, /* nb_rshift */
    (binaryfunc)PyDataObj_nbAnd, /* nb_and */
    (binaryfunc)PyDataObj_nbXor, /* nb_xor */
    (binaryfunc)PyDataObj_nbOr, /* nb_or */
    0, /* nb_int */
    0, /* nb_reserved */
    0, /* nb_float */
    (binaryfunc)PyDataObj_nbInplaceAdd, /* nb_inplace_add */
    (binaryfunc)PyDataObj_nbInplaceSubtract, /* nb_inplace_subtract */
    (binaryfunc)PyDataObj_nbInplaceMultiply, /* nb_inplace_multiply*/
    (binaryfunc)PyDataObj_nbInplaceRemainder, /* nb_inplace_remainder */
    (ternaryfunc)PyDataObj_nbInplacePower, /* nb_inplace_power */
    (binaryfunc)PyDataObj_nbInplaceLshift, /* nb_inplace_lshift */
    (binaryfunc)PyDataObj_nbInplaceRshift, /* nb_inplace_rshift */
    (binaryfunc)PyDataObj_nbInplaceAnd, /* nb_inplace_and */
    (binaryfunc)PyDataObj_nbInplaceXor, /* nb_inplace_xor */
    (binaryfunc)PyDataObj_nbInplaceOr, /* nb_inplace_or */
    (binaryfunc)0, /* nb_floor_divide */
    (binaryfunc)PyDataObj_nbDivide, /* nb_true_divide */
    0, /* nb_inplace_floor_divide */
    (binaryfunc)PyDataObj_nbInplaceTrueDivide /* nb_inplace_true_divide */
    ,
    0, /* np_index */
    (binaryfunc)PyDataObj_nbMatrixMultiply, /* nb_matrix_multiply */
    (binaryfunc)PyDataObj_nbInplaceMatrixMultiply /* nb_inplace_matrix_multiply */
};

//-------------------------------------------------------------------------------------
PyMappingMethods PythonDataObject::PyDataObject_mappingProtocol = {
    (lenfunc)PyDataObj_mappingLength,
    (binaryfunc)PyDataObj_mappingGetElem,
    (objobjargproc)PyDataObj_mappingSetElem};

//-------------------------------------------------------------------------------------
PyObject* PythonDataObject::PyDataObjectIter_new(PyTypeObject* type, PyObject* args, PyObject* kwds)
{
    PyObject* dataObject = NULL;

    if (!PyArg_ParseTuple(args, "O!", &PythonDataObject::PyDataObjectType, &dataObject))
    {
        return NULL;
    }

    PyDataObjectIter* self = (PyDataObjectIter*)type->tp_alloc(type, 0);
    if (self != NULL)
    {
        PythonDataObject::PyDataObject* dobj = (PyDataObject*)dataObject;
        Py_INCREF(dataObject);
        self->base = dataObject;

        if (dobj->dataObject)
        {
            self->it = dobj->dataObject->begin();
            self->itEnd = dobj->dataObject->end();
            self->len = dobj->dataObject->getTotal();
        }
        else
        {
            self->len = 0;
        }
    }

    return (PyObject*)self;
}

//-------------------------------------------------------------------------------------
int PythonDataObject::PyDataObjectIter_init(
    PyDataObjectIter* /*self*/, PyObject* /*args*/, PyObject* /*kwds*/)
{
    return 0;
}

//-------------------------------------------------------------------------------------
void PythonDataObject::PyDataObjectIter_dealloc(PyDataObjectIter* self)
{
    self->it = ito::DObjConstIterator();
    self->itEnd = self->it;
    Py_XDECREF(self->base);
    Py_TYPE(self)->tp_free((PyObject*)self);
}

//-------------------------------------------------------------------------------------
PyObject* PythonDataObject::PyDataObjectIter_iternext(PyDataObjectIter* self)
{
    if (self->it == self->itEnd)
    {
        PyErr_SetString(PyExc_StopIteration, "");
        return NULL;
    }

    PyDataObject* dObj = (PyDataObject*)self->base;
    if (dObj->dataObject == NULL)
    {
        PyErr_SetString(PyExc_TypeError, "data object is empty.");
        return NULL;
    }

    PyObject* output = NULL;

    switch (dObj->dataObject->getType())
    {
    case ito::tInt8:
        output = PyLong_FromLong((long)(*((ito::int8*)(*(self->it)))));
        break;
    case ito::tUInt8:
        output = PyLong_FromLong((long)(*((ito::uint8*)(*(self->it)))));
        break;
    case ito::tInt16:
        output = PyLong_FromLong((long)(*((ito::int16*)(*(self->it)))));
        break;
    case ito::tUInt16:
        output = PyLong_FromLong((long)(*((ito::uint16*)(*(self->it)))));
        break;
    case ito::tInt32:
        output = PyLong_FromLong((long)(*((ito::int32*)(*(self->it)))));
        break;
    case ito::tRGBA32: {
        ito::PythonRgba::PyRgba* color = ito::PythonRgba::createEmptyPyRgba();
        if (color)
            color->rgba = ((Rgba32*)(*(self->it)))->rgba;
        output = (PyObject*)color;
    }
    break;
    case ito::tFloat32:
        output = PyFloat_FromDouble((double)(*((ito::float32*)(*(self->it)))));
        break;
    case ito::tFloat64:
        output = PyFloat_FromDouble((double)(*((ito::float64*)(*(self->it)))));
        break;
    case ito::tComplex64: {
        complex64* value = (complex64*)(*(self->it));
        output = PyComplex_FromDoubles((double)value->real(), (double)value->imag());
        break;
    }
    case ito::tComplex128: {
        complex128* value = (complex128*)(*(self->it));
        output = PyComplex_FromDoubles((double)value->real(), (double)value->imag());
        break;
    }
    default:
        PyErr_SetString(PyExc_NotImplementedError, "Type not implemented yet");
    }

    self->it++;
    return output;
}

//-------------------------------------------------------------------------------------
PyDoc_STRVAR(pyDataObjectIterLen_doc, "Private method returning an estimate of len(list(it)).");
PyObject* PythonDataObject::PyDataObjectIter_len(PyDataObjectIter* self)
{
    return PyLong_FromUnsignedLong(self->len);
}

//-------------------------------------------------------------------------------------
PyMethodDef PythonDataObject::PyDataObjectIter_methods[] = {
    {"__length_hint__", (PyCFunction)PyDataObjectIter_len, METH_NOARGS, pyDataObjectIterLen_doc},
    {NULL, NULL} /* sentinel */
};

//-------------------------------------------------------------------------------------
PyTypeObject PythonDataObject::PyDataObjectIterType = {
    PyVarObject_HEAD_INIT(NULL, 0) "itom.dataObjectIterator", /* tp_name */
    sizeof(PyDataObjectIter), /* tp_basicsize */
    0, /* tp_itemsize */
    /* methods */
    (destructor)PyDataObjectIter_dealloc, /* tp_dealloc */
    0, /* tp_print */
    0, /* tp_getattr */
    0, /* tp_setattr */
    0, /* tp_reserved */
    0, /* tp_repr */
    0, /* tp_as_number */
    0, /* tp_as_sequence */
    0, /* tp_as_mapping */
    0, /* tp_hash */
    0, /* tp_call */
    0, /* tp_str */
    PyObject_GenericGetAttr, /* tp_getattro */
    0, /* tp_setattro */
    0, /* tp_as_buffer */
    Py_TPFLAGS_DEFAULT, /* tp_flags */
    0, /* tp_doc */
    0, /* tp_traverse */
    0, /* tp_clear */
    0, /* tp_richcompare */
    0, /* tp_weaklistoffset */
    PyObject_SelfIter, /* tp_iter */
    (iternextfunc)PyDataObjectIter_iternext, /* tp_iternext */
    PyDataObjectIter_methods, /* tp_methods */
    0, /* tp_members */
    0, /* tp_getset */
    0, /* tp_base */
    0, /* tp_dict */
    0, /* tp_descr_get */
    0, /* tp_descr_set */
    0, /* tp_dictoffset */
    (initproc)PythonDataObject::PyDataObjectIter_init, /* tp_init */
    0, /* tp_alloc */
    PyDataObjectIter_new,
    /*PyType_GenericNew*/ /*PythonStream_new,*/ /* tp_new */
    0};

} // end namespace ito<|MERGE_RESOLUTION|>--- conflicted
+++ resolved
@@ -4866,32 +4866,11 @@
         return -1;
     }
 
-<<<<<<< HEAD
-=======
-    // TODO: Remove this warning (entire if/else-case), added after the release of itom 3.2.1, if
-    // the new behaviour (similar to numpy) should be set.
-    if (PyErr_WarnEx(
-            PyExc_DeprecationWarning,
-            "bool(dataObject) will change in the future. It will not return True in all cases, but "
-            "return the truth value of a dataObject (only valid if len of dataObject is equal to "
-            "1).",
-            1) ==
-        -1) // exception is raised instead of warning (depending on user defined warning levels)
-    {
-        return -1;
-    }
-    else
-    {
-        return 1;
-    }
-
->>>>>>> 9e71b88b
     switch (self->dataObject->getTotal())
     {
     case 0:
         return 0;
         break;
-<<<<<<< HEAD
     case 1:
     {
         // currently the biggest data type of dataObject is complex128 -> 16 * 8 bit.
@@ -4907,12 +4886,6 @@
         const uchar zeros[] = { 0,0,0,0,0,0,0,0,0,0,0,0,0,0,0,0 };
         const uchar* data = self->dataObject->getCvPlaneMat(0)->data;
         if (memcmp(zeros, data, elemSize) == 0)
-=======
-    case 1: {
-        const uchar zeros[] = {0, 0, 0, 0, 0, 0, 0, 0, 0, 0, 0, 0, 0, 0, 0, 0};
-        uchar* data = self->dataObject->getCvPlaneMat(0)->data;
-        if (memcmp(zeros, data, self->dataObject->elemSize()) == 0)
->>>>>>> 9e71b88b
         {
             return 0;
         }
