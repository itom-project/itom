/* ********************************************************************
    itom software
    URL: http://www.uni-stuttgart.de/ito
    Copyright (C) 2020, Institut fuer Technische Optik (ITO),
    Universitaet Stuttgart, Germany

    This file is part of itom.

    itom is free software; you can redistribute it and/or modify it
    under the terms of the GNU Library General Public Licence as published by
    the Free Software Foundation; either version 2 of the Licence, or (at
    your option) any later version.

    itom is distributed in the hope that it will be useful, but
    WITHOUT ANY WARRANTY; without even the implied warranty of
    MERCHANTABILITY or FITNESS FOR A PARTICULAR PURPOSE.  See the GNU Library
    General Public Licence for more details.

    You should have received a copy of the GNU Library General Public License
    along with itom. If not, see <http://www.gnu.org/licenses/>.
*********************************************************************** */

#include "pythontParamConversion.h"

#include "pythonDataObject.h"
#include "pythonPCL.h"
#include "pythonPlugins.h"
#include "pythonQtConversion.h"

namespace ito
{

//! converts ito::ParamBase to the most appropriate PyObject (returns nullptr, if conversion not possible /
//! implemented).
/*!
    This methods returns the given ParamBase object to an appropriate
    Python object. If the conversion is not possible or implemented, nullptr
    is returned and a Python exception is set.

    \param param is the given ito::ParamBase parameter
    \return The corresponding PyObject, whose content correspond to param.
    \sa PyObjectToParamBase
*/
/*static*/ PyObject *PythonParamConversion::ParamBaseToPyObject(const ito::ParamBase &param)
{
    int len;
    PyObject *result = NULL;

    switch (param.getType())
    {
    case ito::ParamBase::Char:
    case ito::ParamBase::String: {
        char *value = param.getVal<char *>();
        if (value)
        {
            // result = PyUnicode_FromString(param.getVal<char*>());
            result = PyUnicode_DecodeLatin1(param.getVal<char *>(), param.getLen(), NULL);
        }
        else
        {
            Py_INCREF(Py_None);
            result = Py_None;
        }
    }

    break;

    case ito::ParamBase::Int:
        result = PyLong_FromLong(param.getVal<int32>());
        break;

    case ito::ParamBase::Double:
        result = PyFloat_FromDouble(param.getVal<float64>());
        break;

    case ito::ParamBase::Complex:
        result = PyComplex_FromDoubles(param.getVal<complex128>().real(), param.getVal<complex128>().imag());
        break;

    case (ito::ParamBase::CharArray): {
        const char *carr = param.getVal<const char *>();
        len = param.getLen();
        if (len < 0)
            len = 0;
        result = PyByteArray_FromStringAndSize(carr, len);
    }
    break;

    case (ito::ParamBase::IntArray):
        len = param.getLen();
        if (len > 0)
        {
            result = PyTuple_New(len);
            const int32 *iarr = param.getVal<const int32 *>();
            for (int n = 0; n < len; n++)
            {
                PyTuple_SetItem(result, n, PyLong_FromLong(iarr[n]));
            }
        }
        else
        {
            result = PyTuple_New(0);
        }
        break;

    case (ito::ParamBase::DoubleArray):
        len = param.getLen();
        if (len > 0)
        {
            result = PyTuple_New(len);
            const float64 *darr = param.getVal<const float64 *>();
            for (int n = 0; n < len; n++)
            {
                PyTuple_SetItem(result, n, PyFloat_FromDouble(darr[n]));
            }
        }
        else
        {
            result = PyTuple_New(0);
        }
        break;

    case (ito::ParamBase::ComplexArray):
        len = param.getLen();
        if (len > 0)
        {
            result = PyTuple_New(len);
            const complex128 *darr = param.getVal<const complex128 *>();
            for (int n = 0; n < len; n++)
            {
                PyTuple_SetItem(result, n, PyComplex_FromDoubles(darr[n].real(), darr[n].imag()));
            }
        }
        else
        {
            result = PyTuple_New(0);
        }
        break;

    case (ito::ParamBase::StringList):
        len = param.getLen();
        if (len > 0)
        {
            result = PyTuple_New(len);
            const ito::ByteArray *values = param.getVal<const ito::ByteArray *>();
            for (int n = 0; n < len; n++)
            {
                PyObject *str = PythonQtConversion::QByteArrayToPyUnicode(QByteArray(values[n].data()));
                PyTuple_SetItem(result, n, str);
            }
        }
        else
        {
            result = PyTuple_New(0);
        }
        break;

    case (ito::ParamBase::DObjPtr): {
        ito::DataObject* dObj = param.getVal<ito::DataObject*>();
        if(dObj)
        {
<<<<<<< HEAD
            ito::PythonDataObject::PyDataObject *pyDataObj = ito::PythonDataObject::createEmptyPyDataObject();
            if (pyDataObj)
=======
            ito::DataObject* dObj = param.getVal<ito::DataObject*>();
            if(dObj)
>>>>>>> 9e71b88b
            {
                pyDataObj->dataObject = new ito::DataObject(*dObj);
                result = (PyObject *)pyDataObj;
            }
            else
            {
                PyErr_SetString(PyExc_RuntimeError, "Could not create instance of dataObject");
                return NULL;
            }
        }
        else
        {
            PyErr_SetString(PyExc_RuntimeError, "Data object in parameter is invalid or empty (NULL).");
            return NULL;
        }
    }
    break;
#if ITOM_POINTCLOUDLIBRARY > 0
    case (ito::ParamBase::PointCloudPtr): {
        ito::PCLPointCloud* pointCloud = param.getVal<ito::PCLPointCloud*>();
        if(pointCloud)            
        {
<<<<<<< HEAD
            ito::PythonPCL::PyPointCloud *pyPointCloud = ito::PythonPCL::createEmptyPyPointCloud();
            if (pyPointCloud)
=======
            ito::PCLPointCloud* pointCloud = param.getVal<ito::PCLPointCloud*>();
            if(pointCloud)
>>>>>>> 9e71b88b
            {
                pyPointCloud->data = new ito::PCLPointCloud(*pointCloud);
                result = (PyObject *)pyPointCloud;
            }
            else
            {
                PyErr_SetString(PyExc_RuntimeError, "Could not create instance of pointCloud");
                return NULL;
            }
        }
        else
        {
            PyErr_SetString(PyExc_RuntimeError, "PointCloud in parameter is invalid or empty (NULL).");
            return NULL;
        }
    }
    break;

    case (ito::ParamBase::PolygonMeshPtr): {
        ito::PCLPolygonMesh* polygonMesh = param.getVal<ito::PCLPolygonMesh*>();
        if (polygonMesh)
        {
<<<<<<< HEAD
            ito::PythonPCL::PyPolygonMesh *pyPolygonMesh = ito::PythonPCL::createEmptyPyPolygonMesh();
            if (pyPolygonMesh)
=======
            ito::PCLPolygonMesh* polygonMesh = param.getVal<ito::PCLPolygonMesh*>();
            if(polygonMesh)
>>>>>>> 9e71b88b
            {
                pyPolygonMesh->polygonMesh = new ito::PCLPolygonMesh(*polygonMesh);
                result = (PyObject *)pyPolygonMesh;
            }
            else
            {
                PyErr_SetString(PyExc_RuntimeError, "Could not create instance of polygonMesh");
                return NULL;
            }
        }
        else
        {
            PyErr_SetString(PyExc_RuntimeError, "PolygonMesh in parameter is invalid or empty (NULL).");
            return NULL;
        }
    }
    break;
#endif //#if ITOM_POINTCLOUDLIBRARY > 0
    case (ito::ParamBase::HWRef): {
        void *ptr = param.getVal<void *>();
        if (ptr)
        {
            ito::AddInBase *ptr2 = (ito::AddInBase *)(ptr);
            if (ptr2 && ptr2->getBasePlugin())
            {
                if (ptr2->getBasePlugin()->getType() & ito::typeActuator)
                {
                    ito::AddInActuator *aia = static_cast<ito::AddInActuator *>(ptr2);
                    PythonPlugins::PyActuatorPlugin *res2 = (PythonPlugins::PyActuatorPlugin *)PyObject_Call(
                        (PyObject *)&(PythonPlugins::PyActuatorPluginType), NULL, NULL);
                    if (res2) // I assume that res2 is clean (hence actuatorObj-member is NULL)
                    {
                        res2->actuatorObj = aia;
                        aia->getBasePlugin()->incRef(ptr2);
                        result = (PyObject *)res2;
                    }
                    else
                    {
                        PyErr_SetString(PyExc_RuntimeError, "Could not create instance of type actuator");
                        return NULL;
                    }
                }
                else if (ptr2->getBasePlugin()->getType() & ito::typeDataIO)
                {
                    ito::AddInDataIO *aia = static_cast<ito::AddInDataIO *>(ptr2);
                    PythonPlugins::PyDataIOPlugin *res2 = (PythonPlugins::PyDataIOPlugin *)PyObject_Call(
                        (PyObject *)&(PythonPlugins::PyDataIOPluginType), NULL, NULL);
                    if (res2) // I assume that res2 is clean (hence actuatorObj-member is NULL)
                    {
                        res2->dataIOObj = aia;
                        aia->getBasePlugin()->incRef(ptr2);
                        result = (PyObject *)res2;
                    }
                    else
                    {
                        PyErr_SetString(PyExc_RuntimeError, "Could not create instance of type dataIO");
                        return NULL;
                    }
                }
                else if (ptr2->getBasePlugin()->getType() & ito::typeAlgo)
                {
                    PyErr_SetString(PyExc_TypeError, "Parameter of type 'hardware reference' is a reference to an "
                                                     "algorithm plugin, which cannot be returned.");
                    return NULL;
                }
                else
                {
                    PyErr_SetString(PyExc_TypeError,
                                    "Parameter of type 'hardware reference' cannot be casted to any plugin type.");
                    return NULL;
                }
            }
            else
            {
                PyErr_SetString(PyExc_TypeError,
                                "Parameter of type 'hardware reference' cannot be casted to any plugin type.");
                return NULL;
            }
        }
        else
        {
            PyErr_SetString(PyExc_TypeError, "Parameter of type 'hardware reference' is NULL");
            return NULL;
        }
    }
    break;

    default:
        PyErr_SetString(PyExc_TypeError, "Undefined parameter type");
        return NULL;
        break;
    }

    return result;
}

//! converts a given PyObject to an appropriate ito::ParamBase.
/*!
    This method can be used as deleter callback for a shared pointer, covering
    an ito::ParamBase object. If this object is then deleted, this deleter
    callback will also finally deleted the internally stored object, if it
    is among one of the types ito::DataObject*, ito::PCLPointCloud or
    ito::PCLPolygonMesh.

    If the conversion is related to references to dataObjects, point clouds
    or polygon meshes, a special deleter callback is assigned to the
    returned shared pointer, such that the referenced object is deleted, too,
    if the returned ParamBase is deleted within the shared pointer.

    \param obj is the PyObject to be converted
    \param name is the name of the returned ParamBase
    \param retVal is used to store the success state of the conversion
    \param paramBaseType is the desired type of the returned ParamBase, or
        0, if the most appropriate type should be guessed (only implemented
        for some conversions / types).
    \param strict if true, the conversion is only done if the given 
        obj can be directly converted to the desired paramBaseType, else
        implicit conversions (e.g. from integer to string) are allowed, too.
    \sa PyObjectToParamBaseDeleter
*/
/*static*/ SharedParamBasePointer PythonParamConversion::PyObjectToParamBase(PyObject *obj, const char *name,
                                                                             ito::RetVal &retVal,
                                                                             int paramBaseType /*= 0*/,
                                                                             bool strict /*= true*/)
{
    ito::RetVal retVal2; // used for return values from conversion methods (if available). In case of an error, retVal
                         // is set to retVal2 if it is set, else a generic error message is generated.

    // if paramBaseType == 0, type has to be guessed first
    if (paramBaseType <= 0)
    {
        // guess type by PyObject's type
        if (PyBytes_Check(obj) || PyUnicode_Check(obj))
        {
            paramBaseType = ito::ParamBase::String;
        }
        else if (PyLong_Check(obj) || obj == Py_False || obj == Py_True)
        {
            paramBaseType = ito::ParamBase::Int;
        }
        else if (PyFloat_Check(obj))
        {
            paramBaseType = ito::ParamBase::Double;
        }
        else if (PyComplex_Check(obj))
        {
            paramBaseType = ito::ParamBase::Complex;
        }
        else if (PyDataObject_Check(obj))
        {
            paramBaseType = ito::ParamBase::DObjPtr;
        }
        else if (PyArray_CheckScalar(obj))
        {
            switch (PyArray_DescrFromScalar(obj)->type_num)
            {
            case NPY_BOOL:
            case NPY_UBYTE:
            case NPY_BYTE:
            case NPY_USHORT:
            case NPY_SHORT:
            case NPY_INT:
            case NPY_UINT:
            case NPY_LONG:
            case NPY_ULONG:
            case NPY_LONGLONG:
            case NPY_ULONGLONG:
                paramBaseType = ito::ParamBase::Int;
                break;
            case NPY_FLOAT:
            case NPY_DOUBLE:
                paramBaseType = ito::ParamBase::Double;
                break;
            case NPY_CDOUBLE:
            case NPY_CFLOAT:
                paramBaseType = ito::ParamBase::Complex;
                break;
            }
        }
#if ITOM_POINTCLOUDLIBRARY > 0
        else if (PyPointCloud_Check(obj))
        {
            paramBaseType = ito::ParamBase::PointCloudPtr;
        }
        else if (PyPolygonMesh_Check(obj))
        {
            paramBaseType = ito::ParamBase::PolygonMeshPtr;
        }
#endif //#if ITOM_POINTCLOUDLIBRARY > 0
    }

    if (paramBaseType <= 0)
    {
        retVal +=
            ito::RetVal(ito::retError, 0,
                        QObject::tr("Type of ParamBase could not be guessed with given PyObject.").toLatin1().data());
        return QSharedPointer<ito::ParamBase>();
    }

    bool ok = true;
    switch (paramBaseType)
    {
    case ito::ParamBase::Char: {
        if (obj == Py_False)
        {
            return QSharedPointer<ito::ParamBase>(
                new ito::ParamBase(name, ito::ParamBase::Char, 0)); // does not require the special deleter
        }
        else if (obj == Py_True)
        {
            return QSharedPointer<ito::ParamBase>(
                new ito::ParamBase(name, ito::ParamBase::Char, 1)); // does not require the special deleter
        }
        else
        {
            int i = PythonQtConversion::PyObjGetInt(obj, strict, ok);
            char c;

            if (i >= (int)std::numeric_limits<char>::min() && i <= (int)std::numeric_limits<char>::max())
            {
                c = (char)i;
            }
            else
            {
                ok = false;
            }

            if (ok)
            {
                return QSharedPointer<ito::ParamBase>(
                    new ito::ParamBase(name, ito::ParamBase::Char, c)); // does not require the special deleter
            }
        }
        break;
    }
    case ito::ParamBase::Int: {
        int32 i = 0;

        if (obj == Py_False)
        {
            i = 0;
        }
        else if (obj == Py_True)
        {
            i = 1;
        }
        else
        {
            i = PythonQtConversion::PyObjGetInt(obj, strict, ok);
        }

        if (ok)
        {
            return QSharedPointer<ito::ParamBase>(
                new ito::ParamBase(name, ito::ParamBase::Int, i)); // does not require the special deleter
        }
    }
    break;
    case ito::ParamBase::Double: {
        float64 d = PythonQtConversion::PyObjGetDouble(obj, strict, ok);

        if (ok)
        {
            return QSharedPointer<ito::ParamBase>(
                new ito::ParamBase(name, ito::ParamBase::Double, d)); // does not require the special deleter
        }
    }
    break;
    case ito::ParamBase::Complex: {
        complex128 d = PythonQtConversion::PyObjGetComplex(obj, strict, ok);

        if (ok)
        {
            return QSharedPointer<ito::ParamBase>(
                new ito::ParamBase(name, ito::ParamBase::Complex, d)); // does not require the special deleter
        }
    }
    break;
    case ito::ParamBase::String: {
        QString s = PythonQtConversion::PyObjGetString(obj, strict, ok);

        if (ok)
        {
            return QSharedPointer<ito::ParamBase>(new ito::ParamBase(
                name, ito::ParamBase::String, s.toLatin1().data())); // does not require the special deleter
        }
    }
    break;
    case ito::ParamBase::IntArray: {
        QVector<int32> ia = PythonQtConversion::PyObjGetIntArray(obj, strict, ok);

        if (ok)
        {
            return QSharedPointer<ito::ParamBase>(
                new ito::ParamBase(name, ito::ParamBase::IntArray, ia.size(), ia.constData()));
        }
        break;
    }
    case ito::ParamBase::DoubleArray: {
        QVector<float64> da = PythonQtConversion::PyObjGetDoubleArray(obj, strict, ok);

        if (ok)
        {
            return QSharedPointer<ito::ParamBase>(
                new ito::ParamBase(name, ito::ParamBase::DoubleArray, da.size(), da.constData()));
        }
        break;
    }
    case ito::ParamBase::ComplexArray: {
        QVector<complex128> da = PythonQtConversion::PyObjGetComplexArray(obj, strict, ok);

        if (ok)
        {
            return QSharedPointer<ito::ParamBase>(
                new ito::ParamBase(name, ito::ParamBase::ComplexArray, da.size(), da.constData()));
        }
        break;
    }
    case ito::ParamBase::StringList: {
        QVector<ito::ByteArray> list = PythonQtConversion::PyObjGetByteArrayList(obj, strict, ok);

        if (ok)
        {
            return QSharedPointer<ito::ParamBase>(new ito::ParamBase(name, ito::ParamBase::StringList, list.size(), list.constData()));
        }
        break;
    }
    case ito::ParamBase::CharArray: {
        if (PyByteArray_Check(obj))
        {
            char *buf = (char *)PyByteArray_AsString(obj);
            Py_ssize_t listlen = PyByteArray_Size(obj);
            return QSharedPointer<ito::ParamBase>(new ito::ParamBase(name, ito::ParamBase::CharArray, listlen, buf));
        }
        else
        {
            ok = false;
        }
        break;
    }
    case ito::ParamBase::DObjPtr: {
        ito::DataObject *dObj = PythonQtConversion::PyObjGetDataObjectNewPtr(obj, strict, ok, &retVal2);
        ok &= (dObj != nullptr);

        if (ok)
        {
            return QSharedPointer<ito::ParamBase>(
                new ito::ParamBase(name, ito::ParamBase::DObjPtr, (char *)dObj),
                PyObjectToParamBaseDeleter); // deleter deletes newly created dataObject, if parambase is deleted
        }
    }
    break;
#if ITOM_POINTCLOUDLIBRARY > 0
    case ito::ParamBase::PointCloudPtr: {
        ito::PCLPointCloud *p = PythonQtConversion::PyObjGetPointCloudNewPtr(obj, strict, ok);
        ok &= (p != nullptr);

        if (ok)
        {
            return QSharedPointer<ito::ParamBase>(
                new ito::ParamBase(name, ito::ParamBase::PointCloudPtr, (char *)p),
                PyObjectToParamBaseDeleter); // deleter deletes newly created dataObject, if parambase is deleted
        }
    }
    break;
    case ito::ParamBase::PolygonMeshPtr: {
        ito::PCLPolygonMesh *m = PythonQtConversion::PyObjGetPolygonMeshNewPtr(obj, strict, ok);
        ok &= (m != nullptr);

        if (ok)
        {
            return QSharedPointer<ito::ParamBase>(
                new ito::ParamBase(name, ito::ParamBase::PolygonMeshPtr, (char *)m),
                PyObjectToParamBaseDeleter); // deleter deletes newly created dataObject, if parambase is deleted
        }
    }
    break;
#endif //#if ITOM_POINTCLOUDLIBRARY > 0
    default: {
        retVal += ito::RetVal(ito::retError, 0, QObject::tr("Given paramBaseType is unsupported.").toLatin1().data());
        return QSharedPointer<ito::ParamBase>();
    }
    }

    if (!ok)
    {
        if (retVal2 != ito::retError)
        {
            retVal +=
                ito::RetVal(ito::retError, 0,
                            QObject::tr("Error while converting value from PyObject to ParamBase").toLatin1().data());
        }
        else
        {
            retVal += retVal2;
        }
    }

    return QSharedPointer<ito::ParamBase>();
}


//------------------------------------------------------------------------------------
//! special deleter for param, where the wrapped object is deleted, too.
/*!
    This method can be used as deleter callback for a shared pointer, covering
    an ito::ParamBase object. If this object is then deleted, this deleter
    callback will also finally deleted the internally stored object, if it
    is among one of the types ito::DataObject*, ito::PCLPointCloud or
    ito::PCLPolygonMesh.

    This is necessary, since ito::ParamBase only hold a pointer (like a weak pointer)
    to these objects and will therefore not automatically deleted them.

<<<<<<< HEAD
    \param param is the ito::ParamBase object to be deleted.
    \sa PyObjectToParamBase
*/
=======
//-------------------------------------------------------------------------------------
>>>>>>> 9e71b88b
/*static*/ void PythonParamConversion::PyObjectToParamBaseDeleter(ito::ParamBase *param)
{
    if (param)
    {
        switch (param->getType())
        {
<<<<<<< HEAD
        case ito::ParamBase::DObjPtr: {
            ito::DataObject *d = param->getVal<ito::DataObject *>();
            DELETE_AND_SET_NULL(d);
        }
        break;
#if ITOM_POINTCLOUDLIBRARY > 0
        case ito::ParamBase::PointCloudPtr: {
            ito::PCLPointCloud *d = param->getVal<ito::PCLPointCloud *>();
            DELETE_AND_SET_NULL(d);
        }
        break;
        case ito::ParamBase::PolygonMeshPtr: {
            ito::PCLPolygonMesh *d = param->getVal<ito::PCLPolygonMesh *>();
            DELETE_AND_SET_NULL(d);
        }
        break;
=======
        case ito::ParamBase::DObjPtr & ito::paramTypeMask:
            {
                ito::DataObject *d = param->getVal<ito::DataObject*>();
                DELETE_AND_SET_NULL(d);
            }
            break;
#if ITOM_POINTCLOUDLIBRARY > 0
         case ito::ParamBase::PointCloudPtr & ito::paramTypeMask:
            {
                ito::PCLPointCloud *d = param->getVal<ito::PCLPointCloud*>();
                DELETE_AND_SET_NULL(d);
            }
            break;
         case ito::ParamBase::PolygonMeshPtr & ito::paramTypeMask:
            {
                ito::PCLPolygonMesh *d = param->getVal<ito::PCLPolygonMesh*>();
                DELETE_AND_SET_NULL(d);
            }
            break;
>>>>>>> 9e71b88b
#endif //#if ITOM_POINTCLOUDLIBRARY > 0
        default:
            // do nothing
            break;
        }
        DELETE_AND_SET_NULL(param);
    }
}

}; // end namespace ito<|MERGE_RESOLUTION|>--- conflicted
+++ resolved
@@ -159,13 +159,8 @@
         ito::DataObject* dObj = param.getVal<ito::DataObject*>();
         if(dObj)
         {
-<<<<<<< HEAD
             ito::PythonDataObject::PyDataObject *pyDataObj = ito::PythonDataObject::createEmptyPyDataObject();
-            if (pyDataObj)
-=======
-            ito::DataObject* dObj = param.getVal<ito::DataObject*>();
-            if(dObj)
->>>>>>> 9e71b88b
+            if (pyDataObj)            
             {
                 pyDataObj->dataObject = new ito::DataObject(*dObj);
                 result = (PyObject *)pyDataObj;
@@ -188,13 +183,8 @@
         ito::PCLPointCloud* pointCloud = param.getVal<ito::PCLPointCloud*>();
         if(pointCloud)            
         {
-<<<<<<< HEAD
             ito::PythonPCL::PyPointCloud *pyPointCloud = ito::PythonPCL::createEmptyPyPointCloud();
-            if (pyPointCloud)
-=======
-            ito::PCLPointCloud* pointCloud = param.getVal<ito::PCLPointCloud*>();
-            if(pointCloud)
->>>>>>> 9e71b88b
+            if (pyPointCloud)            
             {
                 pyPointCloud->data = new ito::PCLPointCloud(*pointCloud);
                 result = (PyObject *)pyPointCloud;
@@ -217,13 +207,8 @@
         ito::PCLPolygonMesh* polygonMesh = param.getVal<ito::PCLPolygonMesh*>();
         if (polygonMesh)
         {
-<<<<<<< HEAD
             ito::PythonPCL::PyPolygonMesh *pyPolygonMesh = ito::PythonPCL::createEmptyPyPolygonMesh();
-            if (pyPolygonMesh)
-=======
-            ito::PCLPolygonMesh* polygonMesh = param.getVal<ito::PCLPolygonMesh*>();
-            if(polygonMesh)
->>>>>>> 9e71b88b
+            if (pyPolygonMesh)            
             {
                 pyPolygonMesh->polygonMesh = new ito::PCLPolygonMesh(*polygonMesh);
                 result = (PyObject *)pyPolygonMesh;
@@ -638,20 +623,15 @@
     This is necessary, since ito::ParamBase only hold a pointer (like a weak pointer)
     to these objects and will therefore not automatically deleted them.
 
-<<<<<<< HEAD
     \param param is the ito::ParamBase object to be deleted.
     \sa PyObjectToParamBase
 */
-=======
-//-------------------------------------------------------------------------------------
->>>>>>> 9e71b88b
 /*static*/ void PythonParamConversion::PyObjectToParamBaseDeleter(ito::ParamBase *param)
 {
     if (param)
     {
         switch (param->getType())
         {
-<<<<<<< HEAD
         case ito::ParamBase::DObjPtr: {
             ito::DataObject *d = param->getVal<ito::DataObject *>();
             DELETE_AND_SET_NULL(d);
@@ -668,27 +648,6 @@
             DELETE_AND_SET_NULL(d);
         }
         break;
-=======
-        case ito::ParamBase::DObjPtr & ito::paramTypeMask:
-            {
-                ito::DataObject *d = param->getVal<ito::DataObject*>();
-                DELETE_AND_SET_NULL(d);
-            }
-            break;
-#if ITOM_POINTCLOUDLIBRARY > 0
-         case ito::ParamBase::PointCloudPtr & ito::paramTypeMask:
-            {
-                ito::PCLPointCloud *d = param->getVal<ito::PCLPointCloud*>();
-                DELETE_AND_SET_NULL(d);
-            }
-            break;
-         case ito::ParamBase::PolygonMeshPtr & ito::paramTypeMask:
-            {
-                ito::PCLPolygonMesh *d = param->getVal<ito::PCLPolygonMesh*>();
-                DELETE_AND_SET_NULL(d);
-            }
-            break;
->>>>>>> 9e71b88b
 #endif //#if ITOM_POINTCLOUDLIBRARY > 0
         default:
             // do nothing
