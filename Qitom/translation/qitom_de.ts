<?xml version="1.0" encoding="utf-8"?>
<!DOCTYPE TS>
<TS version="2.1" language="de_DE">
<context>
    <name>DialogAboutQItom</name>
    <message>
        <location filename="../ui/dialogAbout.ui" line="+73"/>
        <source>itom logo</source>
        <translation>itom Logo</translation>
    </message>
    <message>
        <location line="+256"/>
        <source>ito logo</source>
        <translation>ITO Logo</translation>
    </message>
    <message>
        <location line="+75"/>
        <source>Copy all version numbers to clip board</source>
        <translation>Kopiert alle Versionsnummern in die Zwischenablage</translation>
    </message>
    <message>
        <location line="+3"/>
        <source>Copy Versions</source>
        <translation>Versionen kopieren</translation>
    </message>
    <message>
        <location line="+7"/>
        <source>Close</source>
        <translation>Schließen</translation>
    </message>
    <message>
        <location line="-351"/>
        <source>About itom</source>
        <translation>Über itom</translation>
    </message>
    <message>
        <location line="+45"/>
        <source>Basic information</source>
        <translation>Informationen</translation>
    </message>
    <message>
        <location line="+62"/>
        <source>Contributors</source>
        <translation>Mitwirkende</translation>
    </message>
    <message>
        <location line="+59"/>
        <source>License</source>
        <translation>Lizenz</translation>
    </message>
    <message>
        <location line="+27"/>
        <source>The following license text corresponds to the file COPYING.txt, which is provided with this installation of itom. </source>
        <translation>Die folgende Lizenz entspricht der Datei COPYING.txt, die mit dieser Installation von itom mitgeliefert wurde.</translation>
    </message>
    <message>
        <location line="+119"/>
        <source>&lt;!DOCTYPE HTML PUBLIC &quot;-//W3C//DTD HTML 4.0//EN&quot; &quot;http://www.w3.org/TR/REC-html40/strict.dtd&quot;&gt;
&lt;html&gt;&lt;head&gt;&lt;meta name=&quot;qrichtext&quot; content=&quot;1&quot; /&gt;&lt;style type=&quot;text/css&quot;&gt;
p, li { white-space: pre-wrap; }
&lt;/style&gt;&lt;/head&gt;&lt;body style=&quot; font-family:&apos;MS Shell Dlg 2&apos;; font-size:8.25pt; font-weight:400; font-style:normal;&quot;&gt;
&lt;p style=&quot; margin-top:12px; margin-bottom:12px; margin-left:0px; margin-right:0px; -qt-block-indent:0; text-indent:0px;&quot;&gt;&lt;span style=&quot; font-size:8pt; color:#000000;&quot;&gt;Institut fuer Technische Optik (&lt;/span&gt;&lt;a href=&quot;http://www.ito.uni-stuttgart.de&quot;&gt;&lt;span style=&quot; font-size:8pt; text-decoration: underline; color:#000000;&quot;&gt;ITO&lt;/span&gt;&lt;/a&gt;&lt;span style=&quot; font-size:8pt; color:#000000;&quot;&gt;) Universitaet Stuttgart Prof. Dr. Wolfgang Osten Pfaffenwaldring 9, 70569 Stuttgart, Germany&lt;/span&gt;&lt;/p&gt;&lt;/body&gt;&lt;/html&gt;</source>
        <translation></translation>
    </message>
    <message>
        <location line="-223"/>
        <location line="+62"/>
        <location line="+78"/>
        <source>&lt;!DOCTYPE HTML PUBLIC &quot;-//W3C//DTD HTML 4.0//EN&quot; &quot;http://www.w3.org/TR/REC-html40/strict.dtd&quot;&gt;
&lt;html&gt;&lt;head&gt;&lt;meta name=&quot;qrichtext&quot; content=&quot;1&quot; /&gt;&lt;style type=&quot;text/css&quot;&gt;
p, li { white-space: pre-wrap; }
&lt;/style&gt;&lt;/head&gt;&lt;body style=&quot; font-family:&apos;MS Shell Dlg 2&apos;; font-size:8.25pt; font-weight:400; font-style:normal;&quot;&gt;
&lt;p style=&quot;-qt-paragraph-type:empty; margin-top:0px; margin-bottom:0px; margin-left:0px; margin-right:0px; -qt-block-indent:0; text-indent:0px; font-size:8pt;&quot;&gt;&lt;br /&gt;&lt;/p&gt;&lt;/body&gt;&lt;/html&gt;</source>
        <translation></translation>
    </message>
</context>
<context>
    <name>DialogCloseItom</name>
    <message>
        <location filename="../ui/dialogCloseItom.ui" line="+20"/>
        <source>Close itom</source>
        <translation>itom schließen</translation>
    </message>
    <message>
        <location line="+8"/>
        <source>itom cannot be closed since Python is still running.</source>
        <translation>itom kann nicht geschlossen werden während Python noch ausgeführt wird.</translation>
    </message>
    <message>
        <location line="+16"/>
        <source>Do you want to interrupt Python to close itom?</source>
        <translation>Soll Python abgebrochen werden um itom zu schließen?</translation>
    </message>
    <message>
        <location line="+17"/>
        <source>Interrupt Python</source>
        <translation>Python abbrechen</translation>
    </message>
    <message>
        <location line="+7"/>
        <source>Cancel</source>
        <translation>Abbrechen</translation>
    </message>
    <message>
        <location line="+25"/>
        <source>%p s</source>
        <translation></translation>
    </message>
</context>
<context>
    <name>DialogEditBreakpoint</name>
    <message>
        <location filename="../ui/dialogEditBreakpoint.ui" line="+17"/>
        <source>Edit Breakpoint</source>
        <translation>Haltepunkt editieren</translation>
    </message>
    <message>
        <location line="+19"/>
        <source>Filename:</source>
        <translation>Dateiname:</translation>
    </message>
    <message>
        <location line="+7"/>
        <source>...</source>
        <translation>...</translation>
    </message>
    <message>
        <location line="+13"/>
        <source>Line-Number:</source>
        <translation>Zeilennummer:</translation>
    </message>
    <message>
        <location line="+7"/>
        <source>0</source>
        <translation>0</translation>
    </message>
    <message>
        <location line="+13"/>
        <source>&amp;Condition:</source>
        <translation>&amp;Bedingungen:</translation>
    </message>
    <message>
        <location line="+19"/>
        <source>&amp;Ignore Count:</source>
        <translation>&amp;Ignorierungen:</translation>
    </message>
    <message>
        <location line="+23"/>
        <source>temporary &amp;breakpoint</source>
        <translation>&amp;Temporärer Haltepunkt</translation>
    </message>
    <message>
        <location line="+20"/>
        <source>&amp;enabled</source>
        <translation>&amp;Aktivierung</translation>
    </message>
</context>
<context>
    <name>DialogGoto</name>
    <message>
        <location filename="../ui/dialogGoto.ui" line="+14"/>
        <source>Go To</source>
        <translation>Gehe zu</translation>
    </message>
    <message>
        <location line="+8"/>
        <source>line</source>
        <translation>Zeile</translation>
    </message>
    <message>
        <location line="+10"/>
        <source>character</source>
        <translation>Zeichen</translation>
    </message>
    <message>
        <location line="+9"/>
        <source>Line number (0 - 0, current: 0)</source>
        <translation>Zeilennummer (0 - 0, aktuell: 0)</translation>
    </message>
</context>
<context>
    <name>DialogIconBrowser</name>
    <message>
        <location filename="../ui/dialogIconBrowser.ui" line="+14"/>
        <source>Dialog</source>
        <translation></translation>
    </message>
    <message>
        <location line="+52"/>
        <source>Insert and Close</source>
        <translation>Einfügen und Schließen</translation>
    </message>
    <message>
        <location line="+16"/>
        <source>Copy to Clipboard</source>
        <translation>In Zwischenablage kopieren</translation>
    </message>
    <message>
        <location line="+16"/>
        <source>Cancel</source>
        <translation>Abbrechen</translation>
    </message>
</context>
<context>
    <name>DialogLoadedPlugins</name>
    <message>
        <location filename="../ui/dialogLoadedPlugins.ui" line="+14"/>
        <source>Load Status of Plugins</source>
        <translation>Ladestatus der Plugins</translation>
    </message>
    <message>
        <location line="+133"/>
        <source>Filters</source>
        <translation>Filter</translation>
    </message>
    <message>
        <location line="+80"/>
        <source>Errors</source>
        <translation>Fehler</translation>
    </message>
    <message>
        <location line="-25"/>
        <source>Warnings</source>
        <translation>Warnungen</translation>
    </message>
    <message>
        <location line="-25"/>
        <source>Messages</source>
        <translation>Meldungen</translation>
    </message>
    <message>
        <location line="-21"/>
        <source>Plugin name</source>
        <translation>Plugin-Name</translation>
    </message>
    <message>
        <location line="+96"/>
        <source>Ignored</source>
        <translation>Ignoriert</translation>
    </message>
    <message>
        <location line="-232"/>
        <source>Load status of detected plugin files</source>
        <translation>Ladestatus der gefundenen Plugin-Dateien</translation>
    </message>
    <message>
        <location line="+8"/>
        <source>Only display compatible plugins (debug / release)</source>
        <translation>Nur kompatible Plugins anzeigen (debug/release)</translation>
    </message>
    <message>
        <location line="+20"/>
        <source>Collapse all</source>
        <translation>Alles reduzieren</translation>
    </message>
    <message>
        <location line="+7"/>
        <source>Expand all</source>
        <translation>Alles erweitern</translation>
    </message>
</context>
<context>
    <name>DialogNewPluginInstance</name>
    <message>
        <location filename="../ui/dialogNewPluginInstance.ui" line="+14"/>
        <source>New Plugin Instance</source>
        <translation>Neue Plugin-Instanz</translation>
    </message>
    <message>
        <location line="+6"/>
        <source>Plugin Information</source>
        <translation>Plugin-Informationen</translation>
    </message>
    <message>
        <location line="+24"/>
        <source>[ICON]</source>
        <translation></translation>
    </message>
    <message>
        <location line="+9"/>
        <source>Name:</source>
        <translation>Name:</translation>
    </message>
    <message>
        <location line="+7"/>
        <source>[name]</source>
        <translation></translation>
    </message>
    <message>
        <location line="+7"/>
        <source>Type:</source>
        <translation>Typ:</translation>
    </message>
    <message>
        <location line="+7"/>
        <source>[type]</source>
        <translation></translation>
    </message>
    <message>
        <location line="+22"/>
        <source>Mandatory Parameters</source>
        <translation>Pflichtparameter</translation>
    </message>
    <message>
        <location line="+45"/>
        <source>Optional Parameters</source>
        <translation>Optionale Parameter</translation>
    </message>
    <message>
        <location line="+59"/>
        <source>Access instance with python</source>
        <translation>Zugriff auf Instanz mt Python</translation>
    </message>
    <message>
        <location line="+40"/>
        <source>Variable name in global workspace</source>
        <translation>Variablenname im globalen Workspace</translation>
    </message>
    <message>
        <location line="+3"/>
        <source>Variable name:</source>
        <translation>Variablenname:</translation>
    </message>
</context>
<context>
    <name>DialogOpenFileWithFilter</name>
    <message>
        <location filename="../ui/dialogOpenFileWithFilter.ui" line="+14"/>
        <source>File Import Assistant</source>
        <translation>Assistent für den Import von Dateien</translation>
    </message>
    <message>
        <location line="+6"/>
        <source>Information</source>
        <translation>Informationen</translation>
    </message>
    <message>
        <location line="+24"/>
        <source>[ICON]</source>
        <translation></translation>
    </message>
    <message>
        <location line="+9"/>
        <source>Filename:</source>
        <translation>Dateiname:</translation>
    </message>
    <message>
        <location line="+7"/>
        <source>[name]</source>
        <translation></translation>
    </message>
    <message>
        <location line="+7"/>
        <source>Filter:</source>
        <translation>Filter:</translation>
    </message>
    <message>
        <location line="+7"/>
        <source>[filter]</source>
        <translation></translation>
    </message>
    <message>
        <location line="+28"/>
        <source>Mandatory Parameters</source>
        <translation>Pflichtparameter</translation>
    </message>
    <message>
        <location line="+45"/>
        <source>Optional Parameters</source>
        <translation>Optionale Parameter</translation>
    </message>
    <message>
        <location line="+56"/>
        <source>Preview</source>
        <translation>Vorschau</translation>
    </message>
    <message>
        <location line="+20"/>
        <source>&lt;&gt;</source>
        <translation></translation>
    </message>
    <message>
        <location line="+7"/>
        <source>file is being loaded...</source>
        <translation>Datei wird geladen...</translation>
    </message>
    <message>
        <location line="+53"/>
        <source>Reload</source>
        <translation>Neu laden</translation>
    </message>
    <message>
        <location line="+13"/>
        <source>Save in global workspace</source>
        <translation>Als globale Variable speichern</translation>
    </message>
    <message>
        <location line="+37"/>
        <source>Variable name in global workspace</source>
        <translation>Variablenname im globalen Workspace</translation>
    </message>
    <message>
        <location line="+3"/>
        <source>Variable name:</source>
        <translation>Variablenname:</translation>
    </message>
</context>
<context>
    <name>DialogOpenNewGui</name>
    <message>
        <location filename="../ui/dialogOpenNewGui.ui" line="+14"/>
        <source>Open plugin widget</source>
        <translation></translation>
    </message>
    <message>
        <location line="+6"/>
        <source>Widget Information</source>
        <translation></translation>
    </message>
    <message>
        <location line="+20"/>
        <source>[name]</source>
        <translation>[Name]</translation>
    </message>
    <message>
        <location line="+7"/>
        <source>Name:</source>
        <translation>Name:</translation>
    </message>
    <message>
        <location line="+22"/>
        <source>Mandatory Parameters</source>
        <translation>Pflichtparameter</translation>
    </message>
    <message>
        <location line="+45"/>
        <source>Optional Parameters</source>
        <translation>Optionale Parameter</translation>
    </message>
</context>
<context>
    <name>DialogPipManager</name>
    <message>
        <location filename="../ui/dialogPipManager.ui" line="+14"/>
        <source>Python Package Manager</source>
        <translation>Python Paketmanager</translation>
    </message>
    <message>
        <location line="+6"/>
        <source>Installed Packages</source>
        <translation>Installierte Pakete</translation>
    </message>
    <message>
        <location line="+11"/>
        <source>Install...</source>
        <translation>Installieren...</translation>
    </message>
    <message>
        <location line="+7"/>
        <source>Update...</source>
        <translation></translation>
    </message>
    <message>
        <location line="+10"/>
        <source>Uninstall</source>
        <translation>Deinstallieren</translation>
    </message>
    <message>
        <location line="+7"/>
        <source>Sudo Uninstall</source>
        <translation>Als &apos;Sudo&apos; deinstallieren</translation>
    </message>
    <message>
        <location line="+20"/>
        <source>Check for updates</source>
        <translation>Auf Updates prüfen</translation>
    </message>
    <message>
        <location line="+7"/>
        <source>Reload</source>
        <translation>Neu laden</translation>
    </message>
    <message>
        <location line="+12"/>
        <source>Log</source>
        <translation>Protokoll</translation>
    </message>
    <message>
        <location line="+21"/>
        <source>&lt;!DOCTYPE HTML PUBLIC &quot;-//W3C//DTD HTML 4.0//EN&quot; &quot;http://www.w3.org/TR/REC-html40/strict.dtd&quot;&gt;
&lt;html&gt;&lt;head&gt;&lt;meta name=&quot;qrichtext&quot; content=&quot;1&quot; /&gt;&lt;style type=&quot;text/css&quot;&gt;
p, li { white-space: pre-wrap; }
&lt;/style&gt;&lt;/head&gt;&lt;body style=&quot; font-family:&apos;MS Shell Dlg 2&apos;; font-size:8.25pt; font-weight:400; font-style:normal;&quot;&gt;
&lt;p style=&quot;-qt-paragraph-type:empty; margin-top:0px; margin-bottom:0px; margin-left:0px; margin-right:0px; -qt-block-indent:0; text-indent:0px; font-size:8pt;&quot;&gt;&lt;br /&gt;&lt;/p&gt;&lt;/body&gt;&lt;/html&gt;</source>
        <translation></translation>
    </message>
    <message>
        <location line="+20"/>
        <source>Pip Settings</source>
        <translation>Pip-Einstellungen</translation>
    </message>
    <message>
        <location line="+21"/>
        <source>Version:</source>
        <translation></translation>
    </message>
    <message>
        <location line="+7"/>
        <source>No connection to pip available</source>
        <translation>Keine Verbindung zu Pip verfügbar</translation>
    </message>
    <message>
        <location line="+7"/>
        <source>Proxy:</source>
        <translation></translation>
    </message>
    <message>
        <location line="+7"/>
        <source>Proxy in the form [user:passwd@]proxy.server:port</source>
        <translation>Proxy-Angaben in der Form: [Benutzer:Passwort@]Proxy.Server:Port</translation>
    </message>
    <message>
        <location line="+3"/>
        <source>[user:passwd]@proxy.server:port</source>
        <translation>[Benutzer:Passwort@]Proxy.Server:Port</translation>
    </message>
    <message>
        <location line="+7"/>
        <source>Timeout:</source>
        <translation></translation>
    </message>
    <message>
        <location line="+7"/>
        <location line="+33"/>
        <source>socket timeout (default: 15 s)</source>
        <translation>Wartezeit beim Verbindungsaufbau (Standard: 15 s)</translation>
    </message>
    <message>
        <location line="-27"/>
        <source> s</source>
        <translation></translation>
    </message>
    <message>
        <location line="+10"/>
        <source>Run pip in an isolated mode, ignoring environment variables and user configuration.</source>
        <translation>Pip im Isulationsmodus starten (Umgebungsvariabeln und Benutzerkonfiguration werden ignoriert).</translation>
    </message>
    <message>
        <location line="+3"/>
        <source>Run pip in an isolated mode</source>
        <translation>Pip im Isulationsmodus starten</translation>
    </message>
    <message>
        <location line="+7"/>
        <source>Retries:</source>
        <translation>Wiederholungen:</translation>
    </message>
    <message>
        <location line="+41"/>
        <source>Exit</source>
        <translation>Beenden</translation>
    </message>
    <message>
        <location line="+7"/>
        <source>Start itom</source>
        <translation>itom starten</translation>
    </message>
    <message>
        <location line="+7"/>
        <source>OK</source>
        <translation></translation>
    </message>
</context>
<context>
    <name>DialogPipManagerInstall</name>
    <message>
        <location filename="../ui/dialogPipManagerInstall.ui" line="+14"/>
        <source>Install Package</source>
        <translation>Paket installieren</translation>
    </message>
    <message>
        <location line="+6"/>
        <source>Install</source>
        <translation>Installation</translation>
    </message>
    <message>
        <location line="+6"/>
        <source>Install from Wheel archive (whl)</source>
        <translation>Von Wheel-Archiv (whl) installieren</translation>
    </message>
    <message>
        <location line="+10"/>
        <source>Install from tar.gz or zip archive</source>
        <translation>Von tar.gz oder zip-Archiv installieren</translation>
    </message>
    <message>
        <location line="+7"/>
        <source>Search Python package index for package name, download and install it</source>
        <translation>Python-Paket manuell herunterladen und installieren</translation>
    </message>
    <message>
        <location line="+14"/>
        <source>Package file or name:</source>
        <translation>Paketdatei oder Paketname:</translation>
    </message>
    <message>
        <location line="+16"/>
        <location line="+60"/>
        <source>...</source>
        <translation></translation>
    </message>
    <message>
        <location line="-48"/>
        <source>Options (Basic pip options are also considered)</source>
        <translation>Optionen (Enthält auch Basisoptionen für Pip)</translation>
    </message>
    <message>
        <location line="+6"/>
        <source>Upgrade existing package if newer version is available</source>
        <translation>Aktualisieren wenn eine neuere Version verfügbar ist</translation>
    </message>
    <message>
        <location line="+10"/>
        <source>Install dependencies if required (if upgrade flag is set, dependencies will be updated, too)</source>
        <translation>Installation von abhängigen Modulen wenn nötig (bei Upgrades werden Abhängigkeiten auch aktualisiert)</translation>
    </message>
    <message>
        <location line="+12"/>
        <source>If checked, indicate an URL or a local path that is searched for the indicated package</source>
        <translation>Eine URL oder ein lokales Verzeichnis, in dem nach dem Paket gesucht wird</translation>
    </message>
    <message>
        <location line="+3"/>
        <source>Find links:</source>
        <translation>Suchpfad:</translation>
    </message>
    <message>
        <location line="+26"/>
        <source>Ignore Python package index (pypi.python.org/simple). Only look at find-links URLs.</source>
        <translation>Online Python-Pakete ignorieren (pypi.python.org/simple). Es wird nur der Suchpfad berücksichtigt.</translation>
    </message>
    <message>
        <location line="+7"/>
        <source>Run install with sudo rights (linux only)</source>
        <translation>Installation mit &apos;sudo&apos;-Berechtigungen ausführen (nur Linux)</translation>
    </message>
</context>
<context>
    <name>DialogPluginPicker</name>
    <message>
        <location filename="../ui/dialogPluginPicker.ui" line="+14"/>
        <source>Plugin Picker</source>
        <translation>Plugin laden</translation>
    </message>
    <message>
        <location line="+6"/>
        <source>Choose plugin instance:</source>
        <translation>Plugin-Instanz auswählen:</translation>
    </message>
    <message>
        <location line="+10"/>
        <source>show plugins without active instances</source>
        <translation>Plugins ohne aktive Instanzen anzeigen</translation>
    </message>
    <message>
        <location line="+12"/>
        <source>create new instance</source>
        <translation>Neue Instanz erstellen</translation>
    </message>
</context>
<context>
    <name>DialogReloadModule</name>
    <message>
        <location filename="../ui/dialogReloadModule.ui" line="+14"/>
        <source>Python Modules</source>
        <translation>Python-Module</translation>
    </message>
    <message>
        <location line="+44"/>
        <source>Filter</source>
        <translation>Filter</translation>
    </message>
    <message>
        <location line="+9"/>
        <source>show build-in modules</source>
        <translation>BuildIn-Module anzeigen</translation>
    </message>
    <message>
        <location line="+7"/>
        <source>show modules lying in python-folder(s)</source>
        <translation>Module im Python-Ordner anzeigen</translation>
    </message>
    <message>
        <location line="+10"/>
        <source>Information</source>
        <translation>Informationen</translation>
    </message>
    <message>
        <location line="+12"/>
        <source>Module Name:</source>
        <translation>Modul-Name:</translation>
    </message>
    <message>
        <location line="+7"/>
        <source>&lt;click on item to see information&gt;</source>
        <translation>&lt;für Informationen oben einen Eintrag auswählen&gt;</translation>
    </message>
    <message>
        <location line="+13"/>
        <source>Path:</source>
        <translation>Dateiname:</translation>
    </message>
    <message>
        <location line="+7"/>
        <source>-</source>
        <translation></translation>
    </message>
    <message>
        <location line="+14"/>
        <source>Reload Modules</source>
        <translation>Modul neu laden</translation>
    </message>
    <message>
        <location line="+10"/>
        <source>Cancel</source>
        <translation>Abbrechen</translation>
    </message>
</context>
<context>
    <name>DialogReplace</name>
    <message>
        <location filename="../ui/dialogReplace.ui" line="+32"/>
        <source>Find and Replace</source>
        <translation>Suchen und Ersetzen</translation>
    </message>
    <message>
        <location line="+8"/>
        <source>Find what</source>
        <translation>Suchen nach</translation>
    </message>
    <message>
        <location line="+35"/>
        <source>Replace with</source>
        <translation>Ersetzen durch</translation>
    </message>
    <message>
        <location line="+32"/>
        <source>Find in</source>
        <translation>Suchen in</translation>
    </message>
    <message>
        <location line="+17"/>
        <source>Current Document</source>
        <translation>Aktuelles Dokument</translation>
    </message>
    <message>
        <location line="+5"/>
        <source>Selection</source>
        <translation>Markierung</translation>
    </message>
    <message>
        <location line="+15"/>
        <source>Find Next</source>
        <translation>Weitersuchen</translation>
    </message>
    <message>
        <location line="+3"/>
        <source>F3</source>
        <translation></translation>
    </message>
    <message>
        <location line="+10"/>
        <source>Replace</source>
        <translation>Ersetzen</translation>
    </message>
    <message>
        <location line="+13"/>
        <source>Replace All</source>
        <translation>Alle ersetzen</translation>
    </message>
    <message>
        <location line="+10"/>
        <source>Expand</source>
        <translation>Erweitert</translation>
    </message>
    <message>
        <location line="+18"/>
        <source>Options</source>
        <translation>Optionen</translation>
    </message>
    <message>
        <location line="+14"/>
        <source>Match whole word only</source>
        <translation>Nur ganzes Wort suchen</translation>
    </message>
    <message>
        <location line="+7"/>
        <source>Match case</source>
        <translation>Groß-/Kleinschreibung beachten</translation>
    </message>
    <message>
        <location line="+7"/>
        <source>Wrap around</source>
        <translation>Vom Ende zum Anfang</translation>
    </message>
    <message>
        <location line="+7"/>
        <source>Regular expression</source>
        <translation>Reguläre Ausdrücke</translation>
    </message>
    <message>
        <location line="+9"/>
        <source>Direction</source>
        <translation>Suchrichtung</translation>
    </message>
    <message>
        <location line="+6"/>
        <source>Up</source>
        <translation>Aufwärts</translation>
    </message>
    <message>
        <location line="+7"/>
        <source>Down</source>
        <translation>Abwärts</translation>
    </message>
</context>
<context>
    <name>DialogSaveFileWithFilter</name>
    <message>
        <location filename="../ui/dialogSaveFileWithFilter.ui" line="+14"/>
        <source>File Export Assistant</source>
        <translation>Assistent für den Export von Dateien</translation>
    </message>
    <message>
        <location line="+6"/>
        <source>Information</source>
        <translation>Informationen</translation>
    </message>
    <message>
        <location line="+24"/>
        <source>[ICON]</source>
        <translation></translation>
    </message>
    <message>
        <location line="+9"/>
        <source>Filename:</source>
        <translation>Dateiname:</translation>
    </message>
    <message>
        <location line="+7"/>
        <source>[name]</source>
        <translation></translation>
    </message>
    <message>
        <location line="+7"/>
        <source>Filter:</source>
        <translation>Filter:</translation>
    </message>
    <message>
        <location line="+7"/>
        <source>[filter]</source>
        <translation></translation>
    </message>
    <message>
        <location line="+28"/>
        <source>Mandatory Parameters</source>
        <translation>Pflichtparameter</translation>
    </message>
    <message>
        <location line="+45"/>
        <source>Optional Parameters</source>
        <translation>Optionale Parameter</translation>
    </message>
</context>
<context>
    <name>DialogSelectUser</name>
    <message>
        <location filename="../ui/dialogSelectUser.ui" line="+67"/>
        <source>Name</source>
        <translation>Name</translation>
    </message>
    <message>
        <location line="-53"/>
        <source>Run itom as...</source>
        <translation>Unter folgendem Benutzer starten...</translation>
    </message>
    <message>
        <location line="+21"/>
        <source>Permission</source>
        <translation>Berechtigungen</translation>
    </message>
    <message>
        <location line="+39"/>
        <source>Ini File</source>
        <translation>Ini-Datei</translation>
    </message>
    <message>
        <location line="+23"/>
        <source>ID</source>
        <translation></translation>
    </message>
    <message>
        <location line="-77"/>
        <source>Select user</source>
        <translation>Benutzer auswählen</translation>
    </message>
</context>
<context>
    <name>DialogSnapshot</name>
    <message>
        <location filename="../ui/dialogSnapshot.ui" line="+14"/>
        <source>Snapshot Tool</source>
        <translation>Aufnahmedialog</translation>
    </message>
    <message>
        <location line="+7"/>
        <source>Live Image</source>
        <translation>Live-Bild</translation>
    </message>
    <message>
        <location line="+15"/>
        <source>Source</source>
        <translation>Quelle</translation>
    </message>
    <message>
        <location line="+6"/>
        <source>TextLabel</source>
        <translation></translation>
    </message>
    <message>
        <location line="+10"/>
        <source>Save Data</source>
        <translation>Speicheroptionen</translation>
    </message>
    <message>
        <location line="+6"/>
        <source>Save image after snap</source>
        <translation>Bild nach Aufnahme speichern</translation>
    </message>
    <message>
        <location line="+23"/>
        <source>Data type</source>
        <translation>Dateityp</translation>
    </message>
    <message>
        <location line="-7"/>
        <source>Change Folder...</source>
        <translation>Verzeichnis wechseln...</translation>
    </message>
    <message>
        <location line="+23"/>
        <source>Options...</source>
        <translation>Optionen...</translation>
    </message>
    <message>
        <location line="+13"/>
        <source>Acquire</source>
        <translation>Aufnahme</translation>
    </message>
    <message>
        <location line="+6"/>
        <source>Multishot</source>
        <translation>Mehrfachaufnahme</translation>
    </message>
    <message>
        <location line="+19"/>
        <source>Multiple snapshots</source>
        <translation>Mehrere Aufnahmen</translation>
    </message>
    <message>
        <location line="+43"/>
        <source>single</source>
        <translation>Einzel</translation>
    </message>
    <message>
        <location line="+5"/>
        <source>stack</source>
        <translation>Stapel</translation>
    </message>
    <message>
        <location line="+11"/>
        <source>ms</source>
        <translation></translation>
    </message>
    <message>
        <location line="+13"/>
        <source>Timer</source>
        <translation></translation>
    </message>
    <message>
        <location line="+10"/>
        <source>Auto grabbing</source>
        <translation>Live-Anzeige</translation>
    </message>
    <message>
        <location line="+7"/>
        <source>Snapshot</source>
        <translation>Aufnahme</translation>
    </message>
    <message>
        <location line="+25"/>
        <source>%p%</source>
        <translation></translation>
    </message>
    <message>
        <location line="+7"/>
        <source>progress...</source>
        <translation>Fortschritt...</translation>
    </message>
    <message>
        <location line="+7"/>
        <source>pic_</source>
        <translation>bild_</translation>
    </message>
    <message>
        <location line="+7"/>
        <source>File name</source>
        <translation>Dateiname</translation>
    </message>
    <message>
        <location line="+23"/>
        <source>Exit</source>
        <translation>Beenden</translation>
    </message>
</context>
<context>
    <name>DialogTimerManager</name>
    <message>
        <location filename="../ui/dialogTimerManager.ui" line="+14"/>
        <source>Timer Manager</source>
        <translation>Timer-Manager</translation>
    </message>
    <message>
        <location line="+8"/>
        <source>List of all Timers:</source>
        <translation>Liste aller Timer:</translation>
    </message>
    <message>
        <location line="+18"/>
        <source>OK</source>
        <translation></translation>
    </message>
    <message>
        <location line="+20"/>
        <source>start</source>
        <translation>Start</translation>
    </message>
    <message>
        <location line="+7"/>
        <source>stop</source>
        <translation>Stop</translation>
    </message>
    <message>
        <location line="+7"/>
        <source>stop all</source>
        <translation>Alles stoppen</translation>
    </message>
</context>
<context>
    <name>DialogVariableDetail</name>
    <message>
        <location filename="../ui/dialogVariableDetail.ui" line="+17"/>
        <source>Variable Detail</source>
        <translation>Variablendetail</translation>
    </message>
    <message>
        <location line="+19"/>
        <source>Name:</source>
        <translation>Name:</translation>
    </message>
    <message>
        <location line="+13"/>
        <source>Type:</source>
        <translation>Typ:</translation>
    </message>
    <message>
        <location line="+13"/>
        <source>Value:</source>
        <translation>Wert:</translation>
    </message>
    <message>
        <location line="+14"/>
        <source>Copy name to clipboard</source>
        <translation>In die Zwischenablage kopieren</translation>
    </message>
    <message>
        <location line="+3"/>
        <source>copy</source>
        <translation>Kopieren</translation>
    </message>
</context>
<context>
    <name>HelpTreeDockWidget</name>
    <message>
        <location filename="../ui/helpTreeDockWidget.ui" line="+26"/>
        <source>Form</source>
        <translation>Fenster</translation>
    </message>
    <message>
        <location line="+103"/>
        <source>CommandLinkButton</source>
        <translation></translation>
    </message>
    <message>
        <location line="-55"/>
        <source>&lt;&gt;</source>
        <translation></translation>
    </message>
    <message>
        <location line="+7"/>
        <source>Help database is loading...</source>
        <translation>Hilfedatenbank wird geladen...</translation>
    </message>
</context>
<context>
    <name>QObject</name>
    <message>
        <location filename="../python/pythonPlotItem.cpp" line="+236"/>
        <source>data object cannot be converted to a shared data object</source>
        <translation type="unfinished"></translation>
    </message>
    <message>
        <location line="+14"/>
        <source>pick points operation interrupted by user</source>
        <translation type="unfinished"></translation>
    </message>
    <message>
        <location line="+106"/>
        <source>draw points operation interrupted by user</source>
        <translation type="unfinished"></translation>
    </message>
    <message>
        <location filename="../python/pythonShape.cpp" line="+188"/>
        <location line="+63"/>
        <source>param2 must be a double value.</source>
        <translation type="unfinished"></translation>
    </message>
    <message>
        <location line="+330"/>
        <source>point1 cannot be changed for square and circle. Change center and width / height.</source>
        <translation type="unfinished"></translation>
    </message>
    <message>
        <location line="+6"/>
        <source>This type of shape has no &apos;point1&apos; defined.</source>
        <translation type="unfinished"></translation>
    </message>
    <message>
        <location line="+72"/>
        <source>point2 cannot be changed for square and circle. Change center and width / height.</source>
        <translation type="unfinished"></translation>
    </message>
    <message>
        <location line="+7"/>
        <source>This type of shape has no &apos;point2&apos; defined.</source>
        <translation type="unfinished"></translation>
    </message>
    <message>
        <location line="+90"/>
        <source>This type of shape has no &apos;center&apos; defined.</source>
        <translation type="unfinished"></translation>
    </message>
    <message>
        <location line="+772"/>
        <source>%s missing</source>
        <translation type="unfinished">%s fehlt</translation>
    </message>
    <message>
        <location line="+44"/>
        <source>%s: float64 array with two elements required (x,y)</source>
        <translation type="unfinished">%s: Float64-Array mit zwei elementen erwartet (x,y)</translation>
    </message>
    <message>
        <location filename="../python/pythonUi.cpp" line="+3334"/>
        <source>no widget name specified</source>
        <translation type="unfinished">Kein Widget-Name vergeben</translation>
    </message>
    <message>
        <location line="+15"/>
        <location line="+193"/>
        <source>no addin-manager found</source>
        <translation type="unfinished">Der &apos;AddInManager&apos; wurde nicht gefunden</translation>
    </message>
    <message>
        <location line="-185"/>
        <source>the first parameter must contain the widget name as string</source>
        <translation type="unfinished">Der erste Parameter muss einen String mit dem Widget-Name enthalten</translation>
    </message>
    <message>
        <location line="+7"/>
        <location line="+185"/>
        <source>Could not find plugin widget with name &apos;%1&apos;</source>
        <translation type="unfinished">Das Plugin-Widget mit dem Namen &apos;%1&apos; wurde nicht gefunden</translation>
    </message>
    <message>
        <location line="-178"/>
        <location line="+185"/>
        <source>Could not get parameters for plugin widget &apos;%1&apos;</source>
        <translation type="unfinished">Vom Plugin-Widget &apos;%1&apos; konnten keine Parameter gelesen werden</translation>
    </message>
    <message>
        <location filename="../python/pythontParamConversion.cpp" line="+327"/>
        <source>Type of ParamBase could not be guessed with given PyObject.</source>
        <translation type="unfinished"></translation>
    </message>
    <message>
        <location line="+159"/>
        <source>Given paramBaseType is unsupported.</source>
        <translation type="unfinished"></translation>
    </message>
    <message>
        <location line="+7"/>
        <source>Error while converting value from PyObject to ParamBase</source>
        <translation type="unfinished"></translation>
    </message>
    <message>
        <location filename="../python/pythonPlugins.cpp" line="+295"/>
        <source>plugin has no configuration dialog</source>
        <translation type="unfinished"></translation>
    </message>
    <message>
        <location line="+31"/>
        <source>timeout while showing toolbox</source>
        <translation type="unfinished"></translation>
    </message>
    <message>
        <location line="+9"/>
        <location line="+37"/>
        <source>Member &apos;showDockWidget&apos; of plugin could not be invoked (error in signal/slot connection).</source>
        <translation type="unfinished"></translation>
    </message>
    <message>
        <location line="-9"/>
        <source>timeout while hiding toolbox</source>
        <translation type="unfinished"></translation>
    </message>
    <message>
        <location line="+201"/>
        <source>timeout while getting name parameter</source>
        <translation type="unfinished">Zeitüberschreitung beim Lesen des Parameternamens</translation>
    </message>
    <message>
        <location line="+13"/>
        <location line="+223"/>
        <source>Member &apos;getParam&apos; of plugin could not be invoked (error in signal/slot connection).</source>
        <translation type="unfinished"></translation>
    </message>
    <message>
        <location line="-194"/>
        <source>you must provide at least one parameter with the name of the function</source>
        <translation type="unfinished">Es muss mindestens ein Parameter für dem Funktionsnamen unterstützt werden</translation>
    </message>
    <message>
        <location line="+8"/>
        <source>the first function name parameter can not be interpreted as string</source>
        <translation type="unfinished">Der erste Parameter sollte der Funktionsname sein, kann jedoch nicht als String erkannt werden</translation>
    </message>
    <message>
        <location line="+11"/>
        <source>plugin does not provide an execution of function &apos;%s&apos;</source>
        <translation type="unfinished">Das Plugin unterstützt nicht die Ausführung der Funktion &apos;%s&apos;</translation>
    </message>
    <message>
        <location line="+26"/>
        <source>timeout while calling specific function in plugin.</source>
        <translation type="unfinished">Zeitüberschreitung beim Aufruf spezifischer Funktionen im Plugin.</translation>
    </message>
    <message>
        <location line="+13"/>
        <source>Member &apos;execFunc&apos; of plugin could not be invoked (error in signal/slot connection).</source>
        <translation type="unfinished"></translation>
    </message>
    <message>
        <location line="+123"/>
        <source>timeout while getting parameter</source>
        <translation type="unfinished">Zeitüberschreitung beim Lesen der Parameter</translation>
    </message>
    <message>
        <location line="+336"/>
        <source>timeout.</source>
        <translation type="unfinished">Zeitüberschreitung.</translation>
    </message>
    <message>
        <location line="+13"/>
        <source>Member &apos;setParam&apos; of plugin could not be invoked (error in signal/slot connection).</source>
        <translation type="unfinished"></translation>
    </message>
    <message>
        <location line="+53"/>
        <source>Member &apos;closeAddIn&apos; of plugin could not be invoked (error in signal/slot connection).</source>
        <translation type="unfinished"></translation>
    </message>
    <message>
        <location line="+173"/>
        <location line="+1275"/>
        <source>Member &apos;initAddIn&apos; of plugin could not be invoked (error in signal/slot connection).</source>
        <translation type="unfinished"></translation>
    </message>
    <message>
        <location line="-1032"/>
        <source>timeout while calibration</source>
        <translation type="unfinished">Zeitüberschreitung bei der Kalibrierung</translation>
    </message>
    <message>
        <location line="+13"/>
        <source>Member &apos;calib&apos; of plugin could not be invoked (error in signal/slot connection).</source>
        <translation type="unfinished"></translation>
    </message>
    <message>
        <location line="+104"/>
        <source>timeout while setting origin</source>
        <translation type="unfinished">Zeitüberschreitung beim Setzen auf den Nullpunkt</translation>
    </message>
    <message>
        <location line="+12"/>
        <source>Member &apos;setOrigin&apos; of plugin could not be invoked (error in signal/slot connection).</source>
        <translation type="unfinished"></translation>
    </message>
    <message>
        <location line="+77"/>
        <source>timeout while getting Status</source>
        <translation type="unfinished">Zeitüberschreitung beim Lesen des Status</translation>
    </message>
    <message>
        <location line="+13"/>
        <source>Member &apos;getStatus&apos; of plugin could not be invoked (error in signal/slot connection).</source>
        <translation type="unfinished"></translation>
    </message>
    <message>
        <location line="+120"/>
        <source>timeout while getting position values</source>
        <translation type="unfinished">Zeitüberschreitung beim Lesen der Positionswerte</translation>
    </message>
    <message>
        <location line="+13"/>
        <source>Member &apos;getPos&apos; of plugin could not be invoked (error in signal/slot connection).</source>
        <translation type="unfinished"></translation>
    </message>
    <message>
        <location line="+276"/>
        <source>timeout while setting absolute position</source>
        <translation type="unfinished">Zeitüberschreitung beim setzen der absoluten Position</translation>
    </message>
    <message>
        <location line="+13"/>
        <source>Member &apos;setPosAbs&apos; of plugin could not be invoked (error in signal/slot connection).</source>
        <translation type="unfinished"></translation>
    </message>
    <message>
        <location line="+74"/>
        <source>timeout while setting relative position</source>
        <translation type="unfinished">Zeitüberschreitung beim Setzten der relativen Position</translation>
    </message>
    <message>
        <location line="+13"/>
        <source>Member &apos;setPosRel&apos; of plugin could not be invoked (error in signal/slot connection).</source>
        <translation type="unfinished"></translation>
    </message>
    <message>
        <location line="+43"/>
        <source>Itom ActuatorPlugin type in python</source>
        <translation type="unfinished">Itom ActuatorPlugin-Typ in Python</translation>
    </message>
    <message>
        <location line="+464"/>
        <source>timeout while calling &apos;startDevice&apos;</source>
        <translation type="unfinished"></translation>
    </message>
    <message>
        <location line="+13"/>
        <source>Member &apos;startDevice&apos; of plugin could not be invoked (error in signal/slot connection).</source>
        <translation type="unfinished"></translation>
    </message>
    <message>
        <location line="+70"/>
        <location line="+41"/>
        <source>timeout while stopping device</source>
        <translation type="unfinished"></translation>
    </message>
    <message>
        <location line="-28"/>
        <source>Member &apos;stopDevice&apos; of plugin could not be invoked (error in signal/slot connection).</source>
        <translation type="unfinished"></translation>
    </message>
    <message>
        <location line="+102"/>
        <source>timeout while calling &apos;acquire&apos;</source>
        <translation type="unfinished"></translation>
    </message>
    <message>
        <location line="+13"/>
        <source>Member &apos;acquire&apos; of plugin could not be invoked (error in signal/slot connection).</source>
        <translation type="unfinished"></translation>
    </message>
    <message>
        <location line="+134"/>
        <source>timeout while calling &apos;getVal&apos;</source>
        <translation type="unfinished"></translation>
    </message>
    <message>
        <location line="+104"/>
        <location line="+43"/>
        <source>timeout while calling &apos;copyVal&apos;</source>
        <translation type="unfinished"></translation>
    </message>
    <message>
        <location line="-31"/>
        <location line="+41"/>
        <source>Member &apos;copyVal&apos; of plugin could not be invoked (error in signal/slot connection).</source>
        <translation type="unfinished"></translation>
    </message>
    <message>
        <location line="+5"/>
        <source>copyVal function only implemented for typeADDA and typeGrabber</source>
        <translation type="unfinished">Die Funktion &apos;copyVal&apos; wurde nur für ADDA-Wandler und Grabber implementiert</translation>
    </message>
    <message>
        <location line="+80"/>
        <location line="+106"/>
        <source>timeout while calling &apos;setVal&apos;</source>
        <translation type="unfinished"></translation>
    </message>
    <message>
        <location line="-94"/>
        <location line="+106"/>
        <source>Member &apos;setVal&apos; of plugin could not be invoked (error in signal/slot connection).</source>
        <translation type="unfinished"></translation>
    </message>
    <message>
        <location line="+49"/>
        <source>timeout while calling &apos;enableAutoGrabbing&apos;</source>
        <translation type="unfinished"></translation>
    </message>
    <message>
        <location line="+12"/>
        <source>Member &apos;enableAutoGrabbing&apos; of plugin could not be invoked (error in signal/slot connection).</source>
        <translation type="unfinished"></translation>
    </message>
    <message>
        <location line="+49"/>
        <source>timeout while calling &apos;disableAutoGrabbing&apos;</source>
        <translation type="unfinished"></translation>
    </message>
    <message>
        <location line="+13"/>
        <source>Member &apos;disableAutoGrabbing&apos; of plugin could not be invoked (error in signal/slot connection).</source>
        <translation type="unfinished"></translation>
    </message>
    <message>
        <location line="+62"/>
        <source>timeout while calling &apos;enable/disableAutoGrabbing&apos;</source>
        <translation type="unfinished"></translation>
    </message>
    <message>
        <location line="+12"/>
        <source>Member &apos;enableAutoGrabbing&apos; or &apos;disableAutoGrabbing&apos; of plugin could not be invoked (error in signal/slot connection).</source>
        <translation type="unfinished"></translation>
    </message>
    <message>
        <location line="+91"/>
        <source>timeout while setting the current &apos;autoGrabbingInterval&apos;</source>
        <translation type="unfinished"></translation>
    </message>
    <message>
        <location line="+47"/>
        <source>timeout while obtaining the current &apos;autoGrabbingInterval&apos;</source>
<<<<<<< HEAD
        <translation type="unfinished"></translation>
    </message>
    <message>
        <location line="+135"/>
        <source>Itom DataIOPlugin type in python</source>
        <translation type="unfinished">Itom DataIOPlugin-Typ in Python</translation>
    </message>
    <message>
        <location filename="../python/pythonPCL.cpp" line="+1861"/>
        <location line="+111"/>
        <location line="+2043"/>
        <location line="+88"/>
        <source>api function pointer not set</source>
        <translation type="unfinished"></translation>
    </message>
    <message>
        <location line="-2238"/>
        <source>No more memory available when saving point cloud</source>
        <translation type="unfinished"></translation>
    </message>
    <message>
        <location line="+6"/>
        <source>The exception &apos;%s&apos; has been thrown when saving a point cloud.</source>
        <translation type="unfinished"></translation>
    </message>
    <message>
        <location line="+4"/>
        <location line="+5"/>
        <source>An unspecified exception has been thrown when saving a point cloud.</source>
        <translation type="unfinished"></translation>
    </message>
    <message>
        <location line="+11"/>
        <source>Temporary file for writing point cloud binary data could not be opened</source>
        <translation type="unfinished"></translation>
    </message>
    <message>
        <location line="+42"/>
        <source>Temporary file for writing point cloud binary data could not be created</source>
        <translation type="unfinished"></translation>
    </message>
    <message>
        <location line="+17"/>
        <source>temporary file could not be opened (II)</source>
        <translation type="unfinished"></translation>
    </message>
    <message>
        <location line="+26"/>
        <source>No more memory available when loading point cloud</source>
        <translation type="unfinished"></translation>
    </message>
    <message>
        <location line="+6"/>
        <source>The exception &apos;%s&apos; has been thrown when loading a point cloud.</source>
        <translation type="unfinished"></translation>
    </message>
    <message>
        <location line="+4"/>
        <location line="+5"/>
        <source>An unspecified exception has been thrown when loading a point cloud.</source>
        <translation type="unfinished"></translation>
    </message>
    <message>
=======
        <translation type="unfinished"></translation>
    </message>
    <message>
        <location line="+135"/>
        <source>Itom DataIOPlugin type in python</source>
        <translation type="unfinished">Itom DataIOPlugin-Typ in Python</translation>
    </message>
    <message>
        <location filename="../python/pythonPCL.cpp" line="+1861"/>
        <location line="+111"/>
        <location line="+2043"/>
        <location line="+88"/>
        <source>api function pointer not set</source>
        <translation type="unfinished"></translation>
    </message>
    <message>
        <location line="-2238"/>
        <source>No more memory available when saving point cloud</source>
        <translation type="unfinished"></translation>
    </message>
    <message>
        <location line="+6"/>
        <source>The exception &apos;%s&apos; has been thrown when saving a point cloud.</source>
        <translation type="unfinished"></translation>
    </message>
    <message>
        <location line="+4"/>
        <location line="+5"/>
        <source>An unspecified exception has been thrown when saving a point cloud.</source>
        <translation type="unfinished"></translation>
    </message>
    <message>
        <location line="+11"/>
        <source>Temporary file for writing point cloud binary data could not be opened</source>
        <translation type="unfinished"></translation>
    </message>
    <message>
        <location line="+42"/>
        <source>Temporary file for writing point cloud binary data could not be created</source>
        <translation type="unfinished"></translation>
    </message>
    <message>
        <location line="+17"/>
        <source>temporary file could not be opened (II)</source>
        <translation type="unfinished"></translation>
    </message>
    <message>
        <location line="+26"/>
        <source>No more memory available when loading point cloud</source>
        <translation type="unfinished"></translation>
    </message>
    <message>
        <location line="+6"/>
        <source>The exception &apos;%s&apos; has been thrown when loading a point cloud.</source>
        <translation type="unfinished"></translation>
    </message>
    <message>
        <location line="+4"/>
        <location line="+5"/>
        <source>An unspecified exception has been thrown when loading a point cloud.</source>
        <translation type="unfinished"></translation>
    </message>
    <message>
>>>>>>> 5ac0ea26
        <location line="+12"/>
        <source>The pickled data must be a byte array for establishing the pointCloud.</source>
        <translation type="unfinished"></translation>
    </message>
    <message>
        <location filename="../python/pythonItom.cpp" line="+2279"/>
        <source>Button must have a valid name.</source>
        <translation type="unfinished">Der Button muss einen gültigen Namen haben.</translation>
    </message>
    <message>
        <location line="+222"/>
        <source>Menu element must have a valid key.</source>
        <translation type="unfinished">Menüelement muss einen gültigen Schlüssel haben.</translation>
    </message>
    <message>
        <location line="+12"/>
        <source>For menu elements of type &apos;BUTTON&apos; any type of code (String or callable method or function) must be indicated.</source>
        <translation type="unfinished">Für Menüelemente vom Typ &apos;button&apos; muss jede Art von Code (Sting oder Funktionen/Methoden) erkennbar sein.</translation>
    </message>
    <message>
        <location line="+14"/>
        <source>A menu element of type &apos;separator&apos; can not execute some code. Code argument is ignored.</source>
        <translation type="unfinished">Ein Menüelement vom Typ &apos;separator&apos; kann keinen Code ausführen. Der Code wird ignoriert.</translation>
    </message>
    <message>
        <location line="+5"/>
        <source>A menu element of type &apos;separator&apos; can not execute any function or method. Code argument is ignored.</source>
        <translation type="unfinished">Ein Menüelement vom Typ &apos;separator&apos; kann keine Funktionen oder Methoden ausführen. Der Code wird ignoriert.</translation>
    </message>
    <message>
        <location line="+10"/>
        <source>A menu element of type &apos;menu&apos; can not execute some code. Code argument is ignored.</source>
        <translation type="unfinished">Ein Menüelement vom Typ &apos;menu&apos; kann keinen Code ausführen. Der Code wird ignoriert.</translation>
    </message>
    <message>
        <location line="+5"/>
        <source>A menu element of type &apos;menu&apos; can not execute any function or method. Code argument is ignored.</source>
        <translation type="unfinished">Ein Menüelement vom Typ &apos;menu&apos; kann keine Funktionen oder Methoden ausführen. Der Code wird ignoriert.</translation>
    </message>
    <message>
        <location line="+853"/>
        <source>Error while parsing parameters.</source>
        <translation type="unfinished"></translation>
    </message>
    <message>
        <location line="+14"/>
        <source>OpenCV Error: %s (%s) in %s, file %s, line %d</source>
        <translation type="unfinished"></translation>
    </message>
    <message>
        <location line="+2"/>
        <source>Unknown function</source>
        <translation type="unfinished">Unbekannte Funktion</translation>
    </message>
    <message>
        <location line="+13"/>
        <source>The exception &apos;%s&apos; has been thrown</source>
        <translation type="unfinished"></translation>
    </message>
    <message>
        <location line="+4"/>
        <source>The exception &apos;&lt;unknown&gt;&apos; has been thrown</source>
        <translation type="unfinished"></translation>
    </message>
    <message>
        <location line="+9"/>
        <source>An unspecified exception has been thrown</source>
        <translation type="unfinished"></translation>
    </message>
    <message>
        <location line="+1149"/>
        <source>No code is given</source>
        <translation type="unfinished"></translation>
    </message>
    <message>
        <location line="+25"/>
        <source>Given argument must be of type tuple or list.</source>
        <translation type="unfinished"></translation>
    </message>
    <message>
        <location line="+18"/>
        <source>Proxy object of function or method could not be created.</source>
        <translation type="unfinished"></translation>
    </message>
    <message>
        <location line="+9"/>
        <source>Code is no function or method call and no executable code string</source>
<<<<<<< HEAD
        <translation type="unfinished"></translation>
    </message>
    <message>
        <location line="+6"/>
        <location line="+35"/>
        <location line="+32"/>
        <source>Python engine is not available</source>
        <translation type="unfinished"></translation>
    </message>
    <message>
=======
        <translation type="unfinished"></translation>
    </message>
    <message>
        <location line="+6"/>
        <location line="+35"/>
        <location line="+32"/>
        <source>Python engine is not available</source>
        <translation type="unfinished"></translation>
    </message>
    <message>
>>>>>>> 5ac0ea26
        <location filename="../python/pythonCommon.cpp" line="+81"/>
        <source>Value could not be converted to integer</source>
        <translation type="unfinished"></translation>
    </message>
    <message>
        <location line="+15"/>
        <source>Value could not be converted to double</source>
        <translation type="unfinished"></translation>
    </message>
    <message>
        <location line="+15"/>
        <source>Value could not be converted to complex</source>
        <translation type="unfinished"></translation>
    </message>
    <message>
        <location line="+79"/>
        <source>Error while converting python object to string</source>
        <translation type="unfinished"></translation>
    </message>
    <message>
        <location line="+78"/>
        <source>Unknown parameter type</source>
        <translation type="unfinished">Unbekannter Parametertyp</translation>
    </message>
    <message>
        <location line="+660"/>
        <source>Wrong number of parameters. Mandatory parameters are:</source>
        <translation type="unfinished"></translation>
    </message>
    <message>
        <location line="+1"/>
        <source>Optional parameters are:</source>
        <translation type="unfinished"></translation>
    </message>
    <message>
        <location line="+11"/>
        <location line="+116"/>
        <source>Wrong number of parameters (%i given, %i mandatory and %i optional required)</source>
        <translation type="unfinished">Falsche Anzahl an Parametern (%i übergeben, %i Pflichtparameter und %i optionale Parameter erforderlich)</translation>
    </message>
    <message>
        <location line="-92"/>
        <source>Parameter %d - %s passed as arg and keyword!</source>
        <translation type="unfinished"></translation>
    </message>
    <message>
        <location line="+18"/>
        <source>Optional parameter %d - %s passed as arg and keyword!</source>
        <translation type="unfinished"></translation>
    </message>
    <message>
        <location line="+45"/>
        <source>There are keyword arguments that does not exist in mandatory or optional parameters.</source>
        <translation type="unfinished"></translation>
    </message>
    <message>
        <location line="+18"/>
        <source>Wrong number of parameters
 Mandatory parameters are:
</source>
        <translation type="unfinished"></translation>
    </message>
    <message>
        <location line="+31"/>
        <location line="+30"/>
        <location line="+30"/>
        <location line="+36"/>
        <source>Wrong parameter type</source>
        <translation type="unfinished">Falscher Parametertyp</translation>
    </message>
    <message>
        <location line="+50"/>
        <location line="+21"/>
        <location line="+21"/>
        <source>paramVecIn is NULL</source>
        <translation type="unfinished"></translation>
    </message>
    <message>
        <location line="+22"/>
        <source>Keyword autoLoadParams not of integer type</source>
        <translation type="unfinished">Schlüsselwort autoLoadParams ist nicht vom Typ Integer</translation>
    </message>
    <message>
        <location line="+4"/>
        <source>Could not delete Keyword: autoLoadParams</source>
        <translation type="unfinished">Schlüsselwort kann nicht gelöscht werden: autoLoadParams</translation>
    </message>
    <message>
        <location line="+25"/>
        <location line="+13"/>
        <source>Unknown parameter of type QVariant</source>
        <translation type="unfinished">Unbekannter Parameter vom Typ QVariant</translation>
    </message>
    <message>
        <location line="+459"/>
        <source>- Unknown message -</source>
        <translation type="unfinished">- Unbekannte Nachricht -</translation>
    </message>
    <message>
        <location line="+40"/>
        <source>%s with message: 
%s</source>
        <translation type="unfinished">%s mit Meldung: 
%s</translation>
    </message>
    <message>
        <location line="+1"/>
        <source>%s with unspecified error.</source>
        <translation type="unfinished">%s mit nicht spezifiziertem Fehler.</translation>
    </message>
    <message>
        <location line="+3"/>
        <source>Could not load plugin %s with error message: 
%s</source>
        <translation type="unfinished"></translation>
    </message>
    <message>
        <location line="+1"/>
        <source>Could not load plugin %s with unspecified error.</source>
        <translation type="unfinished"></translation>
    </message>
    <message>
        <location line="+3"/>
        <source>Error executing function %s with error message: 
%s</source>
        <translation type="unfinished"></translation>
    </message>
    <message>
        <location line="+1"/>
        <source>Error executing function %s with unspecified error.</source>
        <translation type="unfinished"></translation>
    </message>
    <message>
        <location line="+3"/>
        <source>Error invoking function %s with error message: 
%s</source>
        <translation type="unfinished"></translation>
    </message>
    <message>
        <location line="+1"/>
        <source>Unspecified error invoking function %s.</source>
        <translation type="unfinished"></translation>
    </message>
    <message>
        <location line="+3"/>
        <source>Error while getting property info %s with error message: 
%s</source>
        <translation type="unfinished"></translation>
    </message>
    <message>
        <location line="+1"/>
        <source>Unspecified error while getting property info %s.</source>
        <translation type="unfinished"></translation>
    </message>
    <message>
        <location line="+3"/>
        <source>Error invoking exec-function %s with error message: 
%s</source>
        <translation type="unfinished"></translation>
    </message>
    <message>
        <location line="+1"/>
        <source>Error invoking exec-function %s with unspecified error.</source>
        <translation type="unfinished"></translation>
    </message>
    <message>
        <location line="+20"/>
        <source>Warning while %s: 
%s</source>
        <translation type="unfinished"></translation>
    </message>
    <message>
        <location line="+1"/>
        <source>%s with unspecified warning.</source>
        <translation type="unfinished">%s mit nicht spezifizierter Warnung.</translation>
    </message>
    <message>
        <location line="+3"/>
        <source>Warning while loading plugin %s: 
%s</source>
        <translation type="unfinished"></translation>
    </message>
    <message>
        <location line="+1"/>
        <source>Unspecified warning while loading plugin %s.</source>
        <translation type="unfinished"></translation>
    </message>
    <message>
        <location line="+3"/>
        <source>Warning while executing function %s: 
%s</source>
        <translation type="unfinished"></translation>
    </message>
    <message>
        <location line="+1"/>
        <source>Unspecified warning while executing function %s.</source>
        <translation type="unfinished"></translation>
    </message>
    <message>
        <location line="+3"/>
        <source>Warning while invoking function %s: 
%s</source>
        <translation type="unfinished"></translation>
    </message>
    <message>
        <location line="+1"/>
        <source>Unspecified warning while invoking function %s.</source>
        <translation type="unfinished"></translation>
    </message>
    <message>
        <location line="+3"/>
        <source>Warning while getting property info %s: 
%s</source>
        <translation type="unfinished"></translation>
    </message>
    <message>
        <location line="+1"/>
        <source>Unspecified warning while getting property info %s.</source>
        <translation type="unfinished"></translation>
    </message>
    <message>
        <location line="+3"/>
        <source>Warning while invoking exec-function %s: 
%s</source>
        <translation type="unfinished"></translation>
    </message>
    <message>
        <location line="+1"/>
        <source>Unspecified warning invoking exec-function %s.</source>
        <translation type="unfinished"></translation>
    </message>
    <message>
        <location filename="../organizer/helpSystem.cpp" line="+314"/>
        <source>File could not be opened.</source>
        <translation type="unfinished">Datei konnte nicht geöffnet werden.</translation>
    </message>
    <message>
        <location line="+10"/>
        <source>Load XML file failed: file seems corrupt</source>
        <translation type="unfinished">Das Öffnen der XML-Datei schlug fehl: Datei scheint defekt zu sein</translation>
    </message>
    <message>
        <location line="+7"/>
        <source>Load XML file failed:  wrong xml version</source>
        <translation type="unfinished">Das Öffnen der XML-Datei schlug fehl: Falsche XML-Version</translation>
    </message>
    <message>
        <location line="+7"/>
        <source>Load XML file failed: wrong document encoding</source>
        <translation type="unfinished">Das Öffnen der XML-Datei schlug fehl: Falscher Dokumenten-Encoder</translation>
    </message>
    <message>
        <location line="+16"/>
        <source>Load XML file failed: could not intepret checksum content as uint</source>
        <translation type="unfinished">Das Öffnen der XML-Datei schlug fehl: Checksummenfehler</translation>
    </message>
    <message>
        <location line="+70"/>
        <source>Collection project file could not be opened</source>
        <translation type="unfinished">Die &apos;Collection&apos;-Projektdatei konnte nicht geöffnet werden</translation>
    </message>
    <message>
        <location line="+55"/>
        <source>Error calling qcollectiongenerator</source>
        <translation type="unfinished">Fehler beim Aufruf von QCollectiongenerator</translation>
    </message>
    <message>
        <location line="+31"/>
        <source>Templates for plugin documentation not found. Directory &apos;docs/pluginDoc/template&apos; not available. Plugin documentation will not be built.</source>
        <translation type="unfinished">Die Templates für die Plugin-Dokumentation wurden nicht gefunden. Das Verzeichnis &apos;docs/pluginDoc/template&apos; ist nicht verfügbar. Die Plugin-Dokumentation wird nicht erstellt.</translation>
    </message>
    <message>
        <location line="+15"/>
        <source>Folder &apos;build&apos; as subfolder of &apos;docs/pluginDoc&apos; could not be created. Plugin documentation will not be built.</source>
        <translation type="unfinished">Der Ordner &apos;build&apos; als Unterverzeichnis von &apos;docs/pluginDoc&apos; konnte nicht erstellt werden. Die Plugin-Dokumentation wird nicht erstellt.</translation>
    </message>
    <message>
        <location line="+10"/>
        <source>Could not clear folder &apos;docs/pluginDoc/build&apos;. Plugin documentation will not be built.</source>
        <translation type="unfinished"></translation>
    </message>
    <message>
        <location line="+8"/>
        <source>No plugin directory available. No plugin documentation will be built.</source>
        <translation type="unfinished"></translation>
    </message>
    <message>
        <location line="+73"/>
        <source>Error opening index.html of template folder</source>
        <translation type="unfinished">Fehler beim Öffnen von index.html aus dem Template-Ordner</translation>
    </message>
    <message>
        <location line="+12"/>
        <source>Error opening itomPluginDoc.qhp of template folder</source>
        <translation type="unfinished">Fehler beim Öffnen von itomPluginDoc.qhp aus dem Template-Ordner</translation>
    </message>
    <message>
        <location line="+53"/>
        <source>Error writing index.html of template folder</source>
        <translation type="unfinished">Fehler beim Schreiben von index.html in den Template-Ordner</translation>
    </message>
    <message>
        <location line="+12"/>
        <source>Error writing itomPluginDoc.qhp of template folder</source>
        <translation type="unfinished">Fehler beim Schreiben von itomPluginDoc.qhp in den Template-Ordner</translation>
    </message>
    <message>
        <location line="+9"/>
        <source>Could not copy folder &apos;docs/pluginDoc/template/_static&apos; to &apos;docs/pluginDoc/build/_static&apos;</source>
        <translation type="unfinished">Das Verzeichnis &apos;docs/pluginDoc/template/_static&apos; kann nicht nach &apos;docs/pluginDoc/build/_static&apos; kopiert werden</translation>
    </message>
    <message>
        <location line="+16"/>
        <source>Error calling qhelpgenerator for creating the plugin documentation.</source>
        <translation type="unfinished"></translation>
    </message>
    <message>
        <location filename="../organizer/designerWidgetOrganizer.cpp" line="+198"/>
        <source>Unable to load translation file &apos;%1&apos;. Translation file is empty.</source>
        <translation type="unfinished">Die Übersetzungsdatei &apos;%1&apos; kann nicht geladen werden. Diese Datei ist leer.</translation>
    </message>
    <message>
        <location line="+11"/>
        <source>Unable to find translation file.</source>
        <translation type="unfinished">Übersetzungsdatei wurde nicht gefunden.</translation>
    </message>
    <message>
        <location filename="../helper/qpropertyHelper.cpp" line="+60"/>
        <source>Transformation error to PointF: at least one value could not be transformed to float.</source>
        <translation type="unfinished"></translation>
    </message>
    <message>
        <location line="+5"/>
        <source>Transformation error to PointF: 2 values required.</source>
        <translation type="unfinished"></translation>
    </message>
    <message>
        <location line="+13"/>
        <source>Transformation error to Point: at least one value could not be transformed to integer.</source>
        <translation type="unfinished"></translation>
    </message>
    <message>
        <location line="+5"/>
        <source>Transformation error to Point: 2 values required.</source>
        <translation type="unfinished"></translation>
    </message>
    <message>
        <location line="+15"/>
        <source>Transformation error to Rect: at least one value could not be transformed to integer.</source>
        <translation type="unfinished"></translation>
    </message>
    <message>
        <location line="+5"/>
        <source>Transformation error to Rect: 4 values required.</source>
        <translation type="unfinished"></translation>
    </message>
    <message>
        <location line="+15"/>
        <source>Transformation error to RectF: at least one value could not be transformed to float.</source>
        <translation type="unfinished"></translation>
    </message>
    <message>
        <location line="+5"/>
        <source>Transformation error to RectF: 4 values required.</source>
        <translation type="unfinished"></translation>
    </message>
    <message>
        <location line="+13"/>
        <source>Transformation error to Vector2D: at least one value could not be transformed to float.</source>
        <translation type="unfinished"></translation>
    </message>
    <message>
        <location line="+5"/>
        <source>Transformation error to Vector2D: 2 values required.</source>
        <translation type="unfinished"></translation>
    </message>
    <message>
        <location line="+14"/>
        <source>Transformation error to Vector3D: at least one value could not be transformed to float.</source>
        <translation type="unfinished"></translation>
    </message>
    <message>
        <location line="+5"/>
        <source>Transformation error to Vector3D: 3 values required.</source>
        <translation type="unfinished"></translation>
    </message>
    <message>
        <location line="+15"/>
        <source>Transformation error to Vector4D: at least one value could not be transformed to float.</source>
        <translation type="unfinished"></translation>
    </message>
    <message>
        <location line="+5"/>
        <source>Transformation error to Vector4D: 4 values required.</source>
        <translation type="unfinished"></translation>
    </message>
    <message>
        <location line="+13"/>
        <source>Transformation error to Size: at least one value could not be transformed to integer.</source>
        <translation type="unfinished"></translation>
    </message>
    <message>
        <location line="+5"/>
        <source>Transformation error to Size: 2 values required.</source>
        <translation type="unfinished"></translation>
    </message>
    <message>
        <location line="+13"/>
        <source>Transformation error to AutoInterval: at least one value could not be transformed to float.</source>
        <translation type="unfinished"></translation>
    </message>
    <message>
        <location line="+5"/>
        <source>Transformation error to AutoInterval: 2 values required.</source>
        <translation type="unfinished"></translation>
    </message>
    <message>
        <location line="+18"/>
        <source>Transformation error to vector of shapes: at least one item could not be interpreted as shape.</source>
        <translation type="unfinished"></translation>
    </message>
    <message>
        <location line="+30"/>
        <source>Transformation error to QVector&lt;int&gt;: at least one value could not be transformed to int.</source>
        <translation type="unfinished"></translation>
    </message>
    <message>
        <location line="+27"/>
        <source>Transformation error to AutoInterval: value must be [min,max] or &apos;auto&apos;.</source>
        <translation type="unfinished"></translation>
    </message>
    <message>
        <location line="+86"/>
        <location line="+9"/>
        <source>Unknown</source>
        <translation type="unfinished">Unbekannt</translation>
    </message>
    <message>
        <location line="+3"/>
        <source>No conversion from QVariant type &apos;%s&apos; to &apos;%s&apos; is possible</source>
        <translation type="unfinished"></translation>
    </message>
    <message>
        <location line="+42"/>
        <source>The value %i contains a bitmask that is not fully covered by an or-combination of the enumeration %s::%s (flags)</source>
        <translation type="unfinished"></translation>
    </message>
    <message>
        <location line="+14"/>
        <source>The value %i does not exist in the enumeration %s::%s</source>
        <translation type="unfinished"></translation>
    </message>
    <message>
        <location line="+26"/>
        <source>The key %s does not exist in the enumeration %s::%s (flags)</source>
        <translation type="unfinished"></translation>
    </message>
    <message>
        <location line="+18"/>
        <source>The key %s does not exist in the enumeration %s::%s</source>
        <translation type="unfinished"></translation>
    </message>
    <message>
        <location line="+8"/>
        <source>Use an integer or a string for a value of the enumeration %s::%s</source>
        <translation type="unfinished"></translation>
    </message>
    <message>
        <location line="+21"/>
        <source>Property &apos;%s&apos; could not be read</source>
        <translation type="unfinished"></translation>
    </message>
    <message>
        <location line="+5"/>
        <location line="+53"/>
        <source>Invalid object</source>
        <translation type="unfinished">Ungültiges Objekt</translation>
    </message>
    <message>
        <location line="-24"/>
        <source>Property &apos;%s&apos; is not writeable.</source>
        <translation type="unfinished"></translation>
    </message>
    <message>
        <location line="+13"/>
        <source>Property &apos;%s&apos; could not be set. Maybe wrong input type.</source>
        <translation type="unfinished"></translation>
    </message>
    <message>
        <location line="+6"/>
        <source>Property &apos;%s&apos; does not exist.</source>
        <translation type="unfinished"></translation>
    </message>
    <message>
        <location filename="../helper/versionHelper.cpp" line="+76"/>
        <source>none</source>
        <translation type="unfinished">nicht</translation>
    </message>
    <message>
        <location line="+80"/>
        <source>The version contains locally changed code! </source>
        <translation type="unfinished">Diese Version beinhaltet lokal geänderten Code! </translation>
    </message>
    <message>
        <location line="+1"/>
        <source>The version contains unversioned files (e.g. from __pycache__-files)!</source>
        <translation type="unfinished">Die Version enthält nicht versionierte Dateien (z. B. von __pycache__-files)!</translation>
    </message>
    <message>
        <location line="+5"/>
        <source>Build from a clean version.
</source>
        <translation type="unfinished">Das &apos;Build&apos; ist keine &apos;clean version&apos; von GIT.
</translation>
    </message>
    <message>
        <location line="+3"/>
        <source>This version of itom is not under version control (no GIT or SVN)!
</source>
        <translation type="unfinished">Diese Version von itom ist nicht unter der Versionskontrolle (kein GIT oder SVN)!
</translation>
    </message>
    <message>
        <location filename="../helper/IOHelper.cpp" line="+70"/>
        <source>Itom Files</source>
        <translation type="unfinished">ITOM-Dateien</translation>
    </message>
    <message>
        <location filename="../api/apiFunctionsGraph.cpp" line="+103"/>
        <location line="+33"/>
        <source>Color map &apos;%s&apos; not found</source>
        <translation type="unfinished"></translation>
    </message>
    <message>
        <location line="+67"/>
        <source>DesignerWidgetOrganizer is not available</source>
        <translation type="unfinished">&apos;designerWidgetOrganizer&apos; ist nicht verfügbar</translation>
    </message>
    <message>
        <location line="+5"/>
        <location line="+271"/>
        <location line="+28"/>
        <source>uiOrganizer is not available</source>
        <translation type="unfinished"></translation>
    </message>
    <message>
        <location line="-226"/>
        <source>Timeout while unregistering live image from camera.</source>
        <translation type="unfinished">Zeitüberschreitung beim Stoppen des Livebilds der Kamera.</translation>
    </message>
    <message>
        <location line="+26"/>
        <location line="+25"/>
        <source>LiveDataSource is no instance of ito::AddInDataIO</source>
        <translation type="unfinished"></translation>
    </message>
    <message>
        <location line="-20"/>
        <location line="+25"/>
        <source>LiveDataSource or liveDataView are NULL</source>
        <translation type="unfinished"></translation>
    </message>
    <message>
        <location line="+13"/>
        <source>FigureClass is NULL. No settings could be retrieved</source>
        <translation type="unfinished"></translation>
    </message>
    <message>
        <location line="+5"/>
        <source>FigureClass is not inherited from AbstractFigure. No settings could be retrieved</source>
        <translation type="unfinished"></translation>
    </message>
    <message>
        <location line="+71"/>
        <source>Timeout while loading plugin widget</source>
        <translation type="unfinished">Zeitüberschreitung beim Laden der Plugin-Widgets</translation>
    </message>
    <message>
        <location line="+11"/>
        <source>Error retrieving widget pointer</source>
        <translation type="unfinished">Fehler bei der Abfrage des Widget-Pointers</translation>
    </message>
    <message>
        <location line="+6"/>
        <source>Error closing dialog</source>
        <translation type="unfinished">Fehler beim Schließen des Dialogs</translation>
    </message>
    <message>
        <location line="+9"/>
        <source>Timeout showing dialog</source>
        <translation type="unfinished">Zeitüberschreitung beim Anzeigen des Dialogs</translation>
    </message>
    <message>
        <location line="+6"/>
        <source>UI-Organizer is not available!</source>
        <translation type="unfinished">&apos;UI-Organizer&apos; ist nicht verfügbar!</translation>
    </message>
    <message>
        <location line="+44"/>
        <source>Plot widget does not exist.</source>
        <translation type="unfinished"></translation>
    </message>
    <message>
        <location line="+38"/>
        <source>Timeout while sending variables to python workspace. Python is maybe busy. Try it later again.</source>
        <translation type="unfinished"></translation>
    </message>
    <message>
        <location line="+6"/>
        <source>Python is not available.</source>
        <translation type="unfinished"></translation>
    </message>
</context>
<context>
    <name>WidgetFindWord</name>
    <message>
        <location filename="../ui/widgetFindWord.ui" line="+14"/>
        <source>Form</source>
        <translation></translation>
    </message>
    <message>
        <location line="+49"/>
        <source>find:</source>
        <translation>Suche:</translation>
    </message>
    <message>
        <location line="+19"/>
        <source>type search text...</source>
        <translation>Suchtext...</translation>
    </message>
    <message>
        <location line="+19"/>
        <source>up</source>
        <translation>Aufwärts</translation>
    </message>
    <message>
        <location line="+7"/>
        <source>Shift+F3</source>
        <translation></translation>
    </message>
    <message>
        <location line="+19"/>
        <source>down</source>
        <translation>Abwärts</translation>
    </message>
    <message>
        <location line="+7"/>
        <source>F3</source>
        <translation></translation>
    </message>
    <message>
        <location line="+22"/>
        <source>mark all</source>
        <translation>Alles markieren</translation>
    </message>
    <message>
        <location line="+18"/>
        <source>whole word</source>
        <translation>Ganzes Wort</translation>
    </message>
    <message>
        <location line="+7"/>
        <source>match case</source>
        <translation>Groß/Klein</translation>
    </message>
    <message>
        <location line="+7"/>
        <source>wrap around</source>
        <translation>Vom Ende zum Anfang</translation>
    </message>
    <message>
        <location line="-21"/>
        <source>reg. expr.</source>
        <translation>Reg. Ausdr.</translation>
    </message>
</context>
<context>
    <name>WidgetInfoBox</name>
    <message>
        <location filename="../ui/widgetInfoBox.ui" line="+14"/>
        <source>Information</source>
        <translation>Informationen</translation>
    </message>
    <message>
        <location line="+18"/>
        <source>-</source>
        <translation></translation>
    </message>
    <message>
        <location line="+10"/>
        <source>Close</source>
        <translation>Schließen</translation>
    </message>
</context>
<context>
    <name>WidgetPropConsoleGeneral</name>
    <message>
        <location filename="../ui/widgetPropConsoleGeneral.ui" line="+14"/>
        <source>Form</source>
        <translation>Fenster</translation>
    </message>
    <message>
        <location line="+6"/>
        <source>Copy text from console</source>
        <translation>Text aus der Konsole in die Zwischenablage kopieren</translation>
    </message>
    <message>
        <location line="+6"/>
        <source>If a command is copied from the command line, the &apos;&gt;&gt;&apos; characters (representing the start of a command) should be ignored. If so check the following option to let itom remove this characters before copying it to the clipboard.</source>
        <translation>Wird Text aus der Konsole kopiert, sollten die &apos;&gt;&gt;&apos;-Zeichen, die den Start der Kommandozeile representieren, ignoriert werden. Um diese vor dem Kopieren automatisch von itom löschen zu lassen folgende Option auswählen.</translation>
    </message>
    <message>
        <location line="+10"/>
        <source>Modify text from console before copying to clipboard. </source>
        <translation>Text vor dem Kopieren aus der Konsole modifizieren.</translation>
    </message>
    <message>
        <location line="+10"/>
        <source>Paste text to console</source>
        <translation>Text aus der Zwischenablage in die Konsole einfügen</translation>
    </message>
    <message>
        <location line="+6"/>
        <source>If subparts of a code are copied from any script and pasted to the console, it might happen that the whole code block is already globally indentend. The code can then not be executed. Check the following option to let itom remove the global indentation level before pasting it to the console.</source>
        <translation>Wenn Teile eines Python-Codes in die Konsole eingefügt werden sollen, kann es vorkommen, dass der einzufügende Code-Block bereits eingerückt ist und dadurch nicht ausgeführt werden kann. Um den Code-Block von itom automatisch anpassen zu lassen folgende Option auswählen.</translation>
    </message>
    <message>
        <location line="+10"/>
        <source>Modify text in clipboard before pasting to console. </source>
        <translation>Text vor dem Einfügen in die Konsole modifizieren.</translation>
    </message>
</context>
<context>
    <name>WidgetPropConsoleLastCommand</name>
    <message>
        <location filename="../ui/widgetPropConsoleLastCommand.ui" line="+14"/>
        <source>Form</source>
        <translation>Fenster</translation>
    </message>
    <message>
        <location line="+6"/>
        <source>Command history enabled (set disable to clear the history!)</source>
        <translation>Befehlsliste aktivieren (Deaktivieren löscht die Liste!)</translation>
    </message>
    <message>
        <location line="+11"/>
        <source>Number of saving commands</source>
        <translation>Anzahl zu speichernde Befehle</translation>
    </message>
    <message>
        <location line="+35"/>
        <source>Do not add if the new command is equal to the last one</source>
        <translation>Nicht hinzufügen, wenn der letzte Befehl in der Liste identisch ist</translation>
    </message>
    <message>
        <location line="+9"/>
        <source>Date color</source>
        <translation>Farbe der Datumsanzeige</translation>
    </message>
</context>
<context>
    <name>WidgetPropConsoleWrap</name>
    <message>
        <location filename="../ui/widgetPropConsoleWrap.ui" line="+14"/>
        <source>Form</source>
        <translation></translation>
    </message>
    <message>
        <location line="+6"/>
        <source>Line Wrap</source>
        <translation>Zeilenumbruch</translation>
    </message>
    <message>
        <location line="+6"/>
        <source>Lines are not wrapped</source>
        <translation>Zeile nicht umbrechen</translation>
    </message>
    <message>
        <location line="+7"/>
        <source>Lines are wrapped at word boundaries</source>
        <translation>Wortweiser Zeilenumbruch</translation>
    </message>
    <message>
        <location line="+10"/>
        <source>Lines are wrapped at character boundaries</source>
        <translation>Zeichenweiser Zeilenumbruch</translation>
    </message>
    <message>
        <location line="+10"/>
        <source>Visual Appearance</source>
        <translation>Anzeige</translation>
    </message>
    <message>
        <location line="+6"/>
        <source>Flag at start of every wrapped line</source>
        <translation>Markierung zu Beginn jeder umgebrochenen Zeile</translation>
    </message>
    <message>
        <location line="+8"/>
        <location line="+26"/>
        <source>No wrap flag</source>
        <translation>Keine Markierung</translation>
    </message>
    <message>
        <location line="-21"/>
        <location line="+26"/>
        <source>Wrap flag displayed by the text</source>
        <translation>Markierung im Text</translation>
    </message>
    <message>
        <location line="-21"/>
        <location line="+26"/>
        <source>Wrap flag displayed by the border</source>
        <translation>Markierung am Rand</translation>
    </message>
    <message>
        <location line="-18"/>
        <source>Flag at end of every wrapped line</source>
        <translation>Markierung am Ende jeder umgebrochenen Zeile</translation>
    </message>
    <message>
        <location line="+26"/>
        <source>Number of characters a wrapped line is indented by</source>
        <translation>Anzahl Zeichen beim Einrücken einer umbegrochenen Zeile</translation>
    </message>
    <message>
        <location line="+23"/>
        <source>Wrap Indentation Mode</source>
        <translation>Einrückmodus beim Zeilenumbruch</translation>
    </message>
    <message>
        <location line="+6"/>
        <source>Wrapped sub-lines are indented by the amount indicated above</source>
        <translation>Umgebrochene Unterzeile mit oben angegebenem Wert einrücken</translation>
    </message>
    <message>
        <location line="+10"/>
        <source>Wrapped sub-lines are indented by the same amount as the first sub-line</source>
        <translation>Folgende Unterzeilen wie die erste Unterzeile einrücken</translation>
    </message>
    <message>
        <location line="+7"/>
        <source>Wrapped sub-lines are indented by the same amount as the first sub-line plus one mor level of indentation</source>
        <translation>Jede Unterzeilen um einen Einzug mehr einrücken als die Vorherige</translation>
    </message>
</context>
<context>
    <name>WidgetPropEditorAPI</name>
    <message>
        <location filename="../ui/widgetPropEditorAPI.ui" line="+14"/>
        <source>Form</source>
        <translation></translation>
    </message>
    <message>
        <location line="+17"/>
        <source>Add API</source>
        <translation>Hinzufügen</translation>
    </message>
    <message>
        <location line="+10"/>
        <source>Remove</source>
        <translation>Entfernen</translation>
    </message>
    <message>
        <location line="+24"/>
        <source>Base path: </source>
        <translation>Stammverzeichnis: </translation>
    </message>
</context>
<context>
    <name>WidgetPropEditorAutoCompletion</name>
    <message>
        <location filename="../ui/widgetPropEditorAutoCompletion.ui" line="+14"/>
        <source>Form</source>
        <translation></translation>
    </message>
    <message>
        <location line="+46"/>
        <source>Case sensitive</source>
        <translation>Groß-/Kleinschreibung berücksichtigen</translation>
    </message>
    <message>
        <location line="+7"/>
        <source>Use fill-up characters</source>
        <translation>Füllzeichen benutzen</translation>
    </message>
    <message>
        <location line="-47"/>
        <source>Auto-completion enabled</source>
        <translation>Autovervollständigung einschalten</translation>
    </message>
    <message>
        <location line="+11"/>
        <source>Threshold</source>
        <translation>Grenzwert</translation>
    </message>
    <message>
        <location line="+43"/>
        <source>Replace word right of the cursor if entry from list is selected</source>
        <translation>Ersetze Wörter hinter dem Cursor wenn der Eintrag von der Liste ausgewählt wird</translation>
    </message>
    <message>
        <location line="+7"/>
        <source>Show single</source>
        <translation>Einzeln anzeigen</translation>
    </message>
    <message>
        <location line="+7"/>
        <source>Sources for auto-completion</source>
        <translation>Quellen der Autovervollständigung</translation>
    </message>
    <message>
        <location line="+6"/>
        <source>Use all available sources</source>
        <translation>Alle verfügbaren Quellen nutzen</translation>
    </message>
    <message>
        <location line="+7"/>
        <source>Use text in the current document as source</source>
        <translation>Den Text im aktuellen Dokument als Quelle nutzen</translation>
    </message>
    <message>
        <location line="+10"/>
        <source>Use any installed APIs as source</source>
        <translation>Jede installierte API als Quelle nutzen</translation>
    </message>
</context>
<context>
    <name>WidgetPropEditorCalltips</name>
    <message>
        <location filename="../ui/widgetPropEditorCalltips.ui" line="+14"/>
        <source>Form</source>
        <translation></translation>
    </message>
    <message>
        <location line="+6"/>
        <source>Calltips enabled</source>
        <translation>Vorschläge aktivieren</translation>
    </message>
    <message>
        <location line="+11"/>
        <source>Number of calltips</source>
        <translation>Anzahl der Vorschläge</translation>
    </message>
    <message>
        <location line="+29"/>
        <source>Context display options</source>
        <translation>Optionen der Kontextanzeige</translation>
    </message>
    <message>
        <location line="+6"/>
        <source>Don&apos;t show context information</source>
        <translation>Kontextinformationen nicht anzeigen</translation>
    </message>
    <message>
        <location line="+7"/>
        <source>Show context information, if no prior autocompletion</source>
        <translation>Nur Kontextinformationen anzeigen wenn die Autovervollständigung nichts liefert</translation>
    </message>
    <message>
        <location line="+10"/>
        <source>Show context information</source>
        <translation>Kontextinformationen immer anzeigen</translation>
    </message>
    <message>
        <location line="+14"/>
        <source>A context is any scope (e.g. Python module) prior to the function/method name</source>
        <translation>Ein Kontext ist jeder Bereich (z. B. Python-Modul) vor dem Namen der Funktion/Methode</translation>
    </message>
</context>
<context>
    <name>WidgetPropEditorGeneral</name>
    <message>
        <location filename="../ui/widgetPropEditorGeneral.ui" line="+14"/>
        <source>Form</source>
        <translation></translation>
    </message>
    <message>
        <location line="+8"/>
        <source>Indentation</source>
        <translation>Einzug</translation>
    </message>
    <message>
        <location line="+8"/>
        <source>Auto Indentation</source>
        <translation>Automatischer Einzug</translation>
    </message>
    <message>
        <location line="+7"/>
        <source>Show Indentation Guides</source>
        <translation>Einzugsmarker anzeigen</translation>
    </message>
    <message>
        <location line="+7"/>
        <source>Use tabs for indentation</source>
        <translation>Tabs als Einzug verwenden</translation>
    </message>
    <message>
        <location line="+7"/>
        <source>Show Whitespace</source>
        <translation>Leerzeichen anzeigen</translation>
    </message>
    <message>
        <location line="+11"/>
        <source>Indentation Width</source>
        <translation>Einzugsgröße</translation>
    </message>
    <message>
        <location line="+29"/>
        <source>Indentation Warning</source>
        <translation>Warnungen beim Einrücken</translation>
    </message>
    <message>
        <location line="+6"/>
        <source>Indentation is displayed as being bad, if...</source>
        <translation>Warnen wenn...</translation>
    </message>
    <message>
        <location line="+7"/>
        <source>No warning</source>
        <translation>Keine Warnung</translation>
    </message>
    <message>
        <location line="+13"/>
        <source>Indentation is made up of a different combination (tabs/spaces) compared to previous line</source>
        <translation>Der Einzug zweier aufeinanderfolgender Zeilen unterschiedlich erstellt wurden (Tabs/Leerzeichen)</translation>
    </message>
    <message>
        <location line="+7"/>
        <source>Indentation is made up of spaces followed by tabs</source>
        <translation>Der Einzug aus einer Kombination von Leerzeichen und Tabs besteht</translation>
    </message>
    <message>
        <location line="+7"/>
        <source>Indentation contains spaces</source>
        <translation>Der Einzug Leerzeichen enthält</translation>
    </message>
    <message>
        <location line="+7"/>
        <source>Indentation contains tabs</source>
        <translation>Der Einzug Tabs enthält</translation>
    </message>
    <message>
        <location line="+122"/>
        <source>Extra ascent (above each line)</source>
        <translation>Aufsteigend (über jeder Zeile)</translation>
    </message>
    <message>
        <location line="+30"/>
        <source>Extra descent (below)</source>
        <translation>Absteigend (unter jeder Zeile)</translation>
    </message>
    <message>
        <location line="-139"/>
        <source>End-of-line (EOL) mode</source>
        <translation>Modus für Zeilenende</translation>
    </message>
    <message>
        <location line="+15"/>
        <source>Windows</source>
        <translation></translation>
    </message>
    <message>
        <location line="+7"/>
        <source>Unix</source>
        <translation></translation>
    </message>
    <message>
        <location line="+81"/>
        <source>Line Spacing</source>
        <translation>Zeilenabstand</translation>
    </message>
    <message>
        <location line="+13"/>
        <location line="+30"/>
        <source> px</source>
        <translation></translation>
    </message>
    <message>
        <location line="-138"/>
        <source>Mac</source>
        <translation></translation>
    </message>
    <message>
        <location line="+32"/>
        <source>Folding Style</source>
        <translation>Gliederungsanzeige</translation>
    </message>
    <message>
        <location line="+6"/>
        <source>Plus/Minus</source>
        <translation></translation>
    </message>
    <message>
        <location line="+10"/>
        <source>Squares</source>
        <translation>Quadrate</translation>
    </message>
    <message>
        <location line="+7"/>
        <source>Circles</source>
        <translation>Kreise</translation>
    </message>
    <message>
        <location line="+7"/>
        <source>Squares + Tree</source>
        <translation>Quadrate + Baum</translation>
    </message>
    <message>
        <location line="+10"/>
        <source>Circles + Tree</source>
        <translation>Kreise + Baum</translation>
    </message>
    <message>
        <location line="+7"/>
        <source>None</source>
        <translation>Nichts</translation>
    </message>
</context>
<context>
    <name>WidgetPropEditorScripts</name>
    <message>
        <location filename="../ui/widgetPropEditorScripts.ui" line="+14"/>
        <source>Form</source>
        <translation>Fenster</translation>
    </message>
    <message>
        <location line="+6"/>
        <source>Python Syntax-Checker (uses Python-Module &quot;frosted&quot;)</source>
        <translation>Python-Syntaxprüfung (mit Python-Modul &quot;frosted&quot;)</translation>
    </message>
    <message>
        <location line="+11"/>
        <source>Automatically include itom module for syntax checker</source>
        <translation>itom-Modul für die Syntaxprüfung automatisch hinzufügen</translation>
    </message>
    <message>
        <location line="+15"/>
        <source>Check interval:</source>
        <extracomment>The timer is started when entering a new line</extracomment>
        <translation>Prüfintervall:</translation>
    </message>
    <message>
        <location line="+28"/>
        <location line="+67"/>
        <source>[sec]</source>
        <translation>[s]</translation>
    </message>
    <message>
        <location line="-28"/>
        <source>Class Navigator</source>
        <translation>Klassennavigator</translation>
    </message>
    <message>
        <location line="+9"/>
        <source>This feature enables two comboboxes with class- and method-navigation above the editor.</source>
        <translation>Diese Einstellung aktiviert über dem Editor zwei Comboboxen für die Navigation in den Klassen und Methoden.</translation>
    </message>
    <message>
        <location line="+9"/>
        <source>Activate timer</source>
        <translation>Timer aktivieren</translation>
    </message>
    <message>
        <location line="+31"/>
        <source>Edge Mode</source>
        <translation>Zeilenbegrenzung</translation>
    </message>
    <message>
        <location line="+7"/>
        <source>Long lines are not marked in the script editor (no edge mode)</source>
        <translation>Zeile ohne Begrenzungsmarkierung</translation>
    </message>
    <message>
        <location line="+5"/>
        <source>A vertical line is drawn at a given column position (recommended for monospace fonts)</source>
        <translation>Eine vertikale Linie an gegebener Spaltenposition (empfohlen für monospace Schriftarten)</translation>
    </message>
    <message>
        <location line="+5"/>
        <source>Set the background color of characters after the column limit to a specific color</source>
        <translation>Die Zeichen ab der angegebenen Spalte mit vorgegebener Hintergrundsfarbe darstellen</translation>
    </message>
    <message>
        <location line="+10"/>
        <source>Edge column:</source>
        <translation>Begrenzungsspalte:</translation>
    </message>
    <message>
        <location line="+30"/>
        <source>Background color:</source>
        <translation>Hintergrundfarbe:</translation>
    </message>
</context>
<context>
    <name>WidgetPropEditorStyles</name>
    <message>
        <location filename="../ui/widgetPropEditorStyles.ui" line="+14"/>
        <source>Form</source>
        <translation></translation>
    </message>
    <message>
        <location line="+60"/>
        <source>Foreground Color</source>
        <translation>Vordergundsfarbe</translation>
    </message>
    <message>
        <location line="+10"/>
        <source>Background Color</source>
        <translation>Hintergrundsfarbe</translation>
    </message>
    <message>
        <location line="+16"/>
        <source>Font</source>
        <translation>Schriftart</translation>
    </message>
    <message>
        <location line="+7"/>
        <source>Fill to end of line</source>
        <translation>Bis Zeilenende ausfüllen</translation>
    </message>
    <message>
        <location line="+114"/>
        <source>Reset All To Default</source>
        <translation>Standard zurücksetzen</translation>
    </message>
    <message>
        <location line="+31"/>
        <source>Import Style...</source>
        <translation>Style importieren...</translation>
    </message>
    <message>
        <location line="+7"/>
        <source>Export Style...</source>
        <translation>Style exportieren...</translation>
    </message>
    <message>
        <location line="-224"/>
        <source>Sample Text</source>
        <translation>Beispieltext</translation>
    </message>
    <message>
        <location line="+18"/>
        <source>Style Settings</source>
        <translation>Einstellungen der Ansicht</translation>
    </message>
    <message>
        <source>Foreground color</source>
        <translation type="vanished">Vordergrundfarbe</translation>
    </message>
    <message>
        <source>Background color</source>
        <translation type="vanished">Hintergrundfarbe</translation>
    </message>
    <message>
        <location line="+61"/>
        <source>Highlight current line</source>
        <translation>Aktuelle Zeile hervorheben</translation>
    </message>
    <message>
        <location line="+23"/>
        <source>Overall Font Size</source>
        <translation>Generelle Schriftgröße</translation>
    </message>
    <message>
        <location line="+32"/>
        <source>-</source>
        <translation></translation>
    </message>
    <message>
        <location line="+13"/>
        <source>+</source>
        <translation></translation>
    </message>
    <message>
        <location line="+12"/>
        <source>General Settings</source>
        <translation>Allgemeine Einstellungen</translation>
    </message>
    <message>
        <location line="+37"/>
        <source>Import / Export</source>
        <translation></translation>
    </message>
</context>
<context>
    <name>WidgetPropFigurePlugins</name>
    <message>
        <location filename="../ui/widgetPropFigurePlugins.ui" line="+14"/>
        <source>Form</source>
        <translation>Fenster</translation>
    </message>
    <message>
        <location line="+6"/>
        <source>Installed Figure and Plot Plugins</source>
        <translation>Installierte Figures und Plugins</translation>
    </message>
    <message>
        <location line="+34"/>
        <source>Default Figures</source>
        <translation>Standard Figures</translation>
    </message>
    <message>
        <location line="+31"/>
        <source>Reset To Standard</source>
        <translation>Zurücksetzen</translation>
    </message>
</context>
<context>
    <name>WidgetPropGeneralApplication</name>
    <message>
        <location filename="../ui/widgetPropGeneralApplication.ui" line="+14"/>
        <source>Form</source>
        <translation></translation>
    </message>
    <message>
        <location line="+6"/>
        <source>Exit</source>
        <translation>Beenden</translation>
    </message>
    <message>
        <location line="+6"/>
        <source>Show message before closing the application</source>
        <translation>Vor dem Schließen von itom fragen</translation>
    </message>
    <message>
        <location line="+16"/>
        <source>Timeouts</source>
        <translation></translation>
    </message>
    <message>
        <location line="+6"/>
        <source>General timeout</source>
        <translation>Allgemein</translation>
    </message>
    <message>
        <location line="+7"/>
        <location line="+36"/>
        <location line="+36"/>
        <source>-1 (infinity)</source>
        <translation>-1 (endlos)</translation>
    </message>
    <message>
        <location line="-69"/>
        <location line="+36"/>
        <location line="+36"/>
        <source> ms</source>
        <translation></translation>
    </message>
    <message>
        <location line="-53"/>
        <location line="+36"/>
        <location line="+36"/>
        <source>(0: no, -1: infinite timeout)</source>
        <translation>(0: aus, -1: endlos)</translation>
    </message>
    <message>
        <location line="-65"/>
        <source>Plugin init and close timeout</source>
        <translation>Plugins: Initialisieren und Schließen</translation>
    </message>
    <message>
        <location line="+36"/>
        <source>File load and save timeout</source>
        <translation>Dateien: Speichern und Öffnen</translation>
    </message>
    <message>
        <location line="+39"/>
        <source>Library Path(s)</source>
        <translation>Bibliotheksverzeichnis(se)</translation>
    </message>
    <message>
        <location line="+6"/>
        <source>The following paths are prepended or appended to the PATH environment variable used by itom. It is modified before itom starts loading plugins or designer plugins. These paths do not affect the overall PATH environment variable of the operating system. Change the order of the paths to decide if they are prepended or appended to the overall PATH environment variable.</source>
        <translation>Die folgenden Verzeichnisse werden beim Laden der Plugins und Designer-Plugins als Bibliotheksquellen in der gegebenen Reihenfolge berücksichtigt.</translation>
    </message>
    <message>
        <location line="+70"/>
        <source>Move Up</source>
        <translation>Nach Oben</translation>
    </message>
    <message>
        <location line="+7"/>
        <source>Move Down</source>
        <translation>Nach Unten</translation>
    </message>
    <message>
        <location line="-37"/>
        <source>Add Path</source>
        <translation>Hinzufügen</translation>
    </message>
    <message>
        <location line="+10"/>
        <source>Remove</source>
        <translation>Entfernen</translation>
    </message>
</context>
<context>
    <name>WidgetPropGeneralLanguage</name>
    <message>
        <location filename="../ui/widgetPropGeneralLanguage.ui" line="+14"/>
        <source>Form</source>
        <translation></translation>
    </message>
    <message>
        <location line="+8"/>
        <source>Current Language:</source>
        <translation>Aktuell eingestellte Sprache:</translation>
    </message>
    <message>
        <location line="+10"/>
        <source>Affected after program restart!</source>
        <translation>Einstellung wird erst nach einem Programmneustart wirksam!</translation>
    </message>
</context>
<context>
    <name>WidgetPropGeneralPlotSettings</name>
    <message>
        <location filename="../ui/widgetPropGeneralPlotSettings.ui" line="+14"/>
        <source>Form</source>
        <translation>Fenster</translation>
    </message>
    <message>
        <location line="+19"/>
        <source>General style settings </source>
        <translation type="unfinished">Allgemeine Style-Einstellungen</translation>
    </message>
    <message>
        <location line="+6"/>
        <source>When opening any plot supported by itom a set of default style settings is loaded. Each plot decides wheter the setting is relevant or not for its type (e.g. the line style does not affect a 2D plot).</source>
        <translation type="unfinished">Wenn über itom ein Plot geöffnet wird, werden diese Werte standardmäßig geladen. Dabei werden natürlich nur Werte berücksichtigt, die für den entsprechenden Typ des Plots relevant sind (so z. B. hat der Linienstil keinen Effekt auf einen 2D-Plot).</translation>
    </message>
    <message>
        <location line="+10"/>
        <source>Tracker Settings</source>
        <translation type="unfinished">Cursor-Positionsmarker</translation>
    </message>
    <message>
        <location line="+9"/>
        <source>Tracker background</source>
<<<<<<< HEAD
        <translation type="unfinished"></translation>
=======
        <translation type="unfinished">Markerhintergrund</translation>
>>>>>>> 5ac0ea26
    </message>
    <message>
        <location line="+13"/>
        <source>Tracker pen color</source>
<<<<<<< HEAD
        <translation type="unfinished"></translation>
=======
        <translation type="unfinished">Stiftfarbe des Markers</translation>
>>>>>>> 5ac0ea26
    </message>
    <message>
        <location line="+13"/>
        <source>Tracker font</source>
<<<<<<< HEAD
        <translation type="unfinished"></translation>
=======
        <translation type="unfinished">Schriftart des Markers</translation>
>>>>>>> 5ac0ea26
    </message>
    <message>
        <location line="+10"/>
        <source>Zoom rubber band pen</source>
<<<<<<< HEAD
        <translation type="unfinished"></translation>
=======
        <translation type="unfinished">Zoom-Rahmenstift</translation>
>>>>>>> 5ac0ea26
    </message>
    <message>
        <location line="+32"/>
        <source>Label color</source>
        <translation type="unfinished">Labelfarbe</translation>
    </message>
    <message>
        <location line="+13"/>
        <source>Shape label background</source>
        <translation type="unfinished">Labelhintergrund</translation>
    </message>
    <message>
        <location line="+10"/>
        <source>Shape label font</source>
        <translation type="unfinished">Labelschriftart</translation>
    </message>
    <message>
        <location line="+10"/>
        <source>Shape pen</source>
        <translation type="unfinished">Malstift</translation>
    </message>
    <message>
        <location line="+26"/>
        <source>Line style</source>
        <translation type="unfinished">Linienstil</translation>
    </message>
    <message>
        <location line="+66"/>
        <source>Center marker size</source>
        <translation type="unfinished">Größe des zentrierten Fadenkreuzes</translation>
    </message>
    <message>
        <location line="+10"/>
        <source>Center marker pen</source>
        <translation type="unfinished">Stil des zentrierten Fadenkreuzes</translation>
    </message>
    <message>
        <location line="+19"/>
        <source>Label font</source>
        <translation type="unfinished">Schriftart für Label</translation>
    </message>
    <message>
        <location line="+13"/>
        <source>Title font</source>
        <translation type="unfinished">Schriftart des Titels</translation>
    </message>
    <message>
        <location line="+13"/>
        <source>Axis font</source>
        <translation type="unfinished">Schriftart der Achsen</translation>
    </message>
    <message>
        <location line="+13"/>
        <source>Legend font</source>
        <translation type="unfinished">Schriftart der Legende</translation>
    </message>
    <message>
        <location line="-205"/>
        <source>Geometric Shape Settings</source>
        <translation type="unfinished">Einstellungen der Geometrischen Formen</translation>
    </message>
    <message>
        <location line="+65"/>
        <source>1D Plot</source>
        <translation></translation>
    </message>
    <message>
        <location line="+26"/>
        <source>2D Plot</source>
        <translation></translation>
    </message>
    <message>
        <location line="+13"/>
        <source>Z stack marker pen</source>
        <translation type="unfinished">Stil der Z-Stapelmarkierung</translation>
    </message>
    <message>
        <location line="+13"/>
        <source>Z stack marker size</source>
        <translation type="unfinished">Größe der Z-Stapelmarkierung</translation>
    </message>
    <message>
        <location line="+43"/>
        <source>Axes Settings</source>
        <translation type="unfinished">Achsenbeschriftung</translation>
    </message>
    <message>
        <location line="+74"/>
        <source>Set To Default</source>
        <translation type="unfinished">Zurücksetzen</translation>
    </message>
</context>
<context>
    <name>WidgetPropGeneralStyles</name>
    <message>
        <location filename="../ui/widgetPropGeneralStyles.ui" line="+14"/>
        <source>Form</source>
        <translation>Fenster</translation>
    </message>
    <message>
        <location line="+6"/>
        <source>Stylesheets</source>
        <translation>Formatvorlagen</translation>
    </message>
    <message>
        <location line="+6"/>
        <source>No stylesheet</source>
        <translation>Keine Formatvorlage</translation>
    </message>
    <message>
        <location line="+12"/>
        <source>Pre-defined stylesheet:</source>
        <translation>Vordefinierte Formatvorlage:</translation>
    </message>
    <message>
        <location line="+18"/>
        <source>User-defined stylesheet:</source>
        <translation>Benutzerdefinierte Formatvorlage:</translation>
    </message>
    <message>
        <location line="+10"/>
        <source>Stylesheet file (*.qss):</source>
        <translation>Formatvorlagendatei (*.qss):</translation>
    </message>
    <message>
        <location line="+10"/>
        <source>Stylesheet file (*.qss)</source>
        <translation>Formatvorlagendatei (*.qss)</translation>
    </message>
    <message>
        <location line="+12"/>
        <location line="+13"/>
        <source>Resource file (*.rcc)</source>
        <translation>Ressourcendatei (*.rcc)</translation>
    </message>
    <message>
        <location line="+14"/>
        <source>Icon Theme</source>
        <translation>Hintergrundfarbe für Icons (Icon Theme)</translation>
    </message>
    <message>
        <location line="+12"/>
        <source>Selected icon theme:</source>
        <translation>Icon Theme auswählen:</translation>
    </message>
    <message>
        <location line="+8"/>
        <source>icon theme for bright background [default]</source>
        <translation>Icon-Hintergrund für hellen Hintergrund [standard]</translation>
    </message>
    <message>
        <location line="+5"/>
        <source>icon theme for dark background</source>
        <translation>Icon-Hintergrund für dunklen Hintergrund</translation>
    </message>
    <message>
        <location line="+11"/>
        <source>Changes to styles and themes will only be applied after a restart of the application!</source>
        <translation>Änderungen des Erscheinungsbilds werden erst nach einem Neustart der Anwendung aktiv!</translation>
    </message>
</context>
<context>
    <name>WidgetPropHelpDock</name>
    <message>
        <location filename="../ui/widgetPropHelpDock.ui" line="+14"/>
        <source>Form</source>
        <translation>Fenster</translation>
    </message>
    <message>
        <location line="+10"/>
        <source>List of all Modules in help-directory</source>
        <translation>Liste aller Module im Hilfeverzeichnis</translation>
    </message>
    <message>
        <location line="+39"/>
        <source>Behaviour-Options</source>
        <translation>Verhaltensoptionen</translation>
    </message>
    <message>
        <location line="+6"/>
        <source>Open external links</source>
        <translation>Externe Links öffnen</translation>
    </message>
    <message>
        <location line="-39"/>
        <source>Show Modules and Packages</source>
        <translation>Module und Packages anzeigen</translation>
    </message>
    <message>
        <location line="+7"/>
        <source>Show Algorithms</source>
        <translation>Algorithmus anzeigen</translation>
    </message>
    <message>
        <location line="+7"/>
        <source>Show Widgets</source>
        <translation>Widget anzeigen</translation>
    </message>
    <message>
        <location line="+7"/>
        <source>Show DataIO and Actuator</source>
        <translation>DataIO und Motoren anzeigen</translation>
    </message>
    <message>
        <location line="+25"/>
        <source>Display Plaintext (html-source)</source>
        <translation>Klartext anzeigen (HTML-Quelle)</translation>
    </message>
    <message>
        <location line="+16"/>
        <source>Help-Update configuration</source>
        <translation>Konfiguration des Hilfe-Updates</translation>
    </message>
    <message>
        <location line="+8"/>
        <source>Server:</source>
        <translation></translation>
    </message>
    <message>
        <location line="+18"/>
        <source>Download Timeout in sec:</source>
        <translation>Zeitüberschreitung für Download (Sek.):</translation>
    </message>
    <message>
        <location line="+37"/>
        <source>Refresh</source>
        <translation>Aktualisieren</translation>
    </message>
</context>
<context>
    <name>WidgetPropPluginsAlgorithms</name>
    <message>
        <location filename="../ui/widgetPropPluginsAlgorithms.ui" line="+14"/>
        <source>Form</source>
        <translation>Fenster</translation>
    </message>
    <message>
        <location line="+6"/>
        <source>Parallelization</source>
        <translation>Parallelisierung</translation>
    </message>
    <message>
        <location line="+13"/>
        <source>Maximum number of threads used for parallelization:</source>
        <translation>Maximale Anzahl Threads für die Parallelisierung:</translation>
    </message>
    <message>
        <location line="+7"/>
        <source>Number of available threads (incl. virtual threads):</source>
        <translation>Anzahl verfügbarer Threads (inkl. Virtuellen):</translation>
    </message>
    <message>
        <location line="+14"/>
        <source>Some filters or algorithms can use multiple CPU cores to process in parallel.</source>
        <translation>Einige Filter und Algorithmen können mehrere Prozessorkerne parallel nutzen.</translation>
    </message>
</context>
<context>
    <name>WidgetPropPythonGeneral</name>
    <message>
        <location filename="../ui/widgetPropPythonGeneral.ui" line="+14"/>
        <source>Form</source>
        <translation>Fenster</translation>
    </message>
    <message>
        <location line="+6"/>
        <source>Executing or debugging scripts with unsaved changes</source>
        <translation>Speicherverhalten beim Ausführen oder Debuggen von Skripts mit nicht gespeicherten Änderungen</translation>
    </message>
    <message>
        <location line="+8"/>
        <source>Always ask to save scripts before execution</source>
        <translation>Vor dem Ausführen immer fragen ob das Skript gespeichert werden soll</translation>
    </message>
    <message>
        <location line="+5"/>
        <source>Automatically save all unsaved scripts before execution</source>
        <translation>Vor dem Ausführen das Skript immer speichern</translation>
    </message>
    <message>
        <location line="+5"/>
        <source>Do not save any unsaved scripts (last saved version is executed then)</source>
        <translation>Änderungen im Skript nicht speichern (letzte gespeicherte Version wird ausgeführt!)</translation>
    </message>
    <message>
        <location line="+21"/>
        <source>Python home directory</source>
        <translation>Python-Verzeichnis</translation>
    </message>
    <message>
        <location line="+12"/>
        <source>Python can only be started properly if its home directory, containing built-in libraries, is automatically detected or manually given. Please choose the right option for finding this directory here (under Windows, the directory usually contains the Python executable):</source>
        <translation>Python kann nur gestartet werde, wenn das Python-Verzeichnis, welches die Built-In-Bibliotheken enthält, automatisch erkannt oder manuell angegeben wurde, Bitte die korrekte Option auswählen (in Windows enthält das benötigte Verzeichnis die Python.exe):</translation>
    </message>
    <message>
        <location line="+10"/>
        <source>Subdirectory of itom (...\itom\python3)</source>
        <translation>Unterverzeichnis von itom (...\itom\python3)</translation>
    </message>
    <message>
        <location line="+7"/>
        <source>System information (Registry, PYTHONHOME,...)</source>
        <translation>Systeminformationen (Registry, PYTHONHOME-Variable,...)</translation>
    </message>
    <message>
        <location line="+7"/>
        <source>User defined:</source>
        <translation>Benutzerdefiniert:</translation>
    </message>
</context>
<context>
    <name>WidgetPropPythonStartup</name>
    <message>
        <location filename="../ui/widgetPropPythonStartup.ui" line="+14"/>
        <source>Form</source>
        <translation></translation>
    </message>
    <message>
        <location line="+46"/>
        <source>Add File</source>
        <translation>Hinzufügen</translation>
    </message>
    <message>
        <location line="+10"/>
        <source>Remove</source>
        <translation>Entfernen</translation>
    </message>
    <message>
        <location line="+24"/>
        <source>Base path: </source>
        <translation>Stammverzeichnis: </translation>
    </message>
    <message>
        <location line="-45"/>
        <source>To change the order in which the items (files) are loaded, use Drag and Drop</source>
        <translation>Um die Reihenfolger der geladenen Einträge zu ändern, bitte &apos;Drag &amp; Drop&apos; benutzen</translation>
    </message>
</context>
<context>
    <name>WidgetPropWorkspaceUnpack</name>
    <message>
        <location filename="../ui/widgetPropWorkspaceUnpack.ui" line="+14"/>
        <source>Form</source>
        <translation>Fenster</translation>
    </message>
    <message>
        <location line="+6"/>
        <source>Import IDC and MAT files to workspace</source>
        <translation>Import von IDC- und MAT-Dateien in den Workspace</translation>
    </message>
    <message>
        <location line="+6"/>
        <source>Unpack dictionary</source>
        <translation>In ein &apos;Dictionary&apos; entpacken</translation>
    </message>
    <message>
        <location line="+7"/>
        <source>When importing an *.idc or *.mat file to the workspace, it is either possible to unpack all values within the file and load them as separate variables to the workspace or to load the content of the file as one single dictionary (name of the dictionary will be requested by an input dialog)</source>
        <translation>Beim Import von *.idc oder *.mat-Dateien in den Workspace ist es entweder möglich alle Werte innerhalb der Datei als jeweils seperate Variablen direkt in den Workspace zu entpacken oder in ein eigenes &apos;Dictionary&apos; zu laden (der Name des &apos;Dictionary&apos; wird beim Import abgefragt)</translation>
    </message>
</context>
<context>
    <name>ito::AIManagerWidget</name>
    <message>
        <location filename="../widgets/AIManagerWidget.cpp" line="+79"/>
        <source>Configuration Dialog</source>
        <translation>Konfigurationsdialog</translation>
    </message>
    <message>
        <location line="+289"/>
        <source>Show Plugin Toolbox</source>
        <translation>Plugin-Toolbox anzeigen</translation>
    </message>
    <message>
        <location line="-277"/>
        <source>Close Instance</source>
        <translation>Instanz schließen</translation>
    </message>
    <message>
        <location line="-16"/>
        <source>New Instance...</source>
        <translation>Neue Instanz...</translation>
    </message>
    <message>
        <location line="+26"/>
        <source>Live Image...</source>
        <translation>Livebild...</translation>
    </message>
    <message>
        <location line="+4"/>
        <source>Snap Dialog...</source>
        <translation>Aufnahmedialog...</translation>
    </message>
    <message>
        <location line="+15"/>
        <source>Info...</source>
        <translation></translation>
    </message>
    <message>
        <location line="-6"/>
        <source>Open Widget...</source>
        <translation>Fenster öffnen...</translation>
    </message>
    <message>
        <location line="+143"/>
        <source>List</source>
        <translation>Liste</translation>
    </message>
    <message>
        <location line="+2"/>
        <source>Details</source>
        <translation></translation>
    </message>
    <message>
        <location line="+22"/>
        <source>plugins</source>
        <translation>Plugins</translation>
    </message>
    <message>
        <location line="+82"/>
        <source>Hide Plugin Toolbox</source>
        <translation>Plugin-Toolbox ausblenden</translation>
    </message>
    <message>
        <location line="-275"/>
        <source>Show/Hide Plugin Toolbox</source>
        <translation>Plugin-Toolbox ein-/ausblenden</translation>
    </message>
    <message>
        <location line="+7"/>
        <source>Close All</source>
        <translation>Alles schließen</translation>
    </message>
    <message>
        <location line="+14"/>
        <source>Auto Grabbing</source>
        <translation>Auto-Grabbing</translation>
    </message>
    <message>
        <location line="+15"/>
        <source>Send To Python...</source>
        <translation>An Python senden...</translation>
    </message>
    <message>
        <location line="+142"/>
        <source>Settings</source>
        <translation>Einstellungen</translation>
    </message>
    <message>
        <location line="+191"/>
        <source>The instance &apos;%1&apos; cannot be closed by GUI since it has been created by Python</source>
        <translation>Die Instanz &apos;%1&apos; kann nicht über die GUI geschlossen werden, da diese durch Python erstellt wurde</translation>
    </message>
    <message>
        <location line="+0"/>
        <location line="+4"/>
        <source>Closing not possible</source>
        <translation>Schließen nicht möglich</translation>
    </message>
    <message>
        <location line="+0"/>
        <source>The instance &apos;%1&apos; can temporarily not be closed since it is still in use by another element.</source>
        <translation>Die Instanz &apos;%1&apos; kann im Moment nicht geschlossen werden, da diese noch von anderen Elementen benutzt wird.</translation>
    </message>
    <message>
        <location line="+10"/>
        <source>The instance &apos;%1&apos; can finally not be closed since there are still references to this instance from other componentents, e.g. python variables.</source>
        <translation>Die Instanz &apos;%1&apos; kann nicht endgültig geschlossen werden, da auf diese noch andere Komponenten (z. B. Python-Variablen) referenzieren.</translation>
    </message>
    <message>
        <location line="+8"/>
        <source>Warning while closing instance. Message: %1</source>
        <translation>Warnung beim Schließen der Instanz. Meldung: %1</translation>
    </message>
    <message>
        <location line="+5"/>
        <source>Error while closing instance. Message: %1</source>
        <translation>Fehler beim Schließen der Instanz. Meldung: %1</translation>
    </message>
    <message>
        <location line="+32"/>
        <source>Warning while showing configuration dialog. Message: %1</source>
        <translation>Beim Anzeigen des Konfigurationsdialogs ist eine Warnung aufgetreten. Nachricht: %1</translation>
    </message>
    <message>
        <location line="+1"/>
        <source>Warning while showing configuration dialog</source>
        <translation>Beim Anzeigen des Konfigurationsdialogs ist eine Warnung aufgetreten</translation>
    </message>
    <message>
        <location line="+4"/>
        <source>Error while showing configuration dialog. Message: %1</source>
        <translation>Fehler beim Anzeigen des Konfigurationsdialogs. Nachricht: %1</translation>
    </message>
    <message>
        <location line="+1"/>
        <source>Error while showing configuration dialog</source>
        <translation>Fehler beim Anzeigen des Konfigurationsdialogs</translation>
    </message>
    <message>
        <location line="+60"/>
        <location line="+39"/>
        <source>Error while creating new instance</source>
        <translation>Fehler beim Erzeugen einer neuen Instanz</translation>
    </message>
    <message>
        <location line="-5"/>
        <source>Warning while creating new instance</source>
        <translation>Warnung beim Erzeugen einer neuen Instanz</translation>
    </message>
    <message>
        <location line="+23"/>
        <location line="+97"/>
        <source>Timeout</source>
        <translation>Zeitüberschreitung</translation>
    </message>
    <message>
        <location line="-97"/>
        <location line="+97"/>
        <source>Python did not response to the request within a certain timeout.</source>
        <translation>Python reagierte nicht innerhalb der zulässigen Zeit auf die Anfrag.</translation>
    </message>
    <message>
        <location line="-89"/>
        <location line="+97"/>
        <source>Warning while sending instance to python</source>
        <translation>Warnung beim Senden der Instanz an Python</translation>
    </message>
    <message>
        <location line="-92"/>
        <location line="+97"/>
        <source>Error while sending instance to python</source>
        <translation>Fehler beim Senden der Instanz an Python</translation>
    </message>
    <message>
        <location line="-92"/>
        <location line="+98"/>
        <source>Python not available</source>
        <translation>Python nicht verfügbar</translation>
    </message>
    <message>
        <location line="-98"/>
        <location line="+98"/>
        <source>The Python engine is not available</source>
        <translation>Die Python-Engine ist nicht verfügbar</translation>
    </message>
    <message>
        <location line="+127"/>
        <source>Could not find instance of UiOrganizer</source>
        <translation>Die Instanz des UI-Organizers konnte nicht gefunden werden</translation>
    </message>
    <message>
        <location line="+111"/>
        <source>This instance is no grabber. Therefore no snap dialog is available.</source>
        <translation>Diese Instanz ist kein Grabber. Daher ist kein Aufnahmedialog verfügbar.</translation>
    </message>
    <message>
        <location line="-522"/>
        <source>final closing not possible</source>
        <translation>Endgültiges Schließen nicht möglich</translation>
    </message>
    <message>
        <location line="+9"/>
        <source>Warning while closing instance</source>
        <translation>Warnung beim Schließen der Instanz</translation>
    </message>
    <message>
        <location line="+5"/>
        <source>Error while closing instance</source>
        <translation>Fehler beim Schließen der Instanz</translation>
    </message>
    <message>
        <location line="+96"/>
        <source>Error while creating new instance. 
Message: %1</source>
        <translation>Fehler beim Erzeugen einer neuen Instanz.
Meldung: &apos;%1&apos;</translation>
    </message>
    <message>
        <location line="+34"/>
        <source>Warning while creating new instance. Message: %1</source>
        <translation>Warnung beim Erzeugen einer neuen Instanz. Meldung: &apos;%1&apos;</translation>
    </message>
    <message>
        <location line="+5"/>
        <source>Error while creating new instance. Message: %1</source>
        <translation>Fehler beim Erzeugen einer neuen Instanz. Meldung: &apos;%1&apos;</translation>
    </message>
    <message>
        <location line="+26"/>
        <location line="+97"/>
        <source>Warning while sending instance to python. Message: %1</source>
        <translation>Warnung beim Senden der Instanz an Python. Meldung: %1</translation>
    </message>
    <message>
        <location line="-92"/>
        <location line="+97"/>
        <source>Error while sending instance to python. Message: %1</source>
        <translation>Fehler beim Senden der Instanz an Python. Meldung: %1</translation>
    </message>
    <message>
        <location line="-22"/>
        <source>Python variable name</source>
        <translation>Variablenname in Python</translation>
    </message>
    <message>
        <location line="+0"/>
        <source>Python variable name for saving this instance in global workspace</source>
        <translation>Variablenname in Python um diese Instanz in den globalen Workspace zu schreiben</translation>
    </message>
    <message>
        <location line="+0"/>
        <source>instance</source>
        <translation>Instanz</translation>
    </message>
    <message>
        <location line="+150"/>
        <source>User interface of plugin could not be created. Returned handle is invalid.</source>
        <translation>Benutzerschnittstelle des Plugins konnte nicht erstellt werden. Gesendetes Handle ist ungültig.</translation>
    </message>
    <message>
        <location line="+12"/>
        <source>Error while opening user interface from plugin.</source>
        <translation>Fehler beim Öffnen der Benutzerschnittstelle des Plugins.</translation>
    </message>
    <message>
        <location line="+10"/>
        <source>Warning while opening user interface from plugin.</source>
        <translation>Warnung beim Öffnen der Benutzerschnittstelle des Plugins.</translation>
    </message>
    <message>
        <location line="+50"/>
        <source>This instance is no grabber. Therefore no live image is available.</source>
        <translation>Diese Instanz ist kein Grabber. Daher ist kein Livebild verfügbar.</translation>
    </message>
</context>
<context>
    <name>ito::AbstractDockWidget</name>
    <message>
        <location filename="../widgets/abstractDockWidget.cpp" line="+116"/>
        <source>Stay On Top</source>
        <translation>Im Vordergrund anzeigen</translation>
    </message>
    <message>
        <location line="+1"/>
        <source>Stay on top of all visible windows</source>
        <translation>Alle sichtbaren Fenster im Vordergrund anzeigen</translation>
    </message>
    <message>
        <location line="+3"/>
        <source>Stay On Top Of Main Window</source>
        <translation>Hauptfenster im Vordergrund anzeigen</translation>
    </message>
    <message>
        <location line="+1"/>
        <source>Stay on top of main window of itom</source>
        <translation>Hauptfenster von itom im Vordergrund anzeigen</translation>
    </message>
    <message>
        <location line="+67"/>
        <source>Docking Toolbar</source>
        <translation>Symbolleiste Fenster andocken</translation>
    </message>
    <message>
        <location line="+7"/>
        <source>Dock Widget</source>
        <translation>Fenster eindocken</translation>
    </message>
    <message>
        <location line="+2"/>
        <source>Undock Widget</source>
        <translation>Fenster ausdocken</translation>
    </message>
    <message>
        <location line="+514"/>
        <source>Toolbar &apos;%1&apos; is already available</source>
        <translation>Die Symbolleiste &apos;%1&apos; ist bereits vorhanden</translation>
    </message>
    <message>
        <location line="+124"/>
        <source>Toolbar &apos;%1&apos; not found</source>
        <translation>Die Symbolleiste &apos;%1&apos; wurde nicht gefunden</translation>
    </message>
</context>
<context>
    <name>ito::AbstractFilterDialog</name>
    <message>
        <location filename="../ui/abstractFilterDialog.cpp" line="+109"/>
        <location line="+10"/>
        <location line="+10"/>
        <location line="+41"/>
        <location line="+20"/>
        <source>size</source>
        <translation>Größe</translation>
    </message>
    <message>
        <location line="-45"/>
        <source>dims</source>
        <translation>Dimensionen</translation>
    </message>
    <message>
        <location line="+8"/>
        <source>type</source>
        <translation>Typ</translation>
    </message>
</context>
<context>
    <name>ito::AddInAlgo</name>
    <message>
        <location filename="../../common/addInInterface.h" line="+1012"/>
        <source>uninitialized vector for mandatory parameters!</source>
        <translation>Nicht-Inizialisierte Vektoren bei Pflichtparametern!</translation>
    </message>
    <message>
        <location line="+4"/>
        <source>uninitialized vector for optional parameters!</source>
        <translation>Nicht inizialisierte Vektoren bei optionalen Parametern!</translation>
    </message>
    <message>
        <location line="+4"/>
        <source>uninitialized vector for output parameters!</source>
        <translation>Nicht inizialisierte Vektoren bei Rückgabeparametern!</translation>
    </message>
</context>
<context>
    <name>ito::BreakPointDockWidget</name>
    <message>
        <location filename="../widgets/breakPointDockWidget.cpp" line="+93"/>
        <source>Breakpoints</source>
        <translation>Haltepunkte</translation>
    </message>
    <message>
        <location line="+18"/>
        <source>Delete Breakpoint</source>
        <translation>Haltepunkt löschen</translation>
    </message>
    <message>
        <location line="+2"/>
        <source>Delete All Breakpoints</source>
        <translation>Alle Haltepunkte löschen</translation>
    </message>
    <message>
        <location line="+4"/>
        <source>En- Or Disable Breakpoint</source>
        <translation>Haltepunkt ein- und ausschalten</translation>
    </message>
    <message>
        <location line="+2"/>
        <source>En- Or Disable All Breakpoints</source>
        <translation>Alle Haltepunkte ein- und ausschalten</translation>
    </message>
    <message>
        <location line="-4"/>
        <source>Edit Breakpoints</source>
        <translation>Haltepunkte bearbeiten</translation>
    </message>
</context>
<context>
    <name>ito::BreakPointModel</name>
    <message>
        <location filename="../models/breakPointModel.cpp" line="+72"/>
        <source>Line</source>
        <translation>Zeile</translation>
    </message>
    <message>
        <location line="+0"/>
        <source>Condition</source>
        <translation>Anforderungen</translation>
    </message>
    <message>
        <location line="+0"/>
        <source>Temporary</source>
        <translation>Temporär</translation>
    </message>
    <message>
        <location line="+0"/>
        <source>Enabled</source>
        <translation>Aktiv</translation>
    </message>
    <message>
        <location line="+0"/>
        <source>Ignore count</source>
        <translation>Anzahl Ignorierungen</translation>
    </message>
    <message>
        <location line="+344"/>
        <location line="+2"/>
        <source>yes</source>
        <translation>ja</translation>
    </message>
    <message>
        <location line="-2"/>
        <location line="+2"/>
        <source>no</source>
        <translation>nein</translation>
    </message>
    <message>
        <location line="+427"/>
        <source>Given modelIndex of breakpoint is invalid</source>
        <translation>Der übergebene &apos;modelIndex&apos; ist kein Index eines Haltepunkts</translation>
    </message>
    <message>
        <location line="+11"/>
        <source>Filename must not be changed</source>
        <translation>Der Dateiname darf nicht geändert werden</translation>
    </message>
    <message>
        <location line="+18"/>
        <source>Given modelIndex is no model index of a breakpoint</source>
        <translation>Der übergebene &apos;modelIndex&apos; ist kein Index eines Haltepunkts</translation>
    </message>
</context>
<context>
    <name>ito::CallStackDockWidget</name>
    <message>
        <location filename="../widgets/callStackDockWidget.cpp" line="+61"/>
        <source>File</source>
        <translation>Datei</translation>
    </message>
    <message>
        <location line="+0"/>
        <source>Line</source>
        <translation>Zeile</translation>
    </message>
    <message>
        <location line="+0"/>
        <source>Method</source>
        <translation>Methode</translation>
    </message>
</context>
<context>
    <name>ito::ConsoleWidget</name>
    <message>
        <location filename="../widgets/consoleWidget.cpp" line="+1070"/>
        <source>Python is not available</source>
        <translation>Python ist nicht verfügbar</translation>
    </message>
    <message>
        <location line="+0"/>
        <source>Script Execution</source>
        <translation>Skript wird ausgeführt</translation>
    </message>
    <message>
        <location line="+571"/>
        <source>&amp;Undo</source>
        <translation>&amp;Rückgängig</translation>
    </message>
    <message>
        <location line="+3"/>
        <source>&amp;Redo</source>
        <translation>&amp;Wiederherstellen</translation>
    </message>
    <message>
        <location line="+5"/>
        <source>&amp;Cut</source>
        <translation>&amp;Ausschneiden</translation>
    </message>
    <message>
        <location line="+4"/>
        <source>Cop&amp;y</source>
        <translation>&amp;Kopieren</translation>
    </message>
    <message>
        <location line="+5"/>
        <source>&amp;Paste</source>
        <translation>&amp;Einfügen</translation>
    </message>
    <message>
        <location line="+3"/>
        <source>Clear Command Line</source>
        <translation>Konsole leeren</translation>
    </message>
    <message>
        <location line="+7"/>
        <source>Select All</source>
        <translation>Alles auswählen</translation>
    </message>
</context>
<context>
    <name>ito::DesignerWidgetOrganizer</name>
    <message>
        <location filename="../organizer/designerWidgetOrganizer.cpp" line="-50"/>
        <source>could not read interface &apos;ito.AbstractItomDesignerPlugin&apos;</source>
        <translation>Die Schnittstelle &apos;ito.AbstractItomDesignerPlugin&apos; konnte nicht gelesen werden</translation>
    </message>
    <message>
        <location line="+114"/>
        <source>DesignerWidget &apos;%1&apos; successfully loaded</source>
        <translation>Designer-Widget &apos;%1&apos; erfolgreich geladen</translation>
    </message>
    <message>
        <location line="+7"/>
        <source>The version &apos;ito.AbstractItomDesignerPlugin&apos; in file &apos;%1&apos; does not correspond to the requested version (%2)</source>
        <translation>Die Version von &apos;ito.AbstractItomDesignerPlugin&apos; in der Datei &apos;%1&apos; deckt sich nicht mit der erforderlichen Version (%2)</translation>
    </message>
    <message>
        <location line="+24"/>
        <source>Plugin in file &apos;%1&apos; is no Qt DesignerWidget inherited from QDesignerCustomWidgetInterface</source>
        <translation>Das Plugin in der Datei &apos;%1&apos; ist kein von Qt DesignerWidget abgeleitetes QDesignerCustomWidgetInterface</translation>
    </message>
    <message>
        <location line="-8"/>
        <source>Plugin in file &apos;%1&apos; is a Qt Designer widget but no itom plot widget that inherits &apos;ito.AbtractItomDesignerPlugin&apos;</source>
        <translation>Das Plugin in der Datei &apos;%1&apos; ist ein Qt DesignerWidget, aber kein von &apos;ito.AbtractItomDesignerPlugin&apos; abgeleitetes itom-Plot-Widget</translation>
    </message>
    <message>
        <location line="+61"/>
        <location line="+5"/>
        <location line="+5"/>
        <source>Figure &apos;%s&apos; does not correspond to the minimum requirements</source>
        <translation>Figure &apos;%s&apos; entspricht nicht den Mindestanforderungen</translation>
    </message>
    <message>
        <location line="+9"/>
        <source>Figure &apos;%s&apos; not found</source>
        <translation>Figure &apos;%s&apos; nicht gefunden</translation>
    </message>
    <message>
        <location line="+76"/>
        <location line="+125"/>
        <source>The figure category &apos;%s&apos; is unknown</source>
        <translation>Die Figure-Kategorie &apos;%s&apos; ist unbekannt</translation>
    </message>
    <message>
        <location line="-67"/>
        <source>The figure class &apos;%1&apos; could not be found or does not support displaying the given type of data. The default class for the given data is used instead.</source>
        <translation>Die Klasse &apos;%1&apos; wurde nicht gefunden oder die Daten können nicht angezeigt werden. Es wird zur Anzeige der Daten die Standardklasse verwendet.</translation>
    </message>
    <message>
        <location line="+51"/>
        <source>no plot figure plugin could be found that fits to the given category.</source>
        <translation>Kein Plot-Figure-Plugin gefunden, welches mit der vorgegebenen Kategorie übereinstimmt.</translation>
    </message>
    <message>
        <location line="+79"/>
        <source>DataObject - Line</source>
        <translation>DataObject - Linie</translation>
    </message>
    <message>
        <location line="+4"/>
        <source>DataObject - Plane</source>
        <translation>DataObject - Fläche</translation>
    </message>
    <message>
        <location line="+4"/>
        <source>DataObject - Plane Stack</source>
        <translation>DataObject - Fläschenstapel</translation>
    </message>
    <message>
        <location line="+4"/>
        <source>Point Cloud</source>
        <translation>Punktewolke</translation>
    </message>
    <message>
        <location line="+4"/>
        <source>PolygonMesh</source>
        <translation>Polygonnetz</translation>
    </message>
    <message>
        <location line="+4"/>
        <location line="+54"/>
        <location line="+50"/>
        <location line="+34"/>
        <source>invalid type or no type defined</source>
        <translation>Ungültiger Typ oder keine Typendefinition</translation>
    </message>
    <message>
        <location line="-120"/>
        <source>Gray8</source>
        <translation>Grau8</translation>
    </message>
    <message>
        <location line="+4"/>
        <source>Gray16</source>
        <translation>Grau16</translation>
    </message>
    <message>
        <location line="+4"/>
        <source>Gray32</source>
        <translation>Grau32</translation>
    </message>
    <message>
        <location line="+4"/>
        <source>RGB32</source>
        <translation></translation>
    </message>
    <message>
        <location line="+4"/>
        <source>ARGB32</source>
        <translation></translation>
    </message>
    <message>
        <location line="+4"/>
        <source>CMYK32</source>
        <translation></translation>
    </message>
    <message>
        <location line="+4"/>
        <source>Float32</source>
        <translation>Fließkomma32</translation>
    </message>
    <message>
        <location line="+4"/>
        <source>Float64</source>
        <translation>Fließkomma64</translation>
    </message>
    <message>
        <location line="+4"/>
        <source>Complex</source>
        <translation>Komplex</translation>
    </message>
    <message>
        <location line="+22"/>
        <source>Static</source>
        <translation>Statisch</translation>
    </message>
    <message>
        <location line="+4"/>
        <source>Live</source>
        <translation></translation>
    </message>
    <message>
        <location line="+4"/>
        <source>Cartesian</source>
        <translation>Katesisch</translation>
    </message>
    <message>
        <location line="+4"/>
        <source>Polar</source>
        <translation></translation>
    </message>
    <message>
        <location line="+4"/>
        <source>Cylindrical</source>
        <translation>Zylindrisch</translation>
    </message>
    <message>
        <location line="+4"/>
        <source>OpenGl</source>
        <translation></translation>
    </message>
    <message>
        <location line="+4"/>
        <source>Cuda</source>
        <translation></translation>
    </message>
    <message>
        <location line="+4"/>
        <source>X3D</source>
        <translation></translation>
    </message>
    <message>
        <location line="+22"/>
        <source>Line Plot</source>
        <translation>Linien-Plot</translation>
    </message>
    <message>
        <location line="+4"/>
        <source>Image Plot</source>
        <translation>Bild-Plot</translation>
    </message>
    <message>
        <location line="+4"/>
        <source>Isometric Plot</source>
        <translation>Isometrischer Plot</translation>
    </message>
    <message>
        <location line="+4"/>
        <source>3D Plot</source>
        <translation></translation>
    </message>
</context>
<context>
    <name>ito::DialogAboutQItom</name>
    <message>
        <location filename="../ui/dialogAbout.cpp" line="+42"/>
        <location line="+61"/>
        <location line="+15"/>
        <location line="+14"/>
        <source>Could not load file %1. Reason: %2.</source>
        <translation>Die Datei &apos;%1&apos; kann nicht geladen werden. Grund: %2.</translation>
    </message>
    <message>
        <location line="+54"/>
        <source>copy</source>
        <translation>Kopieren</translation>
    </message>
    <message>
        <location line="+0"/>
        <source>The version string has been copied to the clipboard</source>
        <translation>Die Versionsinformationen wurde in die Zwischenablage kopiert</translation>
    </message>
</context>
<context>
    <name>ito::DialogCloseItom</name>
    <message>
        <location filename="../ui/dialogCloseItom.cpp" line="+68"/>
        <source>Try to interrupt Python...</source>
        <translation>Versuch Python zu unterbrechen...</translation>
    </message>
    <message>
        <location line="+41"/>
        <source>Python did not stop. Do you want to retry to interrupt Python?</source>
        <translation>Python wurde nicht gestoppt. Soll erneut versucht werden Python zu unterbrechen?</translation>
    </message>
</context>
<context>
    <name>ito::DialogGoto</name>
    <message>
        <location filename="../ui/dialogGoto.cpp" line="+36"/>
        <source>Line number (1 - %1, current: %2):</source>
        <translation>Zeilennummer (1 - %1, aktuell: %2):</translation>
    </message>
    <message>
        <location line="+1"/>
        <source>Character number (0 - %1, current: %2):</source>
        <translation>Zeichennummer (1 - %1, aktuell: %2):</translation>
    </message>
</context>
<context>
    <name>ito::DialogIconBrowser</name>
    <message>
        <location filename="../ui/dialogIconBrowser.cpp" line="+80"/>
        <source>Icon Browser</source>
        <translation>Icon-Suche</translation>
    </message>
</context>
<context>
    <name>ito::DialogOpenFileWithFilter</name>
    <message>
        <location filename="../ui/dialogOpenFileWithFilter.cpp" line="+62"/>
        <source>The name must start with a letter followed by numbers or letters [a-z] or [A-Z]</source>
        <translation>Der Name muss mit einem Buchstaben, gefolgt von Ziffern oder Buchstaben [a-z] oder [A-Z], beginnen</translation>
    </message>
    <message>
        <location line="+77"/>
        <source>Python variable name missing</source>
        <translation>Python Variablenname fehlt</translation>
    </message>
    <message>
        <location line="+0"/>
        <source>You have to give a variable name, under which the loaded item is saved in the global workspace</source>
        <translation>Für das globalen Workspace muss ein Variablenname vergeben werden</translation>
    </message>
    <message>
        <location line="+18"/>
        <location line="+8"/>
        <source>Python variable name already exists</source>
        <translation>Der Variablenname existiert bereits bei Python</translation>
    </message>
    <message>
        <location line="-8"/>
        <source>The variable name %1 already exists in this workspace. Do you want to overwrite it?</source>
        <translation>Die Variable &apos;%1&apos; existiert bereits in diesem Workspace. Soll diese überschrieben werden?</translation>
    </message>
    <message>
        <location line="+8"/>
        <source>The variable name %1 already exists in this workspace. It cannot be overwritten since it is a function, method, type or class. Choose a new name.</source>
        <translation>Die Variable &apos;%1&apos; existiert bereits in diesem Workspace. Diese kann nicht überschrieben werden, da sie eine Funktion, Methode, Typ oder Klasse repräsentiert. Bitte einen anderen Namen wählen.</translation>
    </message>
    <message>
        <location line="+6"/>
        <source>Timeout while verifiying variable name</source>
        <translation>Zeitüberschreitung während der Prüfung der Variablennamen</translation>
    </message>
    <message>
        <location line="+0"/>
        <source>A timeout occurred while checking for the existence of the variable name in Python. Please try it again.</source>
        <translation>Zeitüberschreitung während der Prüfung auf existierende Variablennamen in Python. Bitte nochmals versuchen.</translation>
    </message>
    <message>
        <location line="+63"/>
        <source>loading...</source>
        <translation>laden...</translation>
    </message>
    <message>
        <location line="+6"/>
        <source>Invalid parameters.</source>
        <translation>Ungültige Parameter.</translation>
    </message>
    <message>
        <location line="+36"/>
        <location line="+25"/>
        <source>An error occurred while loading the file.</source>
        <translation>Beim Laden der Datei ist ein Fehler aufgetreten.</translation>
    </message>
    <message>
        <location line="-23"/>
        <location line="+25"/>
        <source>Error while loading file</source>
        <translation>Fehler beim Laden der Datei</translation>
    </message>
    <message>
        <location line="-21"/>
        <location line="+34"/>
        <source>A warning occurred while loading the file.</source>
        <translation>Beim Laden der Datei ist eine Warnung aufgetreten.</translation>
    </message>
    <message>
        <location line="-32"/>
        <location line="+34"/>
        <source>Warning while loading file</source>
        <translation>Warnung beim Dateiladen</translation>
    </message>
    <message>
        <location line="+27"/>
        <source>Procedure still running</source>
        <translation>Wird noch ausgeführt</translation>
    </message>
    <message>
        <location line="+0"/>
        <source>The file is still being loaded. Please wait...</source>
        <translation>Die Datei wird noch geladen. Bitte warten...</translation>
    </message>
</context>
<context>
    <name>ito::DialogPipManager</name>
    <message>
        <location filename="../ui/dialogPipManager.cpp" line="+96"/>
        <source>Python initialization error</source>
        <translation>Inizialisierungsfehler von Python</translation>
    </message>
    <message>
        <location line="+144"/>
        <source>Abort</source>
        <translation>Abbruch</translation>
    </message>
    <message>
        <location line="+0"/>
        <source>The pip process is still running. Do you want to interrupt it?</source>
        <translation>Der Pip-Prozess läuft bereits. Soll dieser abgebrochen werden?</translation>
    </message>
    <message>
        <location line="+58"/>
        <source>Pip Manager</source>
        <translation>Pip-Manager</translation>
    </message>
    <message>
        <location line="+2"/>
        <source>Warning installing Numpy if itom is already running.</source>
        <translation>Warnung bei der Installation von Numpy bei laufendem itom.</translation>
    </message>
    <message>
        <location line="+1"/>
        <source>If you try to install / upgrade Numpy if itom is already running, a file access error might occur, since itom already uses parts of Numpy. 

You have now three possibilities: 
1. Try to continue the installation in spite of possible problems by clicking &apos;Ignore&apos; 
2. Click &apos;OK&apos;, close and restart itom. Then this package manager is opened as standalone application and you can install or upgrade Numpy and other packages. After another restart, itom is restarted as usual. 
3. Click &apos;Cancel&apos; to cancel the installation process without any changes. 

Information: 
If the case of the restart (&apos;OK&apos;), an empty file &apos;restart_itom_with_pip_manager.txt&apos; is created in the directory &apos;%1&apos;. If itom locates this file at startup, the pip manager is directly started. 

It is also possible to directly start the package manager by calling the itom application with the argument &apos;pipManager&apos;.</source>
        <translation>Die Installation oder das Updaten von Numpy im laufenden itom könnte einen Fehler verursachen, wenn Teile von Numby bereits verwendet werden. 

Es gibt nun drei Möglichkeiten:
1.Durch Klick auf &apos;Ignorieren&apos; versuchen die Installation fortzusetzen.
2. &apos;OK&apos; anklicken, itom schließen und neustarten. Daraufhin öffnet sich der Paket-Manager im &apos;Standalone&apos;-Modus und die Installation oder das Upgrade von Numpy und anderen Paketen sind möglich. Nach einem weitern Neustart wird sich wie gewohnt itom öffnen.
3. Den Installationsprozess ohne Ändernungen abbrechen.

Hinweis:
Nach dem Klick auf &apos;OK&apos; wird die Datei &apos;restart_itom_with_pip_manager.txt&apos; im Verzeichnis &apos;%1&apos; erstellt. Wird diese beim nächsten itom-Start entdeckt, startet der Pip-Manager direkt.

Es ist ebenfalls möglich über das Argument &apos;pipManager&apos; beim Programmstart den Paket-Manager direkt zu starten.</translation>
    </message>
    <message>
        <location line="+54"/>
        <location line="+7"/>
        <location line="+24"/>
        <location line="+7"/>
        <source>Uninstall package</source>
        <translation>Paket deinstallation</translation>
    </message>
    <message>
        <location line="-38"/>
        <location line="+31"/>
        <source>The package &apos;%1&apos; is used by at least one other package. Do you really want to uninstall it?</source>
        <translation>Das Paket &apos;%1&apos; wird von mindestens einem anderen Paket gebraucht. Soll es wirklich deinstalliert werden?</translation>
    </message>
    <message>
        <location line="-24"/>
        <location line="+31"/>
        <source>Do you really want to uninstall the package &apos;%1&apos;?</source>
        <translation>Soll das Paket &apos;%1&apos; wirklich deinstalliert werden?</translation>
    </message>
</context>
<context>
    <name>ito::DialogPipManagerInstall</name>
    <message>
        <location filename="../ui/dialogPipManagerInstall.cpp" line="+48"/>
        <source>Install Package</source>
        <translation>Paket installieren</translation>
    </message>
    <message>
        <location line="+7"/>
        <source>Update Package</source>
        <translation>Paket updaten</translation>
    </message>
    <message>
        <location line="+41"/>
        <source>Select package archive</source>
        <translation>Paket-Archiv auswählen</translation>
    </message>
    <message>
        <location line="+12"/>
        <source>Select directory</source>
        <translation>Verzeichnis wählen</translation>
    </message>
    <message>
        <location line="+14"/>
        <source>choose whl archive...</source>
        <translation>Whl-Archiv wählen...</translation>
    </message>
    <message>
        <location line="+10"/>
        <source>choose tar.gz or zip archive...</source>
        <translation>Tar.gz-Archiv wählen...</translation>
    </message>
    <message>
        <location line="+11"/>
        <source>package-name</source>
        <translation>Paketname</translation>
    </message>
    <message>
        <location line="+13"/>
        <source>Missing package</source>
        <translation>Fehlendes Paket</translation>
    </message>
    <message>
        <location line="+0"/>
        <source>You need to indicate a package</source>
        <translation>Es muss ein Paket ausgewählt sein</translation>
    </message>
</context>
<context>
    <name>ito::DialogPluginPicker</name>
    <message>
        <location filename="../ui/dialogPluginPicker.cpp" line="+176"/>
        <source>Error while creating new instance. 
Message: %1</source>
        <translation>Fehler beim Erzeugen einer neuen Instanz.
Meldung: &apos;%1&apos;</translation>
    </message>
    <message>
        <location line="+1"/>
        <location line="+39"/>
        <source>Error while creating new instance</source>
        <translation>Fehler beim Erzeugen einer neuen Instanz</translation>
    </message>
    <message>
        <location line="-6"/>
        <source>Warning while creating new instance. Message: %1</source>
        <translation>Warnung beim Erzeugen einer neuen Instanz. Meldung: &apos;%1&apos;</translation>
    </message>
    <message>
        <location line="+5"/>
        <source>Error while creating new instance. Message: %1</source>
        <translation>Fehler beim Erzeugen einer neuen Instanz. Meldung: &apos;%1&apos;</translation>
    </message>
    <message>
        <location line="+26"/>
        <source>Choose plugin</source>
        <translation>Plugin auswählen</translation>
    </message>
    <message>
        <location line="-30"/>
        <source>Warning while creating new instance</source>
        <translation>Warnung beim Erzeugen einer neuen Instanz</translation>
    </message>
    <message>
        <location line="+30"/>
        <source>Please choose plugin you want to create a new instance from</source>
        <translation>Bitte Plugin zur Erzeugung einer neuen Instanz auswählen</translation>
    </message>
</context>
<context>
    <name>ito::DialogProperties</name>
    <message>
        <location filename="../ui/dialogProperties.cpp" line="+58"/>
        <source>Properties</source>
        <translation>Optionen</translation>
    </message>
    <message>
        <location line="+96"/>
        <source>Editor</source>
        <translation>Editor</translation>
    </message>
    <message>
        <location line="+1"/>
        <location line="+7"/>
        <location line="+4"/>
        <location line="+2"/>
        <source>General</source>
        <translation>Allgemein</translation>
    </message>
    <message>
        <location line="-13"/>
        <source>Editor - General</source>
        <translation>Editor - Allgemein</translation>
    </message>
    <message>
        <location line="+1"/>
        <source>Script Editors</source>
        <translation>Skript-Editor</translation>
    </message>
    <message>
        <location line="+1"/>
        <source>API</source>
        <translation></translation>
    </message>
    <message>
        <location line="+1"/>
        <source>Calltips</source>
        <translation>Vorschläge</translation>
    </message>
    <message>
        <location line="+1"/>
        <source>Auto Completion</source>
        <translation>Autovervollständigung</translation>
    </message>
    <message>
        <location line="+1"/>
        <source>Styles</source>
        <translation>Ansicht</translation>
    </message>
    <message>
        <location line="+1"/>
        <source>Console</source>
        <translation>Konsole</translation>
    </message>
    <message>
        <location line="-7"/>
        <source>Editor - Please Choose Subpage</source>
        <translation>Editor - Bitte Unterrubrik auswählen</translation>
    </message>
    <message>
        <location line="+2"/>
        <source>Editor - Scripts</source>
        <translation>Editor - Skripte</translation>
    </message>
    <message>
        <location line="+1"/>
        <source>Editor - API Files</source>
        <translation>Editor - API-Dateien</translation>
    </message>
    <message>
        <location line="+1"/>
        <source>Editor - Calltips</source>
        <translation>Editor - Vorschläge</translation>
    </message>
    <message>
        <location line="+1"/>
        <source>Editor - Auto Completion</source>
        <translation>Editor - Autovervollständigung</translation>
    </message>
    <message>
        <location line="+1"/>
        <source>Editor - Styles</source>
        <translation>Editor - Ansicht</translation>
    </message>
    <message>
        <location line="+1"/>
        <source>Console - Please Choose Subpage</source>
        <translation>Konsole - Bitte Unterrubrik auswählen</translation>
    </message>
    <message>
        <location line="+1"/>
        <source>Console - General</source>
        <translation>Konsole - Allgemein</translation>
    </message>
    <message>
        <location line="+1"/>
        <source>Line Wrap</source>
        <translation>Zeilenumbruch</translation>
    </message>
    <message>
        <location line="+0"/>
        <source>Console - Line Wrap</source>
        <translation>Konsole - Zeilenumbruch</translation>
    </message>
    <message>
        <location line="+1"/>
        <source>Command History</source>
        <translation>Befehlsliste</translation>
    </message>
    <message>
        <location line="+0"/>
        <source>Console - Command History</source>
        <translation>Konsole - Befehlsliste</translation>
    </message>
    <message>
        <location line="+1"/>
        <source>Python</source>
        <translation>Python</translation>
    </message>
    <message>
        <location line="+0"/>
        <source>Python - Please Choose Subpage</source>
        <translation>Python - Bitte Unterrubrik auswählen</translation>
    </message>
    <message>
        <location line="+1"/>
        <source>Python - General</source>
        <translation>Python - Allgemein</translation>
    </message>
    <message>
        <location line="+1"/>
        <source>Python - Startups</source>
        <translation>Python - Autostart</translation>
    </message>
    <message>
        <location line="+1"/>
        <source>General - Please Choose Subpage</source>
        <translation>Allgemein - Bitte Unterrubrik auswählen</translation>
    </message>
    <message>
        <location line="+1"/>
        <source>General - Application</source>
        <translation>Allgemein - Anwendung</translation>
    </message>
    <message>
        <location line="+1"/>
        <source>General - Language</source>
        <translation>Allgemein - Sprache</translation>
    </message>
    <message>
        <location line="+2"/>
        <source>General - Styles And Themes</source>
        <translation>Allgemein - Themen und Stile</translation>
    </message>
    <message>
        <location line="+1"/>
        <source>Workspace - Please Choose Subpage</source>
<<<<<<< HEAD
        <translation type="unfinished">Workspace - Bitte Unterrubrik auswählen</translation>
=======
        <translation>Workspace - Bitte Unterrubrik auswählen</translation>
>>>>>>> 5ac0ea26
    </message>
    <message>
        <location line="+2"/>
        <source>Plugins - Please Choose Subpage</source>
        <translation>Plugins - Bitte Unterrubrik auswählen</translation>
    </message>
    <message>
        <location line="+1"/>
        <source>Algorithms And Filters</source>
        <translation>Algorithmen und Filter</translation>
    </message>
    <message>
        <location line="+0"/>
        <source>Plugins - Algorithms And Filters</source>
        <translation>Plugins - Algorithmen und Filter</translation>
    </message>
    <message>
        <location line="+1"/>
        <source>Plots And Figures</source>
        <translation>Plots und Figures</translation>
    </message>
    <message>
        <location line="+0"/>
        <source>Plots And Figures - Please Choose Subpage</source>
        <translation>Plots und Figures - Bitte Unterrubrik auswählen</translation>
    </message>
    <message>
        <location line="+1"/>
        <source>Plots And Figures - Defaults</source>
        <translation>Plots und Figures - Standard</translation>
    </message>
    <message>
        <location line="+1"/>
        <source>Default Style Settings</source>
        <translation>Standard Style-Einstellungen</translation>
    </message>
    <message>
        <location line="+0"/>
        <source>Plots And Figures - Default Style Settings</source>
        <translation>Plots und Figures - Standard Style-Einstellungen</translation>
    </message>
    <message>
        <location line="-12"/>
        <source>Startup</source>
        <translation>Autostart</translation>
    </message>
    <message>
        <location line="+3"/>
        <source>Language</source>
        <translation>Sprache</translation>
    </message>
    <message>
        <location line="-1"/>
        <source>Application</source>
        <translation>Anwendung</translation>
    </message>
    <message>
        <location line="+2"/>
        <source>Help Viewer</source>
        <translation>Hilfeanzeige</translation>
    </message>
    <message>
        <location line="+0"/>
        <source>General - Help Viewer</source>
        <translation>Allgemein - Hilfeanzeige</translation>
    </message>
    <message>
        <location line="+1"/>
        <source>Styles and Themes</source>
        <translation>Themen und Stile</translation>
    </message>
    <message>
        <location line="+1"/>
        <source>Workspace</source>
        <translation>Workspace</translation>
    </message>
    <message>
        <location line="+1"/>
        <source>Import to workspace</source>
        <translation>Import in den Workspace</translation>
    </message>
    <message>
        <location line="+0"/>
        <source>Workspace - Import</source>
        <translation>Workspace - Import</translation>
    </message>
    <message>
        <location line="+1"/>
        <source>Plugins</source>
        <translation></translation>
    </message>
    <message>
        <location line="+3"/>
        <source>Default Plots</source>
        <translation>Standard-Plots</translation>
    </message>
</context>
<context>
    <name>ito::DialogReloadModule</name>
    <message>
        <location filename="../ui/dialogReloadModule.cpp" line="+68"/>
        <location line="+75"/>
        <source>Python Engine is invalid</source>
        <translation>Python-Engine ist ungültig</translation>
    </message>
    <message>
        <location line="-75"/>
        <location line="+75"/>
        <source>The Python Engine could not be found</source>
        <translation>Python-Engine wurde nicht gefunden</translation>
    </message>
    <message>
        <location line="-57"/>
        <source>Connection problem</source>
        <translation>Verbindungsproblem</translation>
    </message>
    <message>
        <location line="+7"/>
        <location line="+4"/>
        <source>Error while getting module list</source>
        <translation>Fehler beim Lesen der Modulliste</translation>
    </message>
    <message>
        <location line="+64"/>
        <source>connection problem</source>
        <translation>Verbindungsproblem</translation>
    </message>
    <message>
        <location line="+6"/>
        <location line="+4"/>
        <source>Error while reloading modules</source>
        <translation>Fehler beim erneuten Laden der Module</translation>
    </message>
    <message>
        <location line="-85"/>
        <source>No information about loaded modules could be retrieved by python.</source>
        <translation>Keine Informationen über geladene Module von Python verfügbar.</translation>
    </message>
    <message>
        <location line="+11"/>
        <location line="+74"/>
        <source>Unknown error</source>
        <translation>Unbekannter Fehler</translation>
    </message>
    <message>
        <location line="-10"/>
        <source>Timeout while forcing python to reload modules.</source>
        <translation>Zeitüberschreitung beim erneuten Laden der Module.</translation>
    </message>
    <message>
        <location line="+15"/>
        <source>Module reload</source>
        <translation>Module erneut laden</translation>
    </message>
    <message>
        <location line="+0"/>
        <source>The following modules could not be reloaded:
</source>
        <translation>Folgende Module konnten nicht geladen werden:</translation>
    </message>
</context>
<context>
    <name>ito::DialogReplace</name>
    <message>
        <location filename="../ui/dialogReplace.cpp" line="+285"/>
        <source>Expand</source>
        <translation>Erweitert</translation>
    </message>
    <message>
        <location line="+10"/>
        <source>Collaps</source>
        <translation>Einfach</translation>
    </message>
</context>
<context>
    <name>ito::DialogSelectUser</name>
    <message>
        <location filename="../ui/dialogSelectUser.cpp" line="+90"/>
        <source>Role</source>
        <translation>Rolle</translation>
    </message>
</context>
<context>
    <name>ito::DialogSnapshot</name>
    <message>
        <location filename="../ui/dialogSnapshot.cpp" line="+65"/>
        <source>designerWidgetOrganizer is not available</source>
        <translation>&apos;designerWidgetOrganizer&apos; ist nicht verfügbar</translation>
    </message>
    <message>
        <location line="+55"/>
        <source>Workspace</source>
        <translation></translation>
    </message>
    <message>
        <location line="+16"/>
        <source>The name must start with a letter followed by numbers or letters [a-z] or [A-Z]</source>
        <translation>Der Name muss mit einem Buchstaben, gefolgt von Ziffern oder Buchstaben [a-z] oder [A-Z], beginnen</translation>
    </message>
    <message>
        <location line="+40"/>
        <source>acquire image %1 from %2</source>
        <translation>Aufnahme %1 von %2</translation>
    </message>
    <message>
        <location line="+32"/>
        <source>The acquired image must be two-dimensional for a stack-acquisition</source>
        <translation>Für einen Bilderstapel muss das aufgenommene Bild zweidimensional sein</translation>
    </message>
    <message>
        <location line="+12"/>
        <source>Acquisition could not be finished. Wrong allocated stack size.</source>
        <translation>Die Aufnahme konnte nicht beendet werden. Falsch zugeteilte Stapelgröße.</translation>
    </message>
    <message>
        <location line="+31"/>
        <source>Please stop the acquisition before closing the dialog</source>
        <translation>Die Aufnahme muss beendet sein bevor der Dialog geschlossen werden kann</translation>
    </message>
    <message>
        <location line="+35"/>
        <source>Stop</source>
        <translation></translation>
    </message>
    <message>
        <location line="+29"/>
        <source>save image</source>
        <translation>Bilddatei speichern</translation>
    </message>
    <message>
        <location line="+10"/>
        <location line="+102"/>
        <source>Python was not found</source>
        <translation>Python wurde nicht gefunden</translation>
    </message>
    <message>
        <location line="-87"/>
        <source>Timeout while seaching file name at workspace</source>
        <translation>Zeitüberschreitung beim Suchen von Dateinamen im Workspace</translation>
    </message>
    <message>
        <location line="+33"/>
        <source>Timeout while writing picture to workspace</source>
        <translation>Zeitüberschreitung beim Schreiben in den Workspace</translation>
    </message>
    <message>
        <location line="+31"/>
        <source>save image %1 from %2</source>
        <translation>Speichern %1 von %2</translation>
    </message>
    <message>
        <location line="+52"/>
        <source>Timeout while saving picture</source>
        <translation>Zeitüberschreitung beim Speichern</translation>
    </message>
    <message>
        <location line="+16"/>
        <source>Snapshot</source>
        <translation>Aufnahme</translation>
    </message>
    <message>
        <location line="+108"/>
        <source>Select a directory...</source>
        <translation>Ein Verzeichnis auswählen...</translation>
    </message>
</context>
<context>
    <name>ito::DialogUserManagement</name>
    <message>
        <location filename="../widgets/userManagement.cpp" line="+172"/>
        <location line="+7"/>
        <location line="+7"/>
        <location line="+6"/>
        <location line="+5"/>
        <location line="+4"/>
        <source>Warning</source>
        <translation>Warnung</translation>
    </message>
    <message>
        <location line="-150"/>
        <source>Role</source>
        <translation>Rolle</translation>
    </message>
    <message>
        <location line="+80"/>
        <source>User Management - Current User: </source>
        <translation>Benutzerverwaltung - Aktueller Benutzer: </translation>
    </message>
    <message>
        <location line="+41"/>
        <source>User ID not found, aborting!</source>
        <translation>Die Benutzer-ID wurde nicht gefunden! Der Vorgang wurde abgebrochen!</translation>
    </message>
    <message>
        <location line="+7"/>
        <source>User ID and ini file name mismatch, aborting!</source>
        <translation>Die Ini-Datei wurde nicht gefunden! Der Vorgang wurde abgebrochen!</translation>
    </message>
    <message>
        <location line="+7"/>
        <source>User name and ini file user name mismatch, aborting!</source>
        <translation>Der Benutzername und der Name in der Ini-Datei stimmen nicht überein! Der Vorgang wurde abgebrochen!</translation>
    </message>
    <message>
        <location line="+6"/>
        <source>Cannot delete current user, aborting!</source>
        <translation>Der aktuelle Benutzer kann nicht gelöscht werden! Der Vorgang wurde abgebrochen!</translation>
    </message>
</context>
<context>
    <name>ito::DialogUserManagementEdit</name>
    <message>
        <location filename="../widgets/userManagementEdit.cpp" line="+55"/>
        <location line="+7"/>
        <location line="+6"/>
        <location line="+56"/>
        <location line="+6"/>
        <source>Error</source>
        <translation>Fehler</translation>
    </message>
    <message>
        <location line="-75"/>
        <source>Name is empty! Cannot create user!</source>
        <translation>Name ist leer! Benutzer kann nicht erstellt werden!</translation>
    </message>
    <message>
        <location line="+7"/>
        <source>UserID already exists! Cannot create user!</source>
        <translation>Die Benutzer-ID wurde bereits vergeben! Benutzer kann nicht erstellt werden!</translation>
    </message>
    <message>
        <location line="+6"/>
        <source>No user name entered, aborting!</source>
        <translation>Kein Benutzername! Vorgang wird abgebrochen!</translation>
    </message>
    <message>
        <location line="+62"/>
        <source>UserOrganizer not found!</source>
        <translation>&quot;UserOrganizer&quot; wurde nicht gefunden!</translation>
    </message>
    <message>
        <location line="+33"/>
        <source>User Management - New User</source>
        <translation>Benutzerverwaltung - Neuer Benutzer erstellen</translation>
    </message>
    <message>
        <location line="+4"/>
        <source>User Management - Edit User</source>
        <translation>Benutzerverwaltung - Benutzer bearbeiten</translation>
    </message>
</context>
<context>
    <name>ito::FigureWidget</name>
    <message>
        <location filename="../widgets/figureWidget.cpp" line="+129"/>
        <source>subplot %1 (empty)</source>
        <translation>Subplot &apos;%1&apos; (leer)</translation>
    </message>
    <message>
        <location line="+14"/>
        <source>&amp;Subplots</source>
        <translation>&amp;Subplots</translation>
    </message>
    <message>
        <location line="+6"/>
        <source>&amp;Windows</source>
        <translation>&amp;Fenster</translation>
    </message>
    <message>
        <location line="+190"/>
        <location line="+153"/>
        <source>designer widget of class &apos;%s&apos; cannot plot objects of type dataObject</source>
        <translation>Designer-Widget der Klasse &apos;%s&apos; kann keine Objekte vom Typ DataObject anzeigen</translation>
    </message>
    <message>
        <location line="-270"/>
        <location line="+49"/>
        <location line="+84"/>
        <location line="+19"/>
        <location line="+165"/>
        <source>designerWidgetOrganizer is not available</source>
        <translation>&apos;designerWidgetOrganizer&apos; ist nicht verfügbar</translation>
    </message>
    <message>
        <location line="-333"/>
        <source>designer widget of class &apos;%s&apos; cannot plot objects of type pointCloud</source>
        <translation>DesignerWidget der Klasse &apos;%s&apos; kann kein Objekt vom Typ PointCloud anzeigen</translation>
    </message>
    <message>
        <location line="+49"/>
        <source>designer widget of class &apos;%s&apos; cannot plot objects of type polygonMesh</source>
        <translation>DesignerWidget der Klasse &apos;%s&apos; kann kein Objekt vom Typ  Polygonnetz anzeigen</translation>
    </message>
    <message>
        <location line="+123"/>
        <source>camera is not available any more</source>
        <translation>Die Kamera ist nicht länger verfügbar</translation>
    </message>
    <message>
        <location line="+181"/>
        <source>areaRow out of range [0,%i]</source>
        <translation>&apos;areaRow&apos; liegt außerhalb des Gültigkeitsbereichs [0, %i]</translation>
    </message>
    <message>
        <location line="+5"/>
        <source>arealCol out of range [0,%i]</source>
        <translation>&apos;areaCol&apos; liegt außerhalb des Gültigkeitsbereichs [0, %i]</translation>
    </message>
    <message>
        <location line="+60"/>
        <source>subplot %1</source>
        <translation>Subplot %1</translation>
    </message>
    <message>
        <location line="+22"/>
        <source>could not create designer widget of class &apos;%s&apos;</source>
        <translation>Es kann kein DesignerWidget der Klasse &apos;%s&apos; erstellt werden</translation>
    </message>
    <message>
        <location line="+6"/>
        <source>designerWidgetOrganizer or uiOrganizer is not available</source>
        <translation>&apos;designerWidgetOrganizer&apos; oder &apos;uiOrganizer&apos; ist nicht verfügbar</translation>
    </message>
    <message>
        <location line="+30"/>
        <source>addInBase pointer is NULL</source>
        <translation>Der Pointer auf &apos;addInBase&apos; ist NULL</translation>
    </message>
    <message>
        <location line="+12"/>
        <source>timeout while getting parameter &apos;%s&apos; from plugin</source>
        <translation>Zeitüberschreitung beim Lesen des Parameters &apos;%s&apos; vom Plugin</translation>
    </message>
    <message>
        <location line="+9"/>
        <source>parameter &apos;%s&apos; is not defined in plugin</source>
        <translation>Parameter &apos;%s&apos; wurde im Plugin nicht definiert</translation>
    </message>
</context>
<context>
    <name>ito::FileDownloader</name>
    <message>
        <location filename="../helper/fileDownloader.cpp" line="+111"/>
        <location line="+101"/>
        <source>no network reply instance available</source>
        <translation>Fehler beim Herunterladen: Keine Antwort erhalten</translation>
    </message>
    <message>
        <location line="-13"/>
        <source>Requested URL forces a redirection. Maximum number of redirections exceeded.</source>
        <translation>Angefragte URL erfordert eine Weiterleitung. Anzahl maximaler Weiterleitungen wurde jedoch überschritten.</translation>
    </message>
</context>
<context>
    <name>ito::FileSystemDockWidget</name>
    <message>
        <location filename="../widgets/fileSystemDockWidget.cpp" line="+138"/>
        <source>Filter:</source>
        <translation>Filter:</translation>
    </message>
    <message>
        <location line="+171"/>
        <source>F2</source>
        <translation></translation>
    </message>
    <message>
        <location line="+15"/>
        <source>List</source>
        <translation>Liste</translation>
    </message>
    <message>
        <location line="+2"/>
        <source>Details</source>
        <translation></translation>
    </message>
    <message>
        <location line="+238"/>
        <source>Directory &apos;%1&apos; does not existing!</source>
        <translation>Verzeichnis &apos;%1&apos; existiert nicht!</translation>
    </message>
    <message>
        <location line="-476"/>
        <source>Last used directories</source>
        <translation>Zuletzt verwendete Verzeichnisse</translation>
    </message>
    <message>
        <location line="+221"/>
        <source>Rename</source>
        <translation>Umbenennen</translation>
    </message>
    <message>
        <location line="+2"/>
        <location line="+579"/>
        <location line="+13"/>
        <source>Delete</source>
        <translation>Löschen</translation>
    </message>
    <message>
        <location line="-590"/>
        <source>Cut</source>
        <translation>Ausschneiden</translation>
    </message>
    <message>
        <location line="+2"/>
        <source>Copy</source>
        <translation>Kopieren</translation>
    </message>
    <message>
        <location line="+2"/>
        <source>Paste</source>
        <translation>Einfügen</translation>
    </message>
    <message>
        <location line="+32"/>
        <source>Settings</source>
        <translation>Einstellungen</translation>
    </message>
    <message>
        <location line="-54"/>
        <source>Open New Folder</source>
        <translation>Neues Verzeichnis öffnen</translation>
    </message>
    <message>
        <location line="+2"/>
        <source>Change To Parent Folder</source>
        <translation>Zum übergeordneten Verzeichnis wechseln</translation>
    </message>
    <message>
        <location line="+2"/>
        <source>Copy Path To Clipboard</source>
        <translation>Pfad in die Zwischenablage kopieren</translation>
    </message>
    <message>
        <location line="+2"/>
        <source>Get Path From Clipboard</source>
        <translation>Pfad aus der Zwischenablage übernehmen</translation>
    </message>
    <message>
        <location line="+2"/>
        <source>Open File</source>
        <translation>Datei öffnen</translation>
    </message>
    <message>
        <location line="+2"/>
        <source>Execute File</source>
        <translation>Datei ausführen</translation>
    </message>
    <message>
        <location line="+2"/>
        <source>Locate On Disk</source>
        <translation>Verzeichnis anzeigen</translation>
    </message>
    <message>
        <location line="+12"/>
        <source>Create New Folder</source>
        <translation>Neuen Ordner erstellen</translation>
    </message>
    <message>
        <location line="+2"/>
        <source>Create New Python File</source>
        <translation>Neue Python-Datei erstellen</translation>
    </message>
    <message>
        <location line="+43"/>
        <source>File System</source>
        <translation>Dateisystem</translation>
    </message>
    <message>
        <location line="+295"/>
        <source>Select base directory</source>
        <translation>Aktuelles Stammverzeichnis auswählen</translation>
    </message>
    <message>
        <location line="+228"/>
        <source>the selected items</source>
        <translation>der ausgewählte Eintrag</translation>
    </message>
    <message>
        <location line="+3"/>
        <source>Do you really want to delete %1?</source>
        <translation>Soll &apos;%1&apos; wirklich gelöscht werden?</translation>
    </message>
    <message>
        <location line="+13"/>
        <source>Error while deleting &apos;%1&apos;!</source>
        <translation>Fehler beim Löschen von &apos;%1&apos;!</translation>
    </message>
    <message>
        <location line="+91"/>
        <source>Error pasting items</source>
        <translation>Einfügen</translation>
    </message>
    <message>
        <location line="+0"/>
        <source>The selected items could not be pasted from the clipboard. Maybe their URLs already exist</source>
        <translation>Die markierten Objekte konnten nicht aus der Zwischenablage eingefügt werden. Vielleicht existieren die Objekte bereits</translation>
    </message>
    <message>
        <location line="+25"/>
        <location line="+24"/>
        <source>New Folder</source>
        <translation>Neuer Ordner</translation>
    </message>
    <message>
        <location line="+0"/>
        <source>Failed to create a new directory</source>
        <translation>Fehler beim Erstellen des neuen Ordners</translation>
    </message>
    <message>
        <location line="+24"/>
        <location line="+28"/>
        <source>New Script</source>
        <translation>Neues Skript</translation>
    </message>
    <message>
        <location line="+0"/>
        <source>Failed to create a new script</source>
        <translation>Fehler beim Erstellen einer neuen Python-Datei</translation>
    </message>
</context>
<context>
    <name>ito::HelpDockWidget</name>
    <message>
        <location filename="../widgets/helpDockWidget.cpp" line="+69"/>
        <source>backwards</source>
        <translation>Zurück</translation>
    </message>
    <message>
        <location line="+3"/>
        <source>forwards</source>
        <translation>Vorwärts</translation>
    </message>
    <message>
        <location line="+3"/>
        <source>expand tree</source>
        <translation>Baum erweitern</translation>
    </message>
    <message>
        <location line="+3"/>
        <source>collapse tree</source>
        <translation>Baum reduzieren</translation>
    </message>
    <message>
        <location line="+3"/>
        <source>reload database</source>
        <translation>Datenbank neu laden</translation>
    </message>
    <message>
        <location line="+9"/>
        <source>&amp;Windows</source>
        <translation>&amp;Fenster</translation>
    </message>
    <message>
        <location line="+21"/>
        <source>type text to filter the keywords in the tree</source>
        <translation>Text für die Filterung von Schlüsselwörtern im Baum eingeben</translation>
    </message>
    <message>
        <location line="-7"/>
        <source>navigation</source>
        <translation>Navigation</translation>
    </message>
</context>
<context>
    <name>ito::HelpTreeDockWidget</name>
    <message>
        <location filename="../ui/helpTreeDockWidget.cpp" line="+141"/>
        <location line="+461"/>
        <location line="+165"/>
        <location line="+427"/>
        <source>Algorithms</source>
        <translation>Algorithmus</translation>
    </message>
    <message>
        <location line="-1017"/>
        <location line="+441"/>
        <location line="+160"/>
        <source>Widgets</source>
        <translation></translation>
    </message>
    <message>
        <location line="-566"/>
        <location line="+577"/>
        <location line="+409"/>
        <location line="+4"/>
        <location line="+4"/>
        <location line="+4"/>
        <source>DataIO</source>
        <translation type="unfinished"></translation>
    </message>
    <message>
        <location line="-991"/>
        <location line="+3"/>
        <location line="+578"/>
        <location line="+398"/>
        <source>Grabber</source>
        <translation></translation>
    </message>
    <message>
        <location line="-972"/>
        <location line="+3"/>
        <location line="+582"/>
        <location line="+391"/>
        <source>ADDA</source>
        <translation>ADDA Wandler</translation>
    </message>
    <message>
        <location line="-969"/>
        <location line="+3"/>
        <location line="+586"/>
        <location line="+384"/>
        <source>Raw IO</source>
        <translation type="unfinished"></translation>
    </message>
    <message>
        <location line="-922"/>
        <location line="+549"/>
        <location line="+357"/>
        <source>Actuator</source>
        <translation>Motor</translation>
    </message>
    <message>
        <location line="-809"/>
        <source>Template Error: Parameters section is only defined by either the start or end tag.</source>
        <translation>Vorlagenfehler: Die Parametersektion ist nur definiert um entweder ein Start- oder Endzeiger zu enthalten.</translation>
    </message>
    <message>
        <location line="+4"/>
        <source>Template Error: End tag of parameters section comes before start tag.</source>
        <translation>Vorlagenfehler: Der Endzeiger der Parametersektion liegt vor dem Startzeiger.</translation>
    </message>
    <message>
        <location line="+5"/>
        <source>Parameters</source>
        <translation>Parameter</translation>
    </message>
    <message>
        <location line="+17"/>
        <location line="+26"/>
        <source>Template Error: Returns section is only defined by either the start or end tag.</source>
        <translation>Vorlagenfehler: Die Rückgabesektion ist nur definiert um entweder ein Start- oder Endzeiger zu enthalten.</translation>
    </message>
    <message>
        <location line="-22"/>
        <location line="+26"/>
        <source>Template Error: End tag of returns section comes before start tag.</source>
        <translation>Vorlagenfehler: Der Endzeiger der Rückgabesektion liegt vor dem Startzeiger.</translation>
    </message>
    <message>
        <location line="-21"/>
        <source>Returns</source>
        <translation>Rückgabe</translation>
    </message>
    <message>
        <location line="+26"/>
        <source>Example</source>
        <translation>Beispiel</translation>
    </message>
    <message>
        <location line="+1"/>
        <source>Copy example to clipboard</source>
        <translation>Beispiel in die Zwischenablage kopieren</translation>
    </message>
    <message>
        <location line="+29"/>
        <location line="+72"/>
        <location line="+161"/>
        <source>optional</source>
        <translation></translation>
    </message>
    <message>
        <location line="-186"/>
        <source>Unknown filter name &apos;%1&apos;</source>
        <translation>Unbekannter Filtername &apos;%1&apos;</translation>
    </message>
    <message>
        <location line="+83"/>
        <location line="+16"/>
        <source>This plugin contains the following</source>
        <translation>Dieses Plugin enthält folgende</translation>
    </message>
    <message>
        <location line="+22"/>
        <source>Unknown algorithm plugin with name &apos;%1&apos;</source>
        <translation>Unbekanntes Algorithmus-Plugin namens &apos;%1&apos;</translation>
    </message>
    <message>
        <location line="+83"/>
        <source>dataIO</source>
        <translation type="unfinished"></translation>
    </message>
    <message>
        <location line="+4"/>
        <source>actuator</source>
        <translation>Motor</translation>
    </message>
    <message>
        <location line="+20"/>
        <source>unknown type</source>
        <translation>Unbekannter Typ</translation>
    </message>
    <message>
        <location line="+163"/>
        <source>Template Error: %s section is only defined by either the start or end tag.</source>
        <translation>Vorlagenfehler: Die &quot;%s&quot;-Sektion ist nur definiert um entweder ein Start- oder Endzeiger zu enthalten.</translation>
    </message>
    <message>
        <location line="+4"/>
        <source>Template Error: End tag of %s section comes before start tag.</source>
        <translation>Vorlagenfehler: Der Endzeiger der &quot;%s&quot;-Sektion liegt vor dem Startzeiger.</translation>
    </message>
    <message>
        <location line="+46"/>
        <location line="+21"/>
        <location line="+21"/>
        <source>Range: [%1,%2], Default: %3</source>
        <translation>Bereich: [%1, %2], Voreinstellung: %3</translation>
    </message>
    <message>
        <location line="-38"/>
        <location line="+21"/>
        <location line="+21"/>
        <source>Range: [%1:%2:%3], Default: %4</source>
        <translation>Bereich: [%1:%2:%3], Voreinstellung: %4</translation>
    </message>
    <message>
        <location line="-37"/>
        <location line="+21"/>
        <location line="+21"/>
        <source>Default: %1</source>
        <translation>Voreinstellung: %1</translation>
    </message>
    <message>
        <location line="+11"/>
        <source>Default: %1+%2i</source>
        <translation>Voreinstellung: %1+%2i</translation>
    </message>
    <message>
        <location line="+4"/>
        <source>Default: %1-%2i</source>
        <translation>Voreinstellung: %1-%2i</translation>
    </message>
    <message>
        <location line="+16"/>
        <source>RegExp: &apos;%1&apos;</source>
        <translation>RegAusdr.: &apos;%1&apos;</translation>
    </message>
    <message>
        <location line="+9"/>
        <source>RegExp: [%1]</source>
        <translation>RegAusdr.: [%1]</translation>
    </message>
    <message>
        <location line="+4"/>
        <source>RegExp: &lt;no pattern given&gt;</source>
        <translation>RegAusdr.: &lt;keine Vorlage&gt;</translation>
    </message>
    <message>
        <location line="+6"/>
        <source>Match: &apos;%1&apos;</source>
        <translation>Treffer: &apos;%1&apos;</translation>
    </message>
    <message>
        <location line="+9"/>
        <source>Match: [%1]</source>
        <translation>Treffer: [%1]</translation>
    </message>
    <message>
        <location line="+4"/>
        <source>Match: &lt;no pattern given&gt;</source>
        <translation>Treffer: &lt;keine Vorlage&gt;</translation>
    </message>
    <message>
        <location line="+6"/>
        <source>Wildcard: &apos;%1&apos;</source>
        <translation type="unfinished">Platzhalter: &apos;%1&apos;</translation>
    </message>
    <message>
        <location line="+9"/>
        <source>Wildcard: [%1]</source>
        <translation type="unfinished">Platzhalter: [%1]</translation>
    </message>
    <message>
        <location line="+4"/>
        <source>Wildcard: &lt;no pattern given&gt;</source>
        <translation type="unfinished">Platzhalter: &lt;keine Vorlage&gt;</translation>
    </message>
    <message>
        <location line="+89"/>
        <source>Only plugin &apos;%1&apos; is allowed.</source>
        <translation>Nur ein Plugin vom Typ &apos;%1&apos; ist erlaubt.</translation>
    </message>
    <message>
        <location line="+32"/>
        <source>Plugin of type &apos;%1&apos; are allowed.</source>
        <translation>Erlaubt sind Plugins vom Typ &apos;%1&apos;.</translation>
    </message>
    <message>
        <location line="+435"/>
        <source>Database %s could not be opened</source>
        <translation>Datenbank &apos;%s&apos; konnte nicht geöffnet werden</translation>
    </message>
    <message>
        <location line="+6"/>
        <source>Database %s could not be found</source>
        <translation>Datenbank &apos;%s&apos; wurde nicht gefunden</translation>
    </message>
    <message>
        <location line="+31"/>
        <source>Help database is loading...</source>
        <translation>Die Hilfe-Datenbank wird geladen...</translation>
    </message>
    <message>
        <location line="+43"/>
        <source>No help database available! 
 go to Properties File -&gt; General -&gt; Helpviewer and check the selection</source>
        <translation>Keine Hilfe-Datenbank erreichbar!
Bitte unter Optionen -&gt; Allgemein -&gt; Hilfeanzeige die Einstellungen prüfen</translation>
    </message>
    <message>
        <location line="+529"/>
        <source>The protocol of the link is unknown. </source>
        <translation>Das Protokoll des Links ist unbekannt. </translation>
    </message>
    <message>
        <location line="+1"/>
        <source>Do you want to try with the external browser?</source>
        <translation>Soll versucht werden den Link mit dem Browser zu öffnen?</translation>
    </message>
</context>
<context>
    <name>ito::HelpViewer</name>
    <message>
        <location filename="../helpViewer/helpViewer.cpp" line="+67"/>
        <source>itom documentation</source>
        <translation>itom Dokumentation</translation>
    </message>
    <message>
        <location line="+31"/>
        <source>content</source>
        <translation>Inhalt</translation>
    </message>
    <message>
        <location line="+15"/>
        <source>Search for:</source>
        <translation>Suchen nach:</translation>
    </message>
    <message>
        <location line="+7"/>
        <source>index</source>
        <translation>Index</translation>
    </message>
    <message>
        <location line="+20"/>
        <source>search</source>
        <translation>Suchen</translation>
    </message>
    <message>
        <location line="+16"/>
        <source>toolBar</source>
        <translation>Toolbar</translation>
    </message>
    <message>
        <location line="+7"/>
        <source>Home</source>
        <translation>Übersicht</translation>
    </message>
    <message>
        <location line="+6"/>
        <source>Zoom in</source>
        <translation>Vergrößern</translation>
    </message>
    <message>
        <location line="+4"/>
        <source>Zoom out</source>
        <translation>Verkleinern</translation>
    </message>
    <message>
        <location line="+4"/>
        <source>Default zoom</source>
        <translation>Normale Ansicht</translation>
    </message>
    <message>
        <location line="+6"/>
        <source>Search text</source>
        <translation>Textsuche</translation>
    </message>
    <message>
        <location line="+4"/>
        <source>Exit</source>
        <translation>Beenden</translation>
    </message>
    <message>
        <location line="+10"/>
        <source>File</source>
        <translation>Datei</translation>
    </message>
    <message>
        <location line="+4"/>
        <source>Edit</source>
        <translation>Bearbeiten</translation>
    </message>
    <message>
        <location line="+4"/>
        <source>View</source>
        <translation>Ansicht</translation>
    </message>
    <message>
        <location line="+7"/>
        <source>Go to</source>
        <translation>Gehe zu</translation>
    </message>
    <message>
        <location line="+83"/>
        <source>qthelp://org.sphinx.itomdocumentation.%1/doc/index.html</source>
        <translation></translation>
    </message>
</context>
<context>
    <name>ito::IOHelper</name>
    <message>
        <location filename="../helper/IOHelper.cpp" line="+88"/>
        <location line="+872"/>
        <source>Multiple plugins</source>
        <translation type="unfinished">Multiple Plugins</translation>
    </message>
    <message>
        <location line="-872"/>
        <source>Multiple plugins provide methods to load the file of type &apos;%1&apos;. Please choose one.</source>
        <translation type="unfinished">Multiple Plugins unterstüzen Methoden um Dateien des Typs &apos;%1&apos; zu laden. Bitte einen auswählen.</translation>
    </message>
    <message>
        <location line="+28"/>
        <source>File &apos;%1&apos; could not be opened with registered external application</source>
        <translation>Die Datei &apos;%1&apos; konnte nicht mit der verknüpften externen Anwendung geöffnet werden</translation>
    </message>
    <message>
        <location line="+6"/>
        <source>File %1 can not be opened with this application</source>
        <translation>Die Datei &apos;%1&apos; kann mit dieser Anwendung nicht geöffnet werden</translation>
    </message>
    <message>
        <location line="+90"/>
        <source>Save selected variables as...</source>
        <translation>Speichern der markierten Variablen als...</translation>
    </message>
    <message>
        <location line="+188"/>
        <source>Import data</source>
        <translation>Daten importieren</translation>
    </message>
    <message>
        <location line="+447"/>
        <source>PolygonMesh and PointCloud not available since support of PointCloudLibrary is disabled in this version.</source>
        <translation>Polygonnetze und Punktewolken sind in dieser Version von PointCloudLibrary nicht verfügbar.</translation>
    </message>
    <message>
        <location line="+4"/>
        <source>The algorithm interface is not supported</source>
        <translation>Die Algorithmusschnittstelle wird nicht unterstützt</translation>
    </message>
    <message>
        <location line="+10"/>
        <source>Timeout while sending values to python</source>
        <translation>Zeitüberschreitung beim Versuch Werte an Pyhton zu senden</translation>
    </message>
    <message>
        <location line="+0"/>
        <source>A timeout occurred while content of loaded file has been sent to python workspace</source>
        <translation>Beim Senden des Dateiinhalts der geladenen Datei an Python ist eine Zeitüberschreitung aufgetreten</translation>
    </message>
    <message>
        <location line="+12"/>
        <source>An error occured while importing the loaded file into the python workspace.</source>
        <translation>Beim Import der geladenen Datei in den Python-Workspace ist ein Fehler aufgetreten.</translation>
    </message>
    <message>
        <location line="+5"/>
        <source>A warning occured while importing the loaded file into the python workspace.</source>
        <translation>Beim Import der geladenen Datei in den Python-Workspace ist eine Warnung aufgetreten.</translation>
    </message>
    <message>
        <location line="-4"/>
        <source>Error while sending values to python</source>
        <translation>Fehler beim Senden der Werte an Python</translation>
    </message>
    <message>
        <location line="-385"/>
        <source>Please indicate a variable name for the dictionary in file &apos;%1&apos; 
(name must start with a letter followed by numbers or letters).</source>
        <translation>Bitte einen Variablenname für das &apos;Dictionary&apos; der Datei &apos;%1&apos; eingeben
(Der Name muss mit einem Buchstaben beginnen und darf nur Zahlen und Buchstaben enthalten).</translation>
    </message>
    <message>
        <location line="+390"/>
        <source>Warning while sending values to python</source>
        <translation>Warnung beim Senden von Werten an Python</translation>
    </message>
    <message>
        <location line="+10"/>
        <source>AlgoInterfaceValidator not available.</source>
        <translation>&apos;AlgoInterfaceValidator&apos; ist nicht verfügbar.</translation>
    </message>
    <message>
        <location line="+10"/>
        <source>AddInManager or PythonEngine not available</source>
        <translation>&apos;AddInManager&apos; oder &apos;PythonEngine&apos; ist nicht verfügbar</translation>
    </message>
    <message>
        <location line="+46"/>
        <source>There is no plugin interface able to save the requested file type</source>
        <translation>Es gibt keine Plugin-Schnittstelle um diesen Dateityp zu speichern</translation>
    </message>
    <message>
        <location line="+15"/>
        <source>Multiple plugins provide methods to save the file of type &apos;%1&apos;. Please choose one.</source>
        <translation type="unfinished">Diverse Plugins unterstützen Methoden um Dateien des Typs &apos;%1&apos; zu speichern. Bitte eines wählen.</translation>
    </message>
    <message>
        <location line="+81"/>
        <source>AlgoInterfaceValidator not available</source>
        <translation>&apos;AlgoInterfaceValidato&apos; ist nicht verfügbar</translation>
    </message>
    <message>
        <location line="+6"/>
        <source>AddInManager not available</source>
        <translation>Der &apos;AddInManager&apos; ist nicht verfügbar</translation>
    </message>
    <message>
        <location line="+20"/>
        <source>Python Scripts (*.py)</source>
        <translation>Python-Skripte (*.py)</translation>
    </message>
    <message>
        <location line="+0"/>
        <source>itom Data Collection (*.idc)</source>
        <translation>itom Datencontainer (*.idc)</translation>
    </message>
    <message>
        <location line="+4"/>
        <source>Itom Data Collection (*.idc)</source>
        <translation>itom Datencontainer (*.idc)</translation>
    </message>
    <message>
        <location line="-4"/>
        <location line="+4"/>
        <source>Matlab Matrix (*.mat)</source>
        <translation>Matlab-Matrizen (*.mat)</translation>
    </message>
    <message>
        <location line="-1033"/>
        <source>File %1 does not exist</source>
        <translation>Die Datei &apos;%1&apos; existiert nicht</translation>
    </message>
    <message>
        <location line="+199"/>
        <location line="+68"/>
        <location line="+145"/>
        <source>Python engine not available</source>
        <translation type="unfinished">Die Python-Engine ist nicht verfügbar</translation>
    </message>
    <message>
        <location line="-208"/>
        <location line="+68"/>
        <source>Variables cannot be exported since python is busy right now</source>
        <translation type="unfinished">Variablen können nicht exportiert werden während Python ausgeführt wird</translation>
    </message>
    <message>
        <location line="-58"/>
        <source>Timeout while getting value from workspace</source>
        <translation>Zeitüberschreitung beim Lesen der Werte aus dem Workspace</translation>
    </message>
    <message>
        <location line="+9"/>
        <source>The number of values returned from workspace does not correspond to requested number</source>
        <translation>Die Anzahl der zurückgegebenen Werte aus dem Workspace entspricht nicht der angeforderten Anzahl</translation>
    </message>
    <message>
        <location line="+37"/>
        <location line="+145"/>
        <source>File cannot be opened</source>
        <translation>Die Datei kann nicht geöffnet werden</translation>
    </message>
    <message>
        <location line="-114"/>
        <source>Timeout while pickling variables</source>
        <translation type="unfinished">Zeitüberschreitung beim &quot;Pickeln&quot; von Variablen</translation>
    </message>
    <message>
        <location line="+22"/>
        <source>Timeout while saving variables to matlab file</source>
        <translation type="unfinished">Zeitüberschreitung beim Speichern von Variablen in eine Matlab-Datei</translation>
    </message>
    <message>
        <location line="+11"/>
        <location line="+184"/>
        <source>Suffix must be *.idc or *.mat</source>
        <translation>Dateiendung muss *.idc oder *.mat sein</translation>
    </message>
    <message>
        <location line="-128"/>
        <source>File not found</source>
        <translation>Datei nicht gefunden</translation>
    </message>
    <message>
        <location line="+43"/>
        <source>Variables cannot be imported since python is busy right now</source>
        <translation type="unfinished">Variablen können nicht importiert werden während Python läuft</translation>
    </message>
    <message>
        <location line="+28"/>
        <source>Variable name of imported dictionary</source>
        <translation type="unfinished">Variablenname für das zu importierende &apos;Dictionary&apos;</translation>
    </message>
    <message>
        <location line="+8"/>
        <source>Invalid variable name</source>
        <translation>Ungültiger Variablenname</translation>
    </message>
    <message>
        <location line="+16"/>
        <source>Timeout while unpickling variables</source>
        <translation type="unfinished">Zeitüberschreitung beim &quot;Unpickeln&quot; von Variablen</translation>
    </message>
    <message>
        <location line="+22"/>
        <source>Timeout while loading matlab variables</source>
        <translation type="unfinished">Zeitüberschreitung beim Laden von Matlab-Variablen</translation>
    </message>
    <message>
        <location line="+48"/>
        <source>Timeout while opening script</source>
        <translation type="unfinished">Zeitüberschreitung beim Öffnen eines Skripts</translation>
    </message>
    <message>
        <location line="+413"/>
        <source>Algorithm interface not supported</source>
        <translation>Die Algorithmusschnittstelle wird nicht unterstützt</translation>
    </message>
    <message>
        <location line="+40"/>
        <source>Error while getting mand and out parameters from algorithm interface</source>
        <translation>Fehler beim Lesen von Ausgabeparametern der Algorithmusschnittstelle</translation>
    </message>
    <message>
        <location line="+31"/>
        <source>User Interfaces (*.ui)</source>
        <translation>Eigene Schnittstellen (*.ui)</translation>
    </message>
    <message>
        <location line="+99"/>
        <source>All Files (*.*)</source>
        <translation>Alle Dateien (*.*)</translation>
    </message>
</context>
<context>
    <name>ito::LastCommandDockWidget</name>
    <message>
        <location filename="../widgets/lastCommandDockWidget.cpp" line="+190"/>
        <source>Clear List</source>
        <translation>Liste löschen</translation>
    </message>
</context>
<context>
    <name>ito::MainApplication</name>
    <message>
        <location filename="../mainApplication.cpp" line="+177"/>
        <location line="+4"/>
        <source>Version %1
%2</source>
        <translation></translation>
    </message>
    <message>
        <location line="-4"/>
        <source>64 bit (x64)</source>
        <translation></translation>
    </message>
    <message>
        <location line="+4"/>
        <source>32 bit (x86)</source>
        <translation></translation>
    </message>
    <message>
        <location line="+106"/>
        <source>load translations...</source>
        <translation>Übersetzungen werden geladen...</translation>
    </message>
    <message>
        <location line="+49"/>
        <source>load themes and styles...</source>
        <translation>Themen und Stile werden geladen...</translation>
    </message>
    <message>
        <location line="+106"/>
        <source>load process organizer...</source>
        <translation>&apos;Process Organizer&apos; wird geladen...</translation>
    </message>
    <message>
        <location line="+9"/>
        <source>scan and load plugins...</source>
        <translation>Plugins werden gescannt und geladen...</translation>
    </message>
    <message>
        <location line="+12"/>
        <source>start python...</source>
        <translation>Python wird gestartet...</translation>
    </message>
    <message>
        <location line="+33"/>
        <source>load main window...</source>
        <translation>Hauptfenster wird geladen...</translation>
    </message>
    <message>
        <location line="+6"/>
        <source>load ui organizer...</source>
        <translation>&apos;UI Organizer&apos; wird geladen...</translation>
    </message>
    <message>
        <location line="+6"/>
        <source>scan and load designer widgets...</source>
        <translation>&apos;Designer Widgets&apos; werden gescannt und geladen...</translation>
    </message>
    <message>
        <location line="+20"/>
        <source>load script editor organizer...</source>
        <translation>&apos;Script Editor Organizer&apos; wird geladen...</translation>
    </message>
    <message>
        <location line="+78"/>
        <source>execute startup scripts...</source>
        <translation>Startskripts werden ausgeführt...</translation>
    </message>
    <message>
        <location line="+26"/>
        <source>scan and run scripts in autostart folder...</source>
        <translation>Skripts im Autostartordner werden gescannt und ausgeführt...</translation>
    </message>
    <message>
        <location line="+161"/>
        <source>Do you really want to exit the application?</source>
        <translation>Soll itom wirklich beendet werden?</translation>
    </message>
</context>
<context>
    <name>ito::MainWindow</name>
    <message>
        <location filename="../widgets/mainWindow.cpp" line="+119"/>
        <source>itom</source>
        <translation>itom</translation>
    </message>
    <message>
        <location line="+45"/>
        <source>Breakpoints</source>
        <translation>Haltepunkte</translation>
    </message>
    <message>
        <location line="-9"/>
        <source>File System</source>
        <translation>Dateisystem</translation>
    </message>
    <message>
        <location line="-40"/>
        <source>itom (x64)</source>
        <translation></translation>
    </message>
    <message>
        <location line="+64"/>
        <source>Call Stack</source>
        <translation>Aufrufliste</translation>
    </message>
    <message>
        <location line="+17"/>
        <source>Global Variables</source>
        <translation>Globale Variablen</translation>
    </message>
    <message>
        <location line="+6"/>
        <source>Local Variables</source>
        <translation>Lokale Variablen</translation>
    </message>
    <message>
        <location line="+14"/>
        <source>Plugins</source>
        <translation></translation>
    </message>
    <message>
        <location line="+374"/>
        <source>Exit</source>
        <translation>Beenden</translation>
    </message>
    <message>
        <location line="+51"/>
        <source>Continue</source>
        <translation>Fortsetzen</translation>
    </message>
    <message>
        <location line="+5"/>
        <source>Step</source>
        <translation>Einzelschritt</translation>
    </message>
    <message>
        <location line="+5"/>
        <source>Step Over</source>
        <translation>Prozedurschritt</translation>
    </message>
    <message>
        <location line="+5"/>
        <source>Step Out</source>
        <translation>Ausführen bis Rücksprung</translation>
    </message>
    <message>
        <location line="+5"/>
        <source>Reload Modules...</source>
        <translation type="unfinished">Neugeladene Module...</translation>
    </message>
    <message>
        <location line="+3"/>
        <source>Autoreload Modules</source>
        <translation>Automatisch neugeladene Module</translation>
    </message>
    <message>
        <location line="+4"/>
        <source>Autoreload Before Script Execution</source>
        <translation>Automatisches Neuladen vor der Skriptausführung</translation>
    </message>
    <message>
        <location line="+4"/>
        <source>Autoreload Before Single Command</source>
        <translation>Automatisches Neuladen vor dem Einzelbefehl</translation>
    </message>
    <message>
        <location line="+4"/>
        <source>Autoreload Before Events And Function Calls</source>
        <translation>Automatisches Neuladen vor den Ereignis- und Funktionsaufrufen</translation>
    </message>
    <message>
        <location line="+56"/>
        <source>Recently Used Files</source>
        <translation>Zuletzt verwendete Dateien</translation>
    </message>
    <message>
        <location line="+145"/>
        <source>No Opened Scripts</source>
        <translation>Kein geöffnetes Skript</translation>
    </message>
    <message>
        <location line="+64"/>
        <location line="+15"/>
        <location line="+27"/>
        <source>Python is being executed</source>
        <translation>Python wird ausgeführt</translation>
    </message>
    <message>
        <location line="+75"/>
        <source>Open File</source>
        <translation>Datei öffnen</translation>
    </message>
    <message>
        <location line="+382"/>
        <source>One single menu element must be of type MENU [2]</source>
        <translation>Das Menüelement muss vom Typ &apos;menu&apos; sein [2]</translation>
    </message>
    <message>
        <location line="+4"/>
        <source>Key must not be empty.</source>
        <translation>Der Schlüssel darf nicht leer sein.</translation>
    </message>
    <message>
        <location line="+4"/>
        <source>Invalid menu item type.</source>
        <translation>Ungültiger Typ von &apos;menu item&apos;.</translation>
    </message>
    <message>
        <location line="+356"/>
        <source>There is no python code associated with this action.</source>
        <translation>Für diese Komponente wurde kein Python-Code hinterlegt.</translation>
    </message>
    <message>
        <location line="-1223"/>
        <source>New Script...</source>
        <translation>Neues Skript...</translation>
    </message>
    <message>
        <location line="+5"/>
        <source>Open File...</source>
        <translation>Datei öffnen...</translation>
    </message>
    <message>
        <location line="+9"/>
        <source>Properties...</source>
        <translation>Optionen...</translation>
    </message>
    <message>
        <location line="+6"/>
        <source>User Management...</source>
        <translation>Benutzerverwaltung...</translation>
    </message>
    <message>
        <location line="+4"/>
        <source>About Qt...</source>
        <translation>Über Qt...</translation>
    </message>
    <message>
        <location line="+4"/>
        <source>About itom...</source>
        <translation>Über itom...</translation>
    </message>
    <message>
        <source>Loaded plugins...</source>
        <translation type="vanished">Geladene Plugins...</translation>
    </message>
    <message>
        <location line="-440"/>
        <source>Command History</source>
        <translation>Befehlsliste</translation>
    </message>
    <message>
        <location line="+84"/>
        <source>Python could not be started. itom cannot be used in the desired way. 
Start itom again with the argument &apos;log&apos; and look-up the error message in the file itomlog.txt.</source>
        <translation>Python konnte nicht gestartet werden. itom kann ohne Python nicht genutzt werden.
Bitte itom mit dem Argument &apos;log&apos; erneut starten und die Fehlermeldungen in der Datei &apos;itomlog.txt&apos; auswerten.</translation>
    </message>
    <message>
        <location line="+359"/>
        <source>Loaded Plugins...</source>
        <translation>Geladene Plugins...</translation>
    </message>
    <message>
        <location line="+5"/>
        <source>Help...</source>
        <translation>Hilfe...</translation>
    </message>
    <message>
        <location line="+4"/>
        <source>Script Reference</source>
        <translation>Skriptreferenz</translation>
    </message>
    <message>
        <location line="+3"/>
        <source>UI Designer</source>
        <translation>UI-Designer</translation>
    </message>
    <message>
        <location line="+18"/>
        <source>F6</source>
        <translation></translation>
    </message>
    <message>
        <location line="+5"/>
        <source>F11</source>
        <translation></translation>
    </message>
    <message>
        <location line="+5"/>
        <source>F10</source>
        <translation></translation>
    </message>
    <message>
        <location line="+5"/>
        <source>Shift+F11</source>
        <translation></translation>
    </message>
    <message>
        <location line="+23"/>
        <source>Package Manager...</source>
        <translation>Python Paket-Manager...</translation>
    </message>
    <message>
        <location line="+3"/>
        <source>Timer Manager...</source>
        <translation>Timer-Manager...</translation>
    </message>
    <message>
        <location line="+9"/>
        <source>Application</source>
        <translation>Anwendung</translation>
    </message>
    <message>
        <location line="+10"/>
        <source>Tools</source>
        <translation>Tools</translation>
    </message>
    <message>
        <location line="+8"/>
        <source>About</source>
        <translation>Über</translation>
    </message>
    <message>
        <location line="+7"/>
        <source>Python</source>
        <translation>Python</translation>
    </message>
    <message>
        <location line="+10"/>
        <source>File</source>
        <translation>Datei</translation>
    </message>
    <message>
        <location line="+19"/>
        <source>View</source>
        <translation>Ansicht</translation>
    </message>
    <message>
        <location line="+15"/>
        <source>Reload Modules</source>
        <translation type="unfinished">Neu zu ladende Module</translation>
    </message>
    <message>
        <location line="+55"/>
        <source>No Entries</source>
        <translation>Kein Eintrag</translation>
    </message>
    <message>
        <location line="+34"/>
        <source>Toolboxes</source>
        <translation>Werkzeuge</translation>
    </message>
    <message>
        <location line="-99"/>
        <source>Script</source>
        <translation>Skript</translation>
    </message>
    <message>
        <location line="+1134"/>
        <source>The UI designer (Qt designer) could not be started (%1).</source>
        <translation>Der UI-Designer (QT-Designer) konnte nicht geöffnet werden (%1).</translation>
    </message>
    <message>
        <location line="-1711"/>
        <location line="+600"/>
        <source>Help</source>
        <translation>Hilfe</translation>
    </message>
    <message>
        <location line="-147"/>
        <source>Run Python Code In Debug Mode</source>
        <translation>Python-Code im Debug-Modus ausführen</translation>
    </message>
    <message>
        <location line="+1"/>
        <source>Set whether internal python code should be executed in debug mode</source>
        <translation>Interner Pyhton-Code wird im Debug-Modus ausgeführt</translation>
    </message>
    <message>
        <location line="+8"/>
        <source>Stop</source>
        <translation>Stop</translation>
    </message>
    <message>
        <location line="+1"/>
        <source>Shift+F5</source>
        <translation></translation>
    </message>
    <message>
        <location line="+282"/>
        <source>Ready</source>
        <translation>Fertig</translation>
    </message>
    <message>
        <location line="+257"/>
        <source>Error when preparing help or showing assistant.</source>
        <translation>Fehler bei der Erstellung oder dem Anzeigen des Hilfeassistenten.</translation>
    </message>
    <message>
        <location line="+1"/>
        <source>Error while showing assistant.</source>
        <translation>Fehler beim Anzeigen des Hilfeassistenten.</translation>
    </message>
    <message>
        <location line="+4"/>
        <source>Warning when preparing help or showing assistant.</source>
        <translation>Warnung bei der Erstellung oder dem Anzeigen des Hilfeassistenten.</translation>
    </message>
    <message>
        <location line="+1"/>
        <source>Warning while showing assistant.</source>
        <translation>Warnung beim Anzeigen des Hilfeassistenten.</translation>
    </message>
    <message>
        <location line="+30"/>
        <source>The help assistant could not be started.</source>
        <translation>Der Hilfeassistent konnte nicht gestartet werden.</translation>
    </message>
    <message>
        <location line="+331"/>
        <location line="+4"/>
        <source>Add menu element</source>
        <translation>Menüpunkt hinzufügen</translation>
    </message>
    <message>
        <location line="+89"/>
        <location line="+64"/>
        <source>Remove menu element</source>
        <translation>Menüelement löschen</translation>
    </message>
    <message>
        <location line="+69"/>
        <source>Current Directory: %1</source>
        <translation>Aktuelles Verzeichnis: %1</translation>
    </message>
    <message>
        <location line="+29"/>
        <source>Python is not available. This action cannot be executed.</source>
        <translation>Python ist nicht verfügbar. Diese Anwendung kann nicht ausgeführt werden.</translation>
    </message>
</context>
<context>
    <name>ito::PaletteOrganizer</name>
    <message>
        <location filename="../organizer/paletteOrganizer.cpp" line="+643"/>
        <source>Palette %1 has a restricted access.</source>
        <translation type="unfinished">Die Palette &apos;%1&apos; hat eine Zugangsbeschränkung.</translation>
    </message>
    <message>
        <location line="+7"/>
        <source>Palette %1 has a write protection.</source>
        <translation type="unfinished">Die Palette &apos;%1&apos; ist schreibgeschützt.</translation>
    </message>
    <message>
        <location line="+33"/>
        <source>Palette %1 not found within palette list</source>
        <translation type="unfinished">Die Palette &apos;%1&apos; wurde in der Palettenliste nicht gefunden</translation>
    </message>
    <message>
        <location line="+31"/>
        <source>Destination vector not initialized</source>
        <translation>Der Zielvektor wurde nicht initialisiert</translation>
    </message>
</context>
<context>
    <name>ito::ParamInputDialog</name>
    <message>
        <location filename="../ui/paramInputDialog.cpp" line="+142"/>
        <source>IntArray</source>
        <translation></translation>
    </message>
    <message>
        <location line="+19"/>
        <source>DoubleArray</source>
        <translation></translation>
    </message>
    <message>
        <location line="+19"/>
        <source>CharArray</source>
        <translation></translation>
    </message>
    <message>
        <location line="+227"/>
        <source>The number of value does not match the step size</source>
        <translation>Der angegebene Wert entspricht nicht den möglichen Werten für die Schrittgröße</translation>
    </message>
</context>
<context>
    <name>ito::ParamInputParser</name>
    <message>
        <location filename="../ui/paramInputParser.cpp" line="+65"/>
        <location line="+131"/>
        <location line="+81"/>
        <source>Canvas widget does not exist any more</source>
        <translation>Container existiert nicht länger</translation>
    </message>
    <message>
        <location line="-180"/>
        <source>[no description]</source>
        <translation>[keine Beschreibung]</translation>
    </message>
    <message>
        <location line="+31"/>
        <source>[Integer]</source>
        <translation></translation>
    </message>
    <message>
        <location line="+4"/>
        <source>[Char]</source>
        <translation></translation>
    </message>
    <message>
        <location line="+4"/>
        <source>[Double]</source>
        <translation></translation>
    </message>
    <message>
        <location line="+4"/>
        <source>[String]</source>
        <translation></translation>
    </message>
    <message>
        <location line="+4"/>
        <source>[IntArray]</source>
        <translation></translation>
    </message>
    <message>
        <location line="+4"/>
        <source>[DoubleArray]</source>
        <translation></translation>
    </message>
    <message>
        <location line="+4"/>
        <source>[CharArray]</source>
        <translation></translation>
    </message>
    <message>
        <location line="+4"/>
        <source>[HW-Instance]</source>
        <translation>[HW-Instanz]</translation>
    </message>
    <message>
        <location line="+4"/>
        <source>[unknown]</source>
        <translation>[unbekannt]</translation>
    </message>
    <message>
        <location line="+1"/>
        <source> - - error - - </source>
        <translation> - - FEHLER - - </translation>
    </message>
    <message>
        <location line="+47"/>
        <location line="+81"/>
        <source>QT error: Grid layout could not be identified</source>
        <translation>QT-Fehler: Grid Layout kann nicht identifiziert werden</translation>
    </message>
    <message>
        <location line="-38"/>
        <source>The parameter &apos;%1&apos; is invalid.</source>
        <translation>Der Parameter &apos;%1&apos; ist ungültig.</translation>
    </message>
    <message>
        <location line="+5"/>
        <source>Invalid input</source>
        <translation>Ungültiger Input</translation>
    </message>
    <message>
        <location line="+87"/>
        <source>checked: 1, unchecked: 0</source>
        <translation>ausgewählt: 1, nicht ausgewählt: 0</translation>
    </message>
    <message>
        <location line="+13"/>
        <location line="+27"/>
        <location line="+29"/>
        <source>min: %1, max: %2, step: %3</source>
        <translation>min: %1, max: %2, Schritt: %3</translation>
    </message>
    <message>
        <location line="-49"/>
        <location line="+27"/>
        <location line="+33"/>
        <source>unlimited</source>
        <translation>Unlimitiert</translation>
    </message>
    <message>
        <location line="-7"/>
        <source>min: %1, max: %2</source>
        <translation></translation>
    </message>
    <message>
        <location line="+53"/>
        <source>%1 [Wildcard]</source>
        <translation type="unfinished">%1 [Platzhalter]</translation>
    </message>
    <message>
        <location line="+10"/>
        <source>%1 [Regular Expression]</source>
        <translation>%1 [Regulärer Ausdruck]</translation>
    </message>
    <message>
        <location line="+18"/>
        <location line="+394"/>
        <source>[None]</source>
        <translation></translation>
    </message>
    <message>
        <location line="-313"/>
        <location line="+23"/>
        <source>Qt error: Spin box widget could not be found</source>
        <translation>Qt-Fehler: Spinbox-Widget wurde nicht gefunden</translation>
    </message>
    <message>
        <location line="+20"/>
        <source>Qt error: Double spin box widget could not be found</source>
        <translation>Qt-Fehler: Double-Spinbox-Widget wurde nicht gefunden</translation>
    </message>
    <message>
        <location line="+24"/>
        <source>Qt error: String input widget could not be found</source>
        <translation>Qt-Fehler: String-Eingabe-Widget wurde nicht gefunden</translation>
    </message>
    <message>
        <location line="+46"/>
        <source>Qt error: IntArray widget could not be found</source>
        <translation>Qt-Fehler: IntArray-Eingabe-Widget wurde nicht gefunden</translation>
    </message>
    <message>
        <location line="+21"/>
        <location line="+108"/>
        <source>Invalid integer list of parameter &apos;%1&apos;: Value &apos;%2&apos; at position %3 is no integer number.</source>
        <translation>Ungültige Integer-Liste in Parameter &apos;%1&apos;: Wert &apos;%2&apos; an Position %3 ist keine Ganzzahl.</translation>
    </message>
    <message>
        <location line="-75"/>
        <source>Qt error: DoubleArray widget could not be found</source>
        <translation>Qt-Fehler: DoubleArray-Eingabe-Widget wurde nicht gefunden</translation>
    </message>
    <message>
        <location line="+21"/>
        <source>Invalid double list of parameter &apos;%1&apos;: Value &apos;%2&apos; at position %3 is no double number.</source>
        <translation>Ungültige Double-Liste in Parameter &apos;%1&apos;: Wert &apos;%2&apos; an Position %3 ist keine Kommazahl.</translation>
    </message>
    <message>
        <location line="+33"/>
        <source>Qt error: CharArray widget could not be found</source>
        <translation>Qt-Fehler: CharArray-Eingabe-Widget wurde nicht gefunden</translation>
    </message>
    <message>
        <location line="+83"/>
        <source>%1, Identifier: %2</source>
        <translation type="unfinished">%1, Indikator: %2</translation>
    </message>
    <message>
        <location line="+4"/>
        <source>%1, ID: %2</source>
        <translation></translation>
    </message>
    <message>
        <location line="+79"/>
        <source>Invalid integer list: Value &apos;%1&apos; at position %2 is no integer number.</source>
        <translation>Ungültige Integer-Liste: Wert &apos;%1&apos; an Position %2 ist keine Ganzzahl.</translation>
    </message>
    <message>
        <location line="+31"/>
        <source>Invalid double list: Value &apos;%1&apos; at position %2 is no double number.</source>
        <translation>Ungültige Double-Liste: Wert &apos;%1&apos; an Position %2 ist keine Kommazahl.</translation>
    </message>
    <message>
        <location line="+14"/>
        <source>Unknown paramType: %1</source>
        <translation>Unbekannter Parametertyp: %1</translation>
    </message>
</context>
<context>
    <name>ito::PipManager</name>
    <message>
        <location filename="../models/pipManager.cpp" line="+50"/>
        <source>Name</source>
        <translation></translation>
    </message>
    <message>
        <location line="+0"/>
        <source>Version</source>
        <translation></translation>
    </message>
    <message>
        <location line="+0"/>
        <source>Location</source>
        <translation>Speicherort</translation>
    </message>
    <message>
        <location line="+0"/>
        <source>Requires</source>
        <translation>Erforderlich</translation>
    </message>
    <message>
        <location line="+0"/>
        <source>Updates</source>
        <translation></translation>
    </message>
    <message>
        <location line="+0"/>
        <source>Summary</source>
        <translation>Hinweis</translation>
    </message>
    <message>
        <location line="+0"/>
        <source>Homepage</source>
        <translation></translation>
    </message>
    <message>
        <location line="+0"/>
        <source>License</source>
        <translation>Lizenz</translation>
    </message>
    <message>
        <location line="+151"/>
        <source>The home directory of Python is currently set to the non-existing directory &apos;%s&apos;
Python cannot be started. Please set either the environment variable PYTHONHOME to the base directory of python 
or correct the base directory in the property dialog of itom.</source>
        <translation type="unfinished">Das Stammverzeichnis von Python ist aktuell auf ein nicht existierendes Verzeichnis gesetzt (&apos;%s&apos;)
Python kann nicht gestartet werden. Bitte entweder im System die Umgebungsvariable &apos;PYTHONHOME&apos; mit dem Stammverzeichnis von Python setzen
oder in itom unter Optionen das Python-Verzeichnis korrigieren.</translation>
    </message>
    <message>
        <location line="+17"/>
        <source>The built-in library path of Python could not be found. The current home directory is &apos;%s&apos;
Python cannot be started. Please set either the environment variable PYTHONHOME to the base directory of python 
or correct the base directory in the preferences dialog of itom.</source>
        <translation type="unfinished">Das Verzeichnis zur &apos;built-in library&apos; von Python wurde nicht gefunden. Der aktuelle Pfad des Python-Stammverzeichnisses lautet &apos;%s&apos;
Python kann nicht gestartet werden. Bitte entweder im System die Umgebungsvariable &apos;PYTHONHOME&apos; mit dem Stammverzeichnis von Python setzen
oder in itom unter Optionen das Python-Verzeichnis korrigieren.</translation>
    </message>
    <message>
        <location line="+76"/>
        <source>up to date</source>
        <translation>aktuell</translation>
    </message>
    <message>
        <location line="+4"/>
        <source>new version %1 available</source>
        <translation>neue Version %1 verfügbar</translation>
    </message>
    <message>
        <location line="+4"/>
        <source>unknown</source>
        <translation>unbekannt</translation>
    </message>
    <message>
        <location line="+323"/>
        <source>Could not start python pip
</source>
        <translation>Python-Pip kann nicht gestartet werden</translation>
    </message>
    <message>
        <location line="+3"/>
        <source>An error occurred when attempting to read from the process.
</source>
        <translation>Beim Versuch auf den Prozess zuzugreifen ist ein Fehler aufgetreten.
</translation>
    </message>
    <message>
        <location line="+3"/>
        <source>other error</source>
        <translation>Es ist ein Fehler aufgetreten</translation>
    </message>
    <message>
        <location line="+16"/>
        <source>Python pip crashed during execution
</source>
        <translation>Python-Pip ist bei der Ausführung abgestürzt</translation>
    </message>
</context>
<context>
    <name>ito::PythonEngine</name>
    <message>
        <location filename="../python/pythonEngine.cpp" line="+993"/>
        <source>Python not initialized</source>
        <translation type="unfinished">Python ist nicht inizialisiert</translation>
    </message>
    <message>
        <location line="+140"/>
        <source>Qt text encoding not compatible to python. Python encoding is set to latin 1</source>
        <translation type="unfinished"></translation>
    </message>
    <message>
        <location line="+4"/>
        <source>Qt text encoding %1 not compatible to python. Python encoding is set to latin 1</source>
        <translation type="unfinished"></translation>
    </message>
    <message>
        <location line="+164"/>
        <source>An automatic reload cannot be executed since auto reloader is not enabled.</source>
        <translation type="unfinished"></translation>
    </message>
    <message>
        <location line="+5"/>
        <source>An automatic reload cannot be executed since module &apos;autoreload&apos; could not be loaded.</source>
        <translation type="unfinished"></translation>
    </message>
    <message>
        <location line="+28"/>
        <location line="+588"/>
        <source>syntax error</source>
        <translation type="unfinished">Syntaxfehler</translation>
    </message>
    <message>
        <location line="-546"/>
        <source>exiting desired.</source>
        <translation type="unfinished"></translation>
    </message>
    <message>
        <location line="+290"/>
        <location line="+139"/>
        <location line="+128"/>
        <source>Error while clearing all breakpoints in itoDebugger.</source>
        <translation type="unfinished">Fehler beim Löschen aller Haltepunkte im ITO-Debugger.</translation>
    </message>
    <message>
        <location line="+2250"/>
        <source>It is not allowed to save a variable in modes pyStateRunning, pyStateDebugging or pyStateDebuggingWaitingButBusy</source>
        <translation type="unfinished"></translation>
    </message>
    <message>
        <location line="+24"/>
        <source>Variables can not be saved since dictionary is not available</source>
        <translation type="unfinished"></translation>
    </message>
    <message>
        <location line="+84"/>
        <location line="+993"/>
        <location line="+99"/>
        <source>It is not allowed to pickle a variable in modes pyStateRunning, pyStateDebugging or pyStateDebuggingWaitingButBusy</source>
        <translation type="unfinished"></translation>
    </message>
    <message>
        <location line="-1058"/>
        <location line="+33"/>
        <source>Could not save dataObject since it is not available.</source>
        <translation type="unfinished"></translation>
    </message>
    <message>
        <location line="+6"/>
        <source>Unsupported data type to save to matlab.</source>
        <translation type="unfinished"></translation>
    </message>
    <message>
        <location line="+5"/>
        <source>Error converting object to Python object. Save to matlab not possible.</source>
        <translation type="unfinished"></translation>
    </message>
    <message>
        <location line="+54"/>
        <source>It is not allowed to load matlab variables in modes pyStateRunning, pyStateDebugging or pyStateDebuggingWaitingButBusy</source>
        <translation type="unfinished"></translation>
    </message>
    <message>
        <location line="+24"/>
        <source>Variables can not be load since dictionary is not available</source>
        <translation type="unfinished"></translation>
    </message>
    <message>
        <location line="+117"/>
        <location line="+103"/>
        <location line="+96"/>
        <source>Values cannot be saved since workspace dictionary not available.</source>
        <translation type="unfinished"></translation>
    </message>
    <message>
        <location line="-28"/>
        <source>The number of names and values must be equal</source>
        <translation type="unfinished"></translation>
    </message>
    <message>
        <location line="-4385"/>
        <source>The itom subdirectory of Python &apos;%s&apos; is not existing.
Please change setting in the property dialog of itom.</source>
        <translation type="unfinished"></translation>
    </message>
    <message>
        <location line="+14"/>
        <source>Settings value Python::pyHome has not been set as Python Home directory since it does not exist:  %s</source>
        <translation type="unfinished"></translation>
    </message>
    <message>
        <location line="+55"/>
        <source>The home directory of Python is currently set to the non-existing directory &apos;%s&apos;
Python cannot be started. Please set either the environment variable PYTHONHOME to the base directory of python 
or correct the base directory in the property dialog of itom.</source>
        <translation type="unfinished">Das Stammverzeichnis von Python ist aktuell auf ein nicht existierendes Verzeichnis gesetzt (&apos;%s&apos;)
Python kann nicht gestartet werden. Bitte entweder im System die Umgebungsvariable &apos;PYTHONHOME&apos; mit dem Stammverzeichnis von Python setzen
oder in itom unter Optionen das Python-Verzeichnis korrigieren.</translation>
    </message>
    <message>
        <location line="+17"/>
        <source>The built-in library path of Python could not be found. The current home directory is &apos;%s&apos;
Python cannot be started. Please set either the environment variable PYTHONHOME to the base directory of python 
or correct the base directory in the preferences dialog of itom.</source>
        <translation type="unfinished">Das Verzeichnis zur &apos;built-in library&apos; von Python wurde nicht gefunden. Der aktuelle Pfad des Python-Stammverzeichnisses lautet &apos;%s&apos;
Python kann nicht gestartet werden. Bitte entweder im System die Umgebungsvariable &apos;PYTHONHOME&apos; mit dem Stammverzeichnis von Python setzen
oder in itom unter Optionen das Python-Verzeichnis korrigieren.</translation>
    </message>
    <message>
        <location line="+39"/>
        <source>Numpy.core.multiarray failed to import. Please verify that you have numpy 1.6 or higher installed.</source>
        <translation type="unfinished"></translation>
    </message>
    <message>
        <location line="+1"/>
        <source>Numpy.core.multiarray failed to import. Please verify that you have numpy 1.6 or higher installed.
</source>
        <translation type="unfinished"></translation>
    </message>
    <message>
        <location line="+13"/>
        <source>Error importing sys in start python engine
</source>
        <translation type="unfinished"></translation>
    </message>
    <message>
        <location line="+2"/>
        <source>Error importing itom in start python engine
</source>
        <translation type="unfinished"></translation>
    </message>
    <message>
        <location line="+3"/>
        <source>Error redirecting stdout in start python engine
</source>
        <translation type="unfinished"></translation>
    </message>
    <message>
        <location line="+2"/>
        <source>Error redirecting stderr in start python engine
</source>
        <translation type="unfinished"></translation>
    </message>
    <message>
        <location line="+2"/>
        <source>Error redirecting stdin in start python engine
</source>
        <translation type="unfinished"></translation>
    </message>
    <message>
        <location line="+244"/>
        <source>The module itoFunctions could not be loaded. Make sure that the script itoFunctions.py is available in the itom root directory.</source>
        <translation type="unfinished"></translation>
    </message>
    <message>
        <location line="+10"/>
        <source>The module itoDebugger could not be loaded. Make sure that the script itoDebugger.py is available in the itom root directory.</source>
        <translation type="unfinished"></translation>
    </message>
    <message>
        <location line="+11"/>
        <source>The class itoDebugger in the module itoDebugger could not be loaded.</source>
        <translation type="unfinished"></translation>
    </message>
    <message>
        <location line="+14"/>
        <source>The module &apos;autoreload&apos; could not be loaded. Make sure that the script autoreload.py is available in the itom-packages directory.</source>
        <translation type="unfinished"></translation>
    </message>
    <message>
        <location line="+55"/>
        <source>Deadlock in python setup.</source>
        <translation type="unfinished">Deadlock in Python.</translation>
    </message>
    <message>
        <location line="+496"/>
        <source>Main dictionary is empty</source>
        <translation type="unfinished">Hauptwörterbuch ist leer</translation>
    </message>
    <message>
        <location line="+53"/>
        <source>Error while evaluating python string.</source>
        <translation type="unfinished">Fehler beim Evaluieren eines Python-Strings.</translation>
    </message>
    <message>
        <location line="+50"/>
        <source>File does not exist</source>
        <translation type="unfinished">Datei existiert nicht</translation>
    </message>
    <message>
        <location line="+80"/>
        <source>File could not be opened in readonly-mode</source>
        <translation type="unfinished">Datei konnte nicht im &quot;ReadOnly&quot;-Modus geöffnet werden</translation>
    </message>
    <message>
        <location line="+644"/>
        <source>Error while transmitting breakpoints to debugger.</source>
        <translation type="unfinished"></translation>
    </message>
    <message>
        <location line="+2"/>
        <source>Exception raised while adding breakpoint in debugger.</source>
        <translation type="unfinished"></translation>
    </message>
    <message>
        <location line="+10"/>
        <source>Adding breakpoint to file &apos;%s&apos;, line %i failed in Python debugger (invalid breakpoint id).</source>
        <translation type="unfinished"></translation>
    </message>
    <message>
        <location line="+19"/>
        <source>Adding breakpoint to file &apos;%s&apos;, line %i in Python debugger returned unknown error string</source>
        <translation type="unfinished"></translation>
    </message>
    <message>
        <location line="+21"/>
        <location line="+67"/>
        <source>Debugger not available</source>
        <translation type="unfinished"></translation>
    </message>
    <message>
        <location line="-46"/>
        <source>Exception raised while editing breakpoint in debugger.</source>
        <translation type="unfinished"></translation>
    </message>
    <message>
        <location line="+7"/>
        <source>Editing breakpoint (file &apos;%s&apos;, line %i) in Python debugger returned error code %i</source>
        <translation type="unfinished"></translation>
    </message>
    <message>
        <location line="+14"/>
        <source>Editing breakpoint (file &apos;%s&apos;, line %i) in Python debugger returned unknown error string</source>
        <translation type="unfinished"></translation>
    </message>
    <message>
        <location line="+10"/>
        <source>Breakpoint in file &apos;%s&apos;, line %i could not be edited since it has no valid Python breakpoint number (maybe a comment or blank line in script)</source>
        <translation type="unfinished"></translation>
    </message>
    <message>
        <location line="+25"/>
        <source>Exception raised while clearing breakpoint in debugger.</source>
        <translation type="unfinished"></translation>
    </message>
    <message>
        <location line="+7"/>
        <source>Deleting breakpoint in Python debugger returned error code %i</source>
        <translation type="unfinished"></translation>
    </message>
    <message>
        <location line="+13"/>
        <source>Deleting breakpoint in Python debugger returned unknown error string</source>
        <translation type="unfinished"></translation>
    </message>
    <message>
        <location line="+2506"/>
        <source>Error while transforming value &apos;%s&apos; to PyObject*.</source>
        <translation type="unfinished"></translation>
    </message>
    <message>
        <location line="+71"/>
        <source>It is not allowed to load variables in modes pyStateRunning, pyStateDebugging or pyStateDebuggingWaitingButBusy</source>
        <translation type="unfinished"></translation>
    </message>
    <message>
        <location line="+15"/>
        <source>Values cannot be obtained since workspace dictionary not available.</source>
        <translation type="unfinished"></translation>
    </message>
    <message>
        <location line="+12"/>
        <source>Item &apos;%1&apos; does not exist in workspace.</source>
        <translation type="unfinished">Das Objekt &apos;%1&apos; existiert nicht im Workspace.</translation>
    </message>
    <message>
        <location line="+107"/>
        <source>Variable name &apos;%1&apos; already exists in dictionary</source>
        <translation type="unfinished">Der Variablenname &apos;%1&apos; existiert bereis im Dictionary</translation>
    </message>
    <message>
        <location line="+120"/>
        <location line="+75"/>
        <source>It is not allowed to get modules if python is currently executed</source>
        <translation type="unfinished">Es ist nicht möglich Python-Module anzufordern während Python ausgeführt wird</translation>
    </message>
    <message>
        <location line="-59"/>
        <location line="+75"/>
        <source>The script itomFunctions.py is not available</source>
        <translation type="unfinished">Das Skript &apos;itomFunctions.py&apos; ist nicht verfügbar</translation>
    </message>
    <message>
        <location line="-65"/>
        <source>Error while loading the modules</source>
        <translation type="unfinished">Fehler beim Laden der Module</translation>
    </message>
    <message>
        <location line="+78"/>
        <source>Error while reloading the modules</source>
        <translation type="unfinished">Fehler beim erneuten Laden der Module</translation>
    </message>
    <message>
        <location line="+71"/>
        <source>Variables can not be pickled since dictionary is not available</source>
        <translation type="unfinished"></translation>
    </message>
    <message>
        <location line="+90"/>
        <source>Could not pickle since value is empty.</source>
        <translation type="unfinished"></translation>
    </message>
    <message>
        <location line="+17"/>
        <location line="+16"/>
        <location line="+16"/>
        <source>Could not pickle dataObject since it is not available.</source>
        <translation type="unfinished"></translation>
    </message>
    <message>
        <location line="+6"/>
        <source>Unsupported data type to pickle.</source>
        <translation type="unfinished"></translation>
    </message>
    <message>
        <location line="+5"/>
        <source>Error converting object to Python object. No pickle possible.</source>
        <translation type="unfinished"></translation>
    </message>
    <message>
        <location line="+57"/>
        <location line="+208"/>
        <source>MainModule is empty or cannot be accessed</source>
        <translation type="unfinished"></translation>
    </message>
    <message>
        <location line="-103"/>
        <source>It is not allowed to unpickle a data collection in modes pyStateRunning, pyStateDebugging or pyStateDebuggingWaitingButBusy</source>
        <translation type="unfinished"></translation>
    </message>
    <message>
        <location line="+24"/>
        <source>Variables can not be unpickled since dictionary is not available</source>
        <translation type="unfinished"></translation>
    </message>
    <message>
        <location line="+153"/>
        <source>Unpickling error. This file contains no dictionary as base element.</source>
        <translation type="unfinished"></translation>
    </message>
    <message>
        <location line="-1491"/>
        <source>Given value is empty. No save to matlab possible.</source>
        <translation type="unfinished"></translation>
    </message>
    <message>
        <location line="+34"/>
        <source>could not save dataObject since it is not available.</source>
        <translation type="unfinished"></translation>
    </message>
    <message>
        <location line="+198"/>
        <location line="+103"/>
        <source>It is not allowed to check names of variables in modes pyStateRunning, pyStateDebugging or pyStateDebuggingWaitingButBusy</source>
        <translation type="unfinished"></translation>
    </message>
    <message>
        <location line="+138"/>
        <source>Function &apos;%s&apos; in this workspace can not be overwritten.</source>
        <translation type="unfinished"></translation>
    </message>
    <message>
        <location line="+6"/>
        <source>Method &apos;%s&apos; in this workspace can not be overwritten.</source>
        <translation type="unfinished"></translation>
    </message>
    <message>
        <location line="+6"/>
        <source>Type or class &apos;%s&apos; in this workspace can not be overwritten.</source>
        <translation type="unfinished"></translation>
    </message>
    <message>
        <location line="+6"/>
        <source>Module &apos;%s&apos; in this workspace can not be overwritten.</source>
        <translation type="unfinished"></translation>
    </message>
    <message>
        <location line="+78"/>
        <source>The number of names and types must be equal</source>
        <translation type="unfinished"></translation>
    </message>
    <message>
        <location line="+96"/>
        <source>It is not allowed to register an AddIn-instance in modes pyStateRunning, pyStateDebugging or pyStateDebuggingWaitingButBusy</source>
        <translation type="unfinished"></translation>
    </message>
    <message>
        <location line="+30"/>
        <location line="+56"/>
        <source>Dictionary is not available</source>
        <translation type="unfinished">Wörterbuch ist nicht verfügbar</translation>
    </message>
    <message>
        <location line="-34"/>
        <source>No instance of python class dataIO could be created</source>
        <translation type="unfinished">Es konnte keine Instanz der Klasse &apos;DataID&apos; erstellt werden</translation>
    </message>
    <message>
        <location line="+14"/>
        <source>No instance of python class actuator could be created</source>
        <translation type="unfinished">Es konnte keine Instanz der Klasse &apos;Motor&apos; erstellt werden</translation>
    </message>
    <message>
        <location line="+11"/>
        <source>AddIn must be of type dataIO or actuator</source>
        <translation type="unfinished">AddIn muss vom Typ &apos;DataIO&apos; oder &apos;Motor&apos; sein</translation>
    </message>
    <message>
        <location line="+519"/>
        <source>No more memory available during pickling.</source>
        <translation type="unfinished"></translation>
    </message>
    <message>
        <location line="+6"/>
        <source>The exception &apos;%s&apos; has been thrown during pickling.</source>
        <translation type="unfinished"></translation>
    </message>
    <message>
        <location line="+4"/>
        <location line="+5"/>
        <source>Pickle error. An unspecified exception has been thrown.</source>
        <translation type="unfinished"></translation>
    </message>
    <message>
        <location line="+190"/>
        <source>No more memory available during unpickling.</source>
        <translation type="unfinished"></translation>
    </message>
    <message>
        <location line="+6"/>
        <source>The exception &apos;%s&apos; has been thrown during unpickling.</source>
        <translation type="unfinished"></translation>
    </message>
    <message>
        <location line="+4"/>
        <location line="+5"/>
        <source>Unpickling error. An unspecified exception has been thrown.</source>
        <translation type="unfinished"></translation>
    </message>
</context>
<context>
    <name>ito::QsciApiManager</name>
    <message>
        <location filename="../organizer/qsciApiManager.cpp" line="+303"/>
        <source>The python syntax documents have changed. The API has been updated.</source>
        <translation>Die Python Syntaxliste hat sich geändert. Die API wurde aktuallisiert.</translation>
    </message>
    <message>
        <location line="+47"/>
        <source>The generation of the python syntax API has been cancelled.</source>
        <translation>Die Erstellung der Python-Syntax-API wurde abgebrochen.</translation>
    </message>
    <message>
        <location line="+21"/>
        <source>The python syntax documents have changed. The API is being updated...</source>
        <translation>Die Python Syntaxliste hat sich geändert. Die API wird aktuallisiert...</translation>
    </message>
</context>
<context>
    <name>ito::ScriptDockWidget</name>
    <message>
        <location filename="../widgets/scriptDockWidget.cpp" line="+661"/>
        <source>The following files have been changed and should be safed:</source>
        <translation>Folgende Dateien wurden geändert und sollten gespeichert werden:</translation>
    </message>
    <message>
        <location line="+619"/>
        <source>Ctrl+R</source>
        <comment>QShortcut</comment>
        <translation></translation>
    </message>
    <message>
        <location line="+3"/>
        <source>Ctrl+Shift+R</source>
        <comment>QShortcut</comment>
        <translation></translation>
    </message>
    <message>
        <location line="+9"/>
        <source>F5</source>
        <comment>QShortcut</comment>
        <translation></translation>
    </message>
    <message>
        <location line="+3"/>
        <source>Ctrl+F5</source>
        <comment>QShortcut</comment>
        <translation></translation>
    </message>
    <message>
        <location line="+3"/>
        <location line="+6"/>
        <source>F6</source>
        <comment>QShortcut</comment>
        <translation></translation>
    </message>
    <message>
        <location line="+3"/>
        <source>F11</source>
        <comment>QShortcut</comment>
        <translation></translation>
    </message>
    <message>
        <location line="+3"/>
        <source>F10</source>
        <comment>QShortcut</comment>
        <translation></translation>
    </message>
    <message>
        <location line="+3"/>
        <source>Shift+F11</source>
        <comment>QShortcut</comment>
        <translation></translation>
    </message>
    <message>
        <location line="+8"/>
        <source>F3</source>
        <comment>QShortcut</comment>
        <translation></translation>
    </message>
    <message>
        <location line="+880"/>
        <source>&apos;%1&apos; was not found</source>
        <translation>&apos;%1&apos; wurde nicht gefunden</translation>
    </message>
    <message>
        <location line="+0"/>
        <location line="+87"/>
        <source>Find And Replace</source>
        <translation>Suchen und Ersetzen</translation>
    </message>
    <message>
        <location line="+0"/>
        <source>%1 occurrence(s) was replaced</source>
        <translation>%1 Vorkommen ersetzt</translation>
    </message>
    <message>
        <location line="-964"/>
        <source>Ctrl+H</source>
        <comment>QShortcut</comment>
        <translation></translation>
    </message>
    <message>
        <location line="-23"/>
        <source>Shift+F5</source>
        <comment>QShortcut</comment>
        <translation></translation>
    </message>
    <message>
        <location line="+26"/>
        <source>Ctrl+B</source>
        <comment>QShortcut</comment>
        <translation></translation>
    </message>
    <message>
        <location line="-753"/>
        <source>File Open</source>
        <translation>Datei öffnen</translation>
    </message>
    <message>
        <location line="+28"/>
        <source>File not found</source>
        <translation>Datei nicht gefunden</translation>
    </message>
    <message>
        <location line="+0"/>
        <source>The file %1 could not be found</source>
        <translation>Die Datei &apos;%1&apos; konnte nicht gefunden werden</translation>
    </message>
    <message>
        <location line="+12"/>
        <source>Invalid file format</source>
        <translation>Unzulässiges Dateiformat</translation>
    </message>
    <message>
        <location line="+0"/>
        <source>The file %1 is no python macro</source>
        <translation>Die Datei &apos;%1&apos;  ist kein Python-Makro</translation>
    </message>
    <message>
        <location line="+606"/>
        <source>Move Left</source>
        <translation>Nach Links verschieben</translation>
    </message>
    <message>
        <location line="+3"/>
        <source>Move Right</source>
        <translation>Nach rechts verschieben</translation>
    </message>
    <message>
        <location line="+3"/>
        <source>Move First</source>
        <translation>An den Anfang verschieben</translation>
    </message>
    <message>
        <location line="+3"/>
        <source>Move Last</source>
        <translation>Ans Ende verschieben</translation>
    </message>
    <message>
        <location line="+3"/>
        <source>Close</source>
        <translation>Schließen</translation>
    </message>
    <message>
        <location line="+3"/>
        <source>Close Others</source>
        <translation>Alle anderen schließen</translation>
    </message>
    <message>
        <location line="+3"/>
        <source>Close All</source>
        <translation>Alles schließen</translation>
    </message>
    <message>
        <location line="+3"/>
        <source>Dock</source>
        <translation>Andocken</translation>
    </message>
    <message>
        <location line="+3"/>
        <source>Undock</source>
        <translation>Lösen</translation>
    </message>
    <message>
        <location line="+3"/>
        <source>New</source>
        <translation>Neu</translation>
    </message>
    <message>
        <location line="+3"/>
        <source>Open</source>
        <translation>Öffnen</translation>
    </message>
    <message>
        <location line="+3"/>
        <source>Save</source>
        <translation>Speichern</translation>
    </message>
    <message>
        <location line="+3"/>
        <source>Save As...</source>
        <translation>Speichern unter...</translation>
    </message>
    <message>
        <location line="+3"/>
        <source>Save All</source>
        <translation>Alles speichern</translation>
    </message>
    <message>
        <location line="+3"/>
        <source>Print...</source>
        <translation>Drucken...</translation>
    </message>
    <message>
        <location line="+3"/>
        <source>Cut</source>
        <translation>Ausschneiden</translation>
    </message>
    <message>
        <location line="+3"/>
        <source>Copy</source>
        <translation>Kopieren</translation>
    </message>
    <message>
        <location line="+3"/>
        <source>Paste</source>
        <translation>Einfügen</translation>
    </message>
    <message>
        <location line="+3"/>
        <source>Undo</source>
        <translation>Rückgängig</translation>
    </message>
    <message>
        <location line="+3"/>
        <source>Redo</source>
        <translation>Wiederholen</translation>
    </message>
    <message>
        <location line="+3"/>
        <source>Comment</source>
        <translation>Kommentieren</translation>
    </message>
    <message>
        <location line="+3"/>
        <source>Uncomment</source>
        <translation>Auskommentieren</translation>
    </message>
    <message>
        <location line="+3"/>
        <source>Indent</source>
        <translation>Einrücken</translation>
    </message>
    <message>
        <location line="+3"/>
        <source>Unindent</source>
        <translation>Ausrücken</translation>
    </message>
    <message>
        <location line="+3"/>
        <source>Run</source>
        <translation>Start</translation>
    </message>
    <message>
        <location line="+3"/>
        <source>Run Selection</source>
        <translation>Auswahl starten</translation>
    </message>
    <message>
        <location line="+3"/>
        <source>Debug</source>
        <translation>Debug</translation>
    </message>
    <message>
        <location line="+3"/>
        <source>Stop</source>
        <translation>Stop</translation>
    </message>
    <message>
        <location line="+3"/>
        <source>Continue</source>
        <translation>Fortsetzen</translation>
    </message>
    <message>
        <location line="+3"/>
        <source>Step</source>
        <translation>Einzelschritt</translation>
    </message>
    <message>
        <location line="+3"/>
        <source>Step Over</source>
        <translation>Prozedurschritt</translation>
    </message>
    <message>
        <location line="+3"/>
        <source>Step Out</source>
        <translation>Ausführen bis Rücksprung</translation>
    </message>
    <message>
        <location line="+3"/>
        <location line="+5"/>
        <source>Quick Search...</source>
        <translation>Schnellsuche...</translation>
    </message>
    <message>
        <location line="+3"/>
        <source>Find And Replace...</source>
        <translation>Suchen und Ersetzen...</translation>
    </message>
    <message>
        <location line="+3"/>
        <source>Icon &amp;Browser...</source>
        <translation>Icon &amp;suchen...</translation>
    </message>
    <message>
        <location line="+3"/>
        <source>Ctrl+G</source>
        <comment>QShortcut</comment>
        <translation></translation>
    </message>
    <message>
        <location line="+0"/>
        <source>Goto...</source>
        <translation>Gehe zu...</translation>
    </message>
    <message>
        <location line="+3"/>
        <source>&amp;Toggle Bookmark</source>
        <translation>Lesezeichen ein-/aus&amp;schalten</translation>
    </message>
    <message>
        <location line="+3"/>
        <source>&amp;Next Bookmark</source>
        <translation>&amp;Nächstes Lesezeichen</translation>
    </message>
    <message>
        <location line="+3"/>
        <source>&amp;Previous Bookmark</source>
        <translation>&amp;Vorheriges Lesezeichen</translation>
    </message>
    <message>
        <location line="+3"/>
        <source>&amp;Clear All Bookmarks</source>
        <translation>Alle Lesezeichen &amp;löschen</translation>
    </message>
    <message>
        <location line="+3"/>
        <source>&amp;Insert Codec...</source>
        <translation>&amp;Kodierung einfügen...</translation>
    </message>
    <message>
        <location line="+29"/>
        <source>No Entries</source>
        <translation>Kein Eintrag</translation>
    </message>
    <message>
        <location line="+67"/>
        <source>&amp;File</source>
        <translation>&amp;Datei</translation>
    </message>
    <message>
        <location line="+9"/>
        <source>Recently Used Files</source>
        <translation>Zuletzt verwendete Dateien</translation>
    </message>
    <message>
        <location line="+20"/>
        <source>&amp;Edit</source>
        <translation>&amp;Bearbeiten</translation>
    </message>
    <message>
        <location line="+19"/>
        <source>Bookmark</source>
        <translation>Lesezeichen</translation>
    </message>
    <message>
        <location line="+6"/>
        <source>&amp;Script</source>
        <translation>&amp;Skript</translation>
    </message>
    <message>
        <location line="+11"/>
        <source>&amp;Windows</source>
        <translation>&amp;Fenster</translation>
    </message>
    <message>
        <location line="+30"/>
        <source>File Toolbar</source>
        <translation>Symbolleiste Datei</translation>
    </message>
    <message>
        <location line="+9"/>
        <source>Edit Toolbar</source>
        <translation>Symbolleiste Bearbeiten</translation>
    </message>
    <message>
        <location line="+11"/>
        <source>Script Toolbar</source>
        <translation>Symbolleiste Skript</translation>
    </message>
    <message>
        <location line="+12"/>
        <source>Bookmark Toolbar</source>
        <translation>Symbolleiste Lesezeichen</translation>
    </message>
</context>
<context>
    <name>ito::ScriptEditorOrganizer</name>
    <message>
        <location filename="../organizer/scriptEditorOrganizer.cpp" line="+301"/>
        <source>Script Editor</source>
        <translation>Skript-Editor</translation>
    </message>
    <message>
        <location line="+111"/>
        <source>The following files have been changed and should be safed:</source>
        <translation>Folgende Dateien wurden geändert und sollten gespeichert werden:</translation>
    </message>
    <message>
        <location line="+9"/>
        <source>remember selection for the next time (can be reverted in property dialog)</source>
        <translation>Auswahl für das nächste Mal merken (Einstellung kann bei den Optionen geändert werden)</translation>
    </message>
</context>
<context>
    <name>ito::ScriptEditorWidget</name>
    <message>
        <location filename="../widgets/scriptEditorWidget.cpp" line="+1018"/>
        <source>Choose an encoding of the file which is added to the first line of the script</source>
        <translation>Eine Kodierung für die erste Zeile im Skript auswählen</translation>
    </message>
    <message>
        <location line="+936"/>
        <source>Print</source>
        <translation>Drucken</translation>
    </message>
    <message>
        <location line="+0"/>
        <source>There is nothing to print</source>
        <translation>Es gibt nichts zu drucken</translation>
    </message>
    <message>
        <location line="-1660"/>
        <source>&amp;Toggle Bookmark</source>
        <translation>Lesezeichen ein-/aus&amp;schalten</translation>
    </message>
    <message>
        <location line="+1"/>
        <source>Next Bookmark</source>
        <translation>Nächstes Lesezeichen</translation>
    </message>
    <message>
        <location line="+1"/>
        <source>Previous Bookmark</source>
        <translation>Vorheriges Lesezeichen</translation>
    </message>
    <message>
        <location line="+1"/>
        <source>Clear All Bookmarks</source>
        <translation>Alle Lesezeichen löschen</translation>
    </message>
    <message>
        <location line="+5"/>
        <source>&amp;Toggle Breakpoint</source>
        <translation>Haltepunkt ein-/aus&amp;schalten</translation>
    </message>
    <message>
        <location line="+1"/>
        <location line="+215"/>
        <source>&amp;Disable Breakpoint</source>
        <translation>Haltepunkt &amp;deaktivieren</translation>
    </message>
    <message>
        <location line="-214"/>
        <source>&amp;Edit Condition</source>
        <translation>Bedingungen &amp;bearbeiten</translation>
    </message>
    <message>
        <location line="+1"/>
        <source>&amp;Next Breakpoint</source>
        <translation>&amp;Nächster Haltepunkt</translation>
    </message>
    <message>
        <location line="+1"/>
        <source>&amp;Previous Breakpoint</source>
        <translation>&amp;Vorheriger Haltepunkt</translation>
    </message>
    <message>
        <location line="+1"/>
        <source>&amp;Delete All Breakpoints</source>
        <translation>Alle Haltepunkte &amp;löschen</translation>
    </message>
    <message>
        <location line="+5"/>
        <source>&amp;Cut</source>
        <translation>&amp;Ausschneiden</translation>
    </message>
    <message>
        <location line="+1"/>
        <source>Cop&amp;y</source>
        <translation>&amp;Kopieren</translation>
    </message>
    <message>
        <location line="+1"/>
        <source>&amp;Paste</source>
        <translation>&amp;Einfügen</translation>
    </message>
    <message>
        <location line="+2"/>
        <source>&amp;Indent</source>
        <translation>Zeileneinzug ver&amp;größern</translation>
    </message>
    <message>
        <location line="+1"/>
        <source>&amp;Unindent</source>
        <translation>Zeileneinzug ver&amp;kleinern</translation>
    </message>
    <message>
        <location line="+1"/>
        <source>&amp;Comment</source>
        <translation>&amp;Kommentieren</translation>
    </message>
    <message>
        <location line="+1"/>
        <source>Unc&amp;omment</source>
        <translation>Kommentierung &amp;aufheben</translation>
    </message>
    <message>
        <location line="+6"/>
        <source>&amp;Run Script</source>
        <translation>Skript &amp;starten</translation>
    </message>
    <message>
        <location line="+1"/>
        <source>Run &amp;Selection</source>
        <translation>Aus&amp;wahl starten</translation>
    </message>
    <message>
        <location line="+1"/>
        <source>&amp;Debug Script</source>
        <translation>Skript im &amp;Debug-Modus starten</translation>
    </message>
    <message>
        <location line="+1"/>
        <source>Sto&amp;p Script</source>
        <translation>Skript sto&amp;ppen</translation>
    </message>
    <message>
        <location line="+7"/>
        <source>Folding</source>
        <translation>Gliederung</translation>
    </message>
    <message>
        <location line="+1"/>
        <source>Fold/Unfold &amp;Toplevel</source>
        <translation>&amp;Toplevel reduzieren/erweitern</translation>
    </message>
    <message>
        <location line="+1"/>
        <source>Fold/Unfold &amp;All</source>
        <translation>&amp;Alles reduzieren/erweitern</translation>
    </message>
    <message>
        <location line="+1"/>
        <source>&amp;Unfold All</source>
        <translation>Alle Gliederungen &amp;erweitern</translation>
    </message>
    <message>
        <location line="+2"/>
        <source>&amp;Insert Codec...</source>
        <translation>&amp;Kodierung einfügen...</translation>
    </message>
    <message>
        <location line="+182"/>
        <source>&amp;Enable Breakpoint</source>
        <translation>Haltepunkt &amp;aktivieren</translation>
    </message>
    <message>
        <location line="+496"/>
        <source>Insert Codec</source>
        <translation>Kodierung einfügen</translation>
    </message>
    <message>
        <location line="+38"/>
        <location line="+84"/>
        <location line="+48"/>
        <source>Unsaved Changes</source>
        <translation>Ungespeicherte Änderungen</translation>
    </message>
    <message>
        <location line="-132"/>
        <location line="+132"/>
        <source>There are unsaved changes in the current document. Do you want to save it first?</source>
        <translation>Es gibt noch ungespeicherte Änderungen im aktuellen Dokument. Sollen diese zuerst gespeichert werden?</translation>
    </message>
    <message>
        <location line="-115"/>
        <source>Error while opening file</source>
        <translation>Fehler beim Öffnen der Datei</translation>
    </message>
    <message>
        <location line="+0"/>
        <source>File %1 could not be loaded</source>
        <translation>Die Datei %1 konnte nicht geladen werden</translation>
    </message>
    <message>
        <location line="+67"/>
        <source>There are unsaved changes in the document &apos;%1&apos;. Do you want to save it first?</source>
        <translation>Im Dokument &apos;%1&apos; gibt es noch ungespeicherte Änderungen. Sollen diese zuerst gespeichert werden?</translation>
    </message>
    <message>
        <location line="+16"/>
        <location line="+63"/>
        <source>Error while accessing file</source>
        <translation>Fehler beim Zugriff auf die Datei</translation>
    </message>
    <message>
        <location line="-63"/>
        <location line="+63"/>
        <source>File %1 could not be accessed</source>
        <translation>Auf die Datei %1 konnte nicht zugegriffen werden</translation>
    </message>
    <message>
        <location line="-14"/>
        <source>Save As...</source>
        <translation>Speichern unter...</translation>
    </message>
    <message>
        <location line="+762"/>
        <source>Unnamed</source>
        <translation>Unbenannt</translation>
    </message>
    <message>
        <location line="+240"/>
        <source>The file &apos;%1&apos; does not exist any more.</source>
        <translation>Die Datei &apos;%1&apos; existiert nicht mehr.</translation>
    </message>
    <message>
        <location line="+1"/>
        <source>Keep this file in editor?</source>
        <translation>Diese Datei im Editor belassen?</translation>
    </message>
    <message>
        <location line="+17"/>
        <source>The file &apos;%1&apos; has been modified by another programm.</source>
        <translation>Die Datei &apos;%1&apos; wurde von einem anderen Programm geändert.</translation>
    </message>
    <message>
        <location line="+1"/>
        <source>Do you want to reload it?</source>
        <translation>Soll diese neu geladen werden?</translation>
    </message>
    <message>
        <location line="+172"/>
        <source>{Global Scope}</source>
        <translation>{Globaler Gültigkeitsbereich}</translation>
    </message>
    <message>
        <location filename="../widgets/scriptEditorWidget.h" line="+92"/>
        <source>Untitled%1</source>
        <translation>Unbenannt%1</translation>
    </message>
</context>
<context>
    <name>ito::UiOrganizer</name>
    <message>
        <location filename="../organizer/uiOrganizer.cpp" line="+303"/>
        <source>the plugin did not return a valid widget pointer.</source>
        <translation type="unfinished">Das Plugin gibt keinen gültigen Widget-Pointer zurück.</translation>
    </message>
    <message>
        <location line="+270"/>
        <source>plugin with name &apos;%1&apos; could be found.</source>
        <translation type="unfinished">Das Plugin namens &apos;%1&apos; wurde nicht gefunden.</translation>
    </message>
    <message>
        <location line="+88"/>
        <source>figHandle %i is no handle for a figure window.</source>
        <translation type="unfinished">&quot;figHandle&quot; &apos;%i&apos; ist kein Handle eines Grafikfensters.</translation>
    </message>
    <message>
        <location line="+11"/>
        <source>No internal dialog or window with name &apos;%1&apos; could be found.</source>
        <translation type="unfinished">Es wurde kein interner Dialog oder Fenster namens &apos;%1&apos; gefunden.</translation>
    </message>
    <message>
        <location line="+52"/>
        <source>ui-file &apos;%1&apos; could not be correctly parsed.</source>
        <translation type="unfinished">Die UI-Datei &apos;%1&apos; wurde nicht korrekt geparst.</translation>
    </message>
    <message>
        <location line="+6"/>
        <source>filename &apos;%1&apos; does not exist</source>
        <translation type="unfinished">Dateiname &apos;%1&apos; existiert nicht</translation>
    </message>
    <message>
        <location line="-317"/>
        <source>dialog could not be created</source>
        <translation type="unfinished">Der Dialog kann nicht erstellt werden</translation>
    </message>
    <message>
        <location line="-40"/>
        <source>dockWidgetArea is invalid</source>
        <translation type="unfinished">Das &apos;dockWidgetArea&apos; ist ungültig</translation>
    </message>
    <message>
        <location line="+117"/>
        <source>A widget inherited from QDialog cannot be docked into the main window</source>
        <translation type="unfinished">Ein Widget, welches von QDialog abgeleitet wurde, kann nicht an das Hauptfenster angedockt werden</translation>
    </message>
    <message>
        <location line="+9"/>
        <source>Main window not available for docking the user interface.</source>
        <translation type="unfinished">Das Hauptfenster ist zum Andocken nicht verfügbar.</translation>
    </message>
    <message>
        <location line="+345"/>
        <source>designer plugin widget (&apos;%1&apos;) could not be created</source>
        <translation type="unfinished">Das Designer-Plugin-Widget (&apos;%1&apos;) konnte nicht erstellt werden</translation>
    </message>
    <message>
        <location line="+9"/>
        <source>No designer plugin with className &apos;%s&apos; could be found. Please make sure that this plugin is compiled and the corresponding DLL and header files are in the designer folder</source>
        <translation type="unfinished">Es wurde kein Designer-Plugin mit dem &apos;className&apos; &apos;%s&apos; gefunden. Bitte stellen sie sicher, dass das Plugin kompiliert ist und die DLL mit der Header-Datei im Designer-Verzeichnis steht</translation>
    </message>
    <message>
        <location line="+18"/>
        <source>dialog handle does not exist</source>
        <translation type="unfinished">Das Dialog-Handle existiert nicht</translation>
    </message>
    <message>
        <location line="+92"/>
        <location line="+25"/>
        <location line="+39"/>
        <location line="+47"/>
        <location line="+25"/>
        <location line="+25"/>
        <source>Dialog or plot handle does (not longer) exist. Maybe it has been closed before.</source>
        <translation type="unfinished">Das Dialog- oder Plot-Handle existiert nicht (mehr). Vielleicht wurde es zuvor geschlossen.</translation>
    </message>
    <message>
        <location line="-102"/>
        <source>dialog cannot be docked</source>
        <translation type="unfinished">Der Dialog kann nicht angedockt werden</translation>
    </message>
    <message>
        <location line="+47"/>
        <source>dialog cannot be docked or undocked</source>
        <translation type="unfinished">Der Dialog kann nicht an- oder abgedockt werden</translation>
    </message>
    <message>
        <location line="+265"/>
        <source>defaultButton must be within enum QMessageBox::StandardButton</source>
        <translation type="unfinished">Der &apos;defaultButton&apos; muss innerhalb der Enumeration &apos;QMessageBox::StandardButton&apos; liegen</translation>
    </message>
    <message>
        <location line="+12"/>
        <source>buttons must be within enum QMessageBox::StandardButtons</source>
        <translation type="unfinished">&apos;buttons&apos; muss innerhalb der Enumeration &apos;QMessageBox::StandardButton&apos; liegen</translation>
    </message>
    <message>
        <location line="+5"/>
        <source>defaultButton must appear in buttons, too.</source>
        <translation type="unfinished">Der &apos;defaultButton&apos; muss ebenfalls in &apos;buttons&apos; erscheinen.</translation>
    </message>
    <message>
        <location line="+2399"/>
        <location line="+37"/>
        <location line="+31"/>
        <location line="+26"/>
        <source>the required widget does not exist (any more)</source>
        <translation type="unfinished">Das erforderliche Widget existiert nicht (mehr)</translation>
    </message>
    <message>
        <location line="+90"/>
        <source>timer is invalid</source>
        <translation type="unfinished">Der Timer ist ungültig</translation>
    </message>
    <message>
        <location line="-2263"/>
        <location line="+56"/>
        <source>property &apos;%1&apos; does not exist</source>
        <translation type="unfinished">Die Eigenschaft &apos;%1&apos; existiert nicht</translation>
    </message>
    <message>
        <location line="-49"/>
        <source>property &apos;%1&apos; could not be read</source>
        <translation type="unfinished">Die Eigenschaft &apos;%1&apos; konnte nicht gelesen werden</translation>
    </message>
    <message>
        <location line="+73"/>
        <location line="+29"/>
        <source>property &apos;%1&apos; could not be written</source>
        <translation type="unfinished">Die Eigenschaft &apos;%1&apos; konnte nicht beschrieben werden</translation>
    </message>
    <message>
        <location line="+38"/>
        <location line="+31"/>
        <source>The attribute number is out of range.</source>
        <translation type="unfinished">Die Anzahl der Attribute liegt außerhalb des Gültigkeitsbereichs.</translation>
    </message>
    <message>
        <location line="-22"/>
        <location line="+31"/>
        <location line="+25"/>
        <location line="+24"/>
        <source>the objectID cannot be cast to a widget</source>
        <translation type="unfinished">Die Objekt-ID kann nicht auf ein Widget &apos;gecastet&apos; werden</translation>
    </message>
    <message>
        <location line="+180"/>
        <source>The parent widget is either unknown or does not exist any more.</source>
        <translation type="unfinished">Entweder existiert der &apos;Parent&apos; des Widgets nicht mehr oder ist unbekannt.</translation>
    </message>
    <message>
        <location line="+60"/>
        <source>The object ID is invalid.</source>
        <translation type="unfinished">Die ID des Datenobjekts ist ungültig.</translation>
    </message>
    <message>
        <location line="+5"/>
        <source>The given object ID is unknown.</source>
        <translation type="unfinished">Die übergebene Objekt-ID ist unbekannt.</translation>
    </message>
    <message>
        <location line="+433"/>
        <source>object ID is not available</source>
        <translation type="unfinished">Die Objekt-ID ist nicht verfügbar</translation>
    </message>
    <message>
        <location line="-603"/>
        <source>could not get reference to main dialog or window</source>
        <translation type="unfinished">Es ist keine Referenz zum Hauptdialog oder -Fenster verfügbar</translation>
    </message>
    <message>
        <location line="+6"/>
        <source>uiHandle is invalid</source>
        <translation type="unfinished">&quot;uiHandle&quot; ist ungültig</translation>
    </message>
    <message>
        <location line="+38"/>
        <location line="+51"/>
        <source>no object name given.</source>
        <translation type="unfinished">Es wurde kein Objektname angegeben.</translation>
    </message>
    <message>
        <location line="-46"/>
        <location line="+51"/>
        <source>The object ID of the parent widget is invalid.</source>
        <translation type="unfinished">Die Objekt-ID des übergeordneten Widget ist ungültig.</translation>
    </message>
    <message>
        <location line="-46"/>
        <source>The object ID of the parent widget is unknown.</source>
        <translation type="unfinished">Die Objekt-ID der &apos;Parent&apos;-Widgets ist unbekannt.</translation>
    </message>
    <message>
        <location line="+156"/>
        <source>parameter type %1 is unknown</source>
        <translation type="unfinished">Parametertyp &apos;%1&apos; ist unbekannt</translation>
    </message>
    <message>
        <location line="+37"/>
        <source>signal does not exist</source>
        <translation type="unfinished">Das Signal existiert nicht</translation>
    </message>
    <message>
        <location line="+6"/>
        <source>signal could not be connected to slot throwing a python keyboard interrupt.</source>
        <translation type="unfinished">Das Signal konnte nicht mit einem Slot verbunden werden.</translation>
    </message>
    <message>
        <location line="+55"/>
        <source>slot could not be found</source>
        <translation type="unfinished">Slot konnte nicht gefunden werden</translation>
    </message>
    <message>
        <location line="+1021"/>
        <source>unsupported data type</source>
        <translation type="unfinished">Nicht unterstützter Datentyp</translation>
    </message>
    <message>
        <location line="+22"/>
        <location line="+64"/>
        <location line="+64"/>
        <source>figHandle %i is not handle for a figure window.</source>
        <translation type="unfinished">&quot;figHandle&quot; &apos;%i&apos; ist kein Handle eines Grafikfensters.</translation>
    </message>
    <message>
        <location line="+104"/>
        <source>Figure %1</source>
        <translation></translation>
    </message>
    <message>
        <location line="-2899"/>
        <location line="+2672"/>
        <location line="+64"/>
        <location line="+64"/>
        <location line="+188"/>
        <location line="+38"/>
        <source>figHandle %i not available.</source>
        <translation type="unfinished">&quot;figHandle&quot; &apos;%i&apos; ist nicht verfügbar.</translation>
    </message>
    <message>
        <location line="-2093"/>
        <location line="+93"/>
        <location line="+102"/>
        <location line="+146"/>
        <location line="+30"/>
        <location line="+51"/>
        <location line="+51"/>
        <location line="+129"/>
        <location line="+40"/>
        <location line="+55"/>
        <location line="+63"/>
        <source>The widget is not available (any more).</source>
        <translation type="unfinished">Das Widget ist (nicht länger) verfügbar.</translation>
    </message>
    <message>
        <location line="+600"/>
        <source>The requested widget does not exist (any more).</source>
        <translation type="unfinished">Das angeforderte Widget existiert nicht (mehr).</translation>
    </message>
    <message>
        <location line="+567"/>
        <source>figure window is not available any more</source>
        <translation type="unfinished">Grafikfenster ist nicht länger verfügbar</translation>
    </message>
    <message>
        <location line="+5"/>
        <source>handle &apos;%i&apos; is no figure.</source>
        <translation type="unfinished">Handle &apos;%i&apos; ist keine Grafik.</translation>
    </message>
    <message>
        <location line="+7"/>
        <source>handle &apos;0&apos; cannot be assigned.</source>
        <translation type="unfinished">Handle &apos;0&apos; ist ungültig.</translation>
    </message>
    <message>
        <location line="+106"/>
        <source>subplot at indexed position %i is not available</source>
        <translation type="unfinished">Der Subplot an der indizierten Position %i ist nicht verfügbar</translation>
    </message>
    <message>
        <location line="+5"/>
        <location line="+38"/>
        <source>figHandle %i is not a handle for a figure window.</source>
        <translation type="unfinished">&quot;figHandle&quot; &apos;%i&apos; ist kein Handle eines Grafikfensters.</translation>
    </message>
    <message>
        <location line="+48"/>
        <location line="+37"/>
        <location line="+37"/>
        <source>The desired widget has no signals/slots defined that enable the pick points interaction</source>
        <translation type="unfinished">Das gewünschte Widget hat keine gekoppelten Signale definiert, welche die Interaktion mit Pickern ermöglichen würden</translation>
    </message>
</context>
<context>
    <name>ito::UserInteractionWatcher</name>
    <message>
        <location filename="../organizer/userInteractionWatcher.cpp" line="+43"/>
        <source>The given shape storage is NULL.</source>
        <translation type="unfinished">Die übergebene geometrische Form hat den Wert NULL.</translation>
    </message>
    <message>
        <location line="+13"/>
        <location line="+11"/>
        <source>The given widget does not have the necessary signals and slots for a user interaction.</source>
        <translation type="unfinished">Das übergebene Widget hat nicht die nötigen Signale und Slots für die Interaktion.</translation>
    </message>
    <message>
        <location line="+36"/>
        <source>User interaction terminated due to deletion of plot.</source>
        <translation type="unfinished">Die Benutzer-Interaktion wurde beendet da der Plot gelöscht wurde.</translation>
    </message>
    <message>
        <location line="+39"/>
        <source>User interaction aborted.</source>
        <translation type="unfinished">Die Benutzer-Interaktion wurde abgebrochen.</translation>
    </message>
</context>
<context>
    <name>ito::UserModel</name>
    <message>
        <location filename="../models/UserModel.cpp" line="+36"/>
        <source>Name</source>
        <translation>Name</translation>
    </message>
    <message>
        <location line="+0"/>
        <source>Id</source>
        <translation>ID</translation>
    </message>
    <message>
        <location line="+0"/>
        <source>role</source>
        <translation>Rolle</translation>
    </message>
    <message>
        <location line="+0"/>
        <source>iniFile</source>
        <translation>INI-Datei</translation>
    </message>
    <message>
        <location line="+0"/>
        <source>features</source>
        <translation>Eigenschaften</translation>
    </message>
    <message>
        <location line="+196"/>
        <location line="+14"/>
        <source>Developer</source>
        <translation>Entwickler</translation>
    </message>
    <message>
        <location line="-12"/>
        <source>Administrator</source>
        <translation></translation>
    </message>
    <message>
        <location line="+2"/>
        <source>User</source>
        <translation>Benutzer</translation>
    </message>
    <message>
        <location line="+12"/>
        <source>File System</source>
        <translation>Dateisystem</translation>
    </message>
    <message>
        <location line="+2"/>
        <source>User Management</source>
        <translation>Benutzerverwaltung</translation>
    </message>
    <message>
        <location line="+2"/>
        <source>Addin Manager (Plugins)</source>
        <translation>Addin-Manager (Plugins)</translation>
    </message>
    <message>
        <location line="+2"/>
        <source>Console</source>
        <translation>Konsole</translation>
    </message>
    <message>
        <location line="+2"/>
        <source>Console (Read Only)</source>
        <translation>Kondole (nur lesend)</translation>
    </message>
    <message>
        <location line="+2"/>
        <source>Properties</source>
        <translation>Optionen</translation>
    </message>
</context>
<context>
    <name>ito::UserOrganizer</name>
    <message>
        <location filename="../organizer/userOrganizer.cpp" line="+57"/>
        <source>Standard User</source>
        <translation>Standardbenutzer</translation>
    </message>
    <message>
        <location line="+276"/>
        <source>file &apos;%s&apos; does not exist</source>
        <translation>Die Datei &apos;%s&apos; existiert nicht</translation>
    </message>
    <message>
        <location line="+16"/>
        <source>itomSettings directory not found, aborting!</source>
        <translation>Das Verzeichnis &quot;itomSettings&quot; wurde nicht gefunden! Vorgang abgebrochen!</translation>
    </message>
    <message>
        <location line="+12"/>
        <source>Could not copy standard itom ini file!</source>
        <translation>Die Standard-Ini-Datei von itom konnte nicht kopiert werden!</translation>
    </message>
</context>
<context>
    <name>ito::UserUiDialog</name>
    <message>
        <location filename="../widgets/userUiDialog.cpp" line="+94"/>
        <source>filename &apos;%s&apos; does not exist</source>
        <translation>Dateiname &apos;%s&apos; existiert nicht</translation>
    </message>
    <message>
        <location line="+16"/>
        <source>ui-file could not be correctly parsed.</source>
        <translation>UI-Datei konnte nicht korrekt geparst werden.</translation>
    </message>
    <message>
        <location line="+20"/>
        <source>itom</source>
        <translation></translation>
    </message>
    <message>
        <location line="+19"/>
        <source>content-widget is empty.</source>
        <translation>Widget ist leer.</translation>
    </message>
    <message>
        <location line="+20"/>
        <source>dialog button role is unknown or not supported</source>
        <translation>Die Rolle des Dialog-Buttons ist unbekannt oder wird nicht unterstützt</translation>
    </message>
</context>
<context>
    <name>ito::WidgetPropEditorAPI</name>
    <message>
        <location filename="../ui/widgetPropEditorAPI.cpp" line="+49"/>
        <source>Base path for relative pathes: </source>
        <translation>Basispfad der relativen Pfade: </translation>
    </message>
    <message>
        <location line="+4"/>
        <source>[does not exist]</source>
        <translation>[existiert nicht]</translation>
    </message>
    <message>
        <location line="+93"/>
        <source>Load python api file</source>
        <translation>Pyhton API-Dateien laden</translation>
    </message>
    <message>
        <location line="+0"/>
        <source>Python api file (*.api)</source>
        <translation>Pyhton API-Dateien (*.api)</translation>
    </message>
</context>
<context>
    <name>ito::WidgetPropEditorScripts</name>
    <message>
        <location filename="../ui/widgetPropEditorScripts.cpp" line="+130"/>
        <source>Line color:</source>
        <translation>Linienfarbe:</translation>
    </message>
    <message>
        <location line="+8"/>
        <source>Background color:</source>
        <translation>Hintergrundfarbe:</translation>
    </message>
</context>
<context>
    <name>ito::WidgetPropEditorStyles</name>
    <message>
        <location filename="../ui/widgetPropEditorStyles.cpp" line="+87"/>
        <source>Paper color</source>
        <translation>Papierfarbe</translation>
    </message>
    <message>
        <location line="+1"/>
        <source>Caret color (Foreground: cursor color, Background: color of current line)</source>
        <translation>Farbe des Text-Cursors (Fordergrund: Cursor-Farbe, Hintergrund: Farbe der aktuellen Zeile)</translation>
    </message>
    <message>
        <location line="+1"/>
        <source>Fold margin color</source>
        <translation>Farbe der Gliederungsspalte</translation>
    </message>
    <message>
        <location line="+1"/>
        <source>Margin color</source>
        <translation>Randfarbe</translation>
    </message>
    <message>
        <location line="+1"/>
        <source>Whitespace color (if whitespace characters are visible)</source>
        <translation>Farbe der Leerräume (wenn Leerräume sichtbar sind)</translation>
    </message>
    <message>
        <location line="+1"/>
        <source>Unmatched brace color</source>
        <translation>Farbe der Klammer (bei fehlender Gegenklammer)</translation>
    </message>
    <message>
        <location line="+1"/>
        <source>Matched brace color</source>
        <translation>Farbe der Klammern (Gegenklammer vorhanden)</translation>
    </message>
    <message>
        <location line="+1"/>
        <source>Command line: Background for error messages</source>
        <translation>Kommandozeile: Hintergrundfarbe von Fehlermeldungen</translation>
    </message>
    <message>
        <location line="+1"/>
        <source>Command line: Background for currently executed line</source>
        <translation>Kommandozeile: Hintergrundfarbe der aktuell ausgeführten Zeile</translation>
    </message>
    <message>
        <location line="+1"/>
        <source>Command line: Background for python input</source>
        <translation>Kommandozeile: Hintergrundfarbe einer Eingabezeile (Python-Befehl: input)</translation>
    </message>
    <message>
        <location line="+1"/>
        <source>Background color and text color of current selection</source>
        <translation>Hintergrundfarbe und Textfarbe für aktuelle Selektion</translation>
    </message>
    <message>
        <location line="+1"/>
        <source>Background color of words equal to the currently selected string</source>
        <translation>Hintergrundfarbe aller Wörter, die identisch zu dem aktuell ausgewählten Wort sind
</translation>
    </message>
    <message>
        <location line="+130"/>
        <location line="+84"/>
        <source>Sample Text</source>
        <translation>Beispieltext</translation>
    </message>
    <message>
        <location line="+11"/>
        <location line="+5"/>
        <source>color: %1; background-color: %2;</source>
        <translation>Farbe: %1, Hintergrundfarbe: %2;</translation>
    </message>
    <message>
        <location line="+227"/>
        <source>Import style file</source>
        <translation>Style importieren</translation>
    </message>
    <message>
        <location line="+8"/>
        <source>File does not exist.</source>
        <translation>Datei existiert nicht.</translation>
    </message>
    <message>
        <location line="+0"/>
        <source>The file &apos;%1&apos; does not exist.</source>
        <translation>Die Datei &apos;%1&apos; existiert nicht.</translation>
    </message>
    <message>
        <location line="+13"/>
        <source>File does readable.</source>
        <translation>Die Datei ist schreibgeschützt.</translation>
    </message>
    <message>
        <location line="+0"/>
        <source>The file &apos;%1&apos; cannot be opened.</source>
        <translation>Die Datei &apos;%1&apos; kann nicht geöffnet werden.</translation>
    </message>
    <message>
        <location line="+8"/>
        <location line="+86"/>
        <source>Error reading xml file.</source>
        <translation>Fehler beim Lesen der XML-Datei.</translation>
    </message>
    <message>
        <location line="-86"/>
        <source>The content of the file &apos;%1&apos; seems to be corrupt.</source>
        <translation>Der Inhalt der Datei &apos;%1&apos; scheint beschädigt zu sein.</translation>
    </message>
    <message>
        <location line="+64"/>
        <source>Missing node &apos;LexerStyles&apos; as child of &apos;NotepadPlus&apos; in xml file.</source>
        <translation>Der Knoten &apos;LexerStyles&apos; als Kind von &apos;NotepadPlus&apos; wurde in der XML-Datei nicht gefunden.</translation>
    </message>
    <message>
        <location line="+5"/>
        <source>Missing node &apos;LexerType&apos; with name &apos;python&apos; as child of &apos;LexerStyles&apos; in xml file.</source>
        <translation>Der Knoten &apos;LexerStyles&apos; mit dem Namen &apos;python&apos; als Kind von &apos;NotepadPlus&apos; wurde in der XML-Datei nicht gefunden.</translation>
    </message>
    <message>
        <location line="+5"/>
        <source>Missing node &apos;GlobalStyles&apos; as child of &apos;NotepadPlus&apos; in xml file.</source>
        <translation>Der Knoten &apos;GlobalStyles&apos; als Kind von &apos;NotepadPlus&apos; wurde in der XML-Datei nicht gefunden.</translation>
    </message>
    <message>
        <location line="+5"/>
        <source>The file is not a Notepad++ style file.</source>
        <translation>Die Datei ist keine Notepad++-Style-Datei.</translation>
    </message>
    <message>
        <location line="+7"/>
        <source>The content of the file &apos;%1&apos; could not be properly analyzed (%2): %3</source>
        <translation>Der Inhalt der Datei &apos;%1&apos; kann nicht vollständig analysiert werden (%2): %3</translation>
    </message>
    <message>
        <location line="+175"/>
        <source>Export style data</source>
        <translation>Style exportieren</translation>
    </message>
</context>
<context>
    <name>ito::WidgetPropFigurePlugins</name>
    <message>
        <location filename="../ui/widgetPropFigurePlugins.cpp" line="+73"/>
        <source>class name</source>
        <translation>Klassenname</translation>
    </message>
    <message>
        <location line="+1"/>
        <source>data types</source>
        <translation>Datentyp</translation>
    </message>
    <message>
        <location line="+1"/>
        <source>data formats</source>
        <translation>Datenformat</translation>
    </message>
    <message>
        <location line="+1"/>
        <source>features</source>
        <translation>Eigenschaften</translation>
    </message>
    <message>
        <location line="+1"/>
        <source>plot type</source>
        <translation>Plot-Typ</translation>
    </message>
    <message>
        <location line="+1"/>
        <source>plugin file</source>
        <translation>Plugin-Datei</translation>
    </message>
    <message>
        <location line="+38"/>
        <source>category</source>
        <translation>Kategorie</translation>
    </message>
    <message>
        <location line="+1"/>
        <source>description</source>
        <translation>Beschreibung</translation>
    </message>
    <message>
        <location line="+1"/>
        <source>default figure plot</source>
        <translation>Standardgrafik-Plot</translation>
    </message>
</context>
<context>
    <name>ito::WidgetPropGeneralApplication</name>
    <message>
        <location filename="../ui/widgetPropGeneralApplication.cpp" line="+155"/>
        <source>load directory</source>
        <translation>Verzeichnis hinzufügen</translation>
    </message>
</context>
<context>
    <name>ito::WidgetPropGeneralLanguage</name>
    <message>
        <location filename="../ui/widgetPropGeneralLanguage.cpp" line="+115"/>
        <location line="+20"/>
        <source>Current Language: </source>
        <translation>Aktuelle Sprache: </translation>
    </message>
</context>
<context>
    <name>ito::WidgetPropHelpDock</name>
    <message>
        <location filename="../ui/widgetPropHelpDock.cpp" line="+62"/>
        <source>Database</source>
        <translation>Datenbank</translation>
    </message>
    <message>
        <location line="+0"/>
        <source>Version</source>
        <translation></translation>
    </message>
    <message>
        <location line="+0"/>
        <source>Date</source>
        <translation>Datum</translation>
    </message>
    <message>
        <location line="+0"/>
        <source>Updates and Downloads</source>
        <translation>Updates und Downloads</translation>
    </message>
    <message>
        <location line="+219"/>
        <location line="+457"/>
        <source>Cancel</source>
        <translation>Abbrechen</translation>
    </message>
    <message>
        <location line="-388"/>
        <source>Invalid type attribute of xml file</source>
        <translation>Ungültiges Typen-Attribut der XML-Datei</translation>
    </message>
    <message>
        <location line="+5"/>
        <source>Type attribute node &apos;database&apos; of xml file is missing.</source>
        <translation>Typen-Attribut des Knotens &apos;database&apos; der XML-Dateien vermisst.</translation>
    </message>
    <message>
        <location line="+27"/>
        <source>xml parsing error: %1</source>
        <translation>XML-Parserfehler: %1</translation>
    </message>
    <message>
        <location line="+4"/>
        <source>xml error: node &apos;database&apos; is missing.</source>
        <translation>XML-Fehler: Knoten &apos;database&apos; nicht gefunden.</translation>
    </message>
    <message>
        <location line="+109"/>
        <source>Up to date</source>
        <translation>Aktuell</translation>
    </message>
    <message>
        <location line="+6"/>
        <source>Update to version: %1 (%2)</source>
        <translation>Update auf Version: %1 (%2)</translation>
    </message>
    <message>
        <location line="+6"/>
        <source>Download version: %1 (%2)</source>
        <translation>Download-Version: %1 (%2)</translation>
    </message>
    <message>
        <location line="+6"/>
        <source>wrong Scheme: %1 (your scheme %2)</source>
        <translation>Falsches Schema: %1 (aktuelles Schema %2)</translation>
    </message>
    <message>
        <location line="+63"/>
        <source>Remote</source>
        <translation></translation>
    </message>
    <message>
        <location line="+141"/>
        <source>download error</source>
        <translation>Download-Fehler</translation>
    </message>
    <message>
        <location line="+8"/>
        <source>&amp;update</source>
        <translation>&amp;Update</translation>
    </message>
    <message>
        <location line="+1"/>
        <source>locate on disk</source>
        <translation>Verzeichnis anzeigen</translation>
    </message>
    <message>
        <location line="+1"/>
        <source>remove from disk</source>
        <translation>Auf der Festplatte löschen</translation>
    </message>
    <message>
        <location line="+11"/>
        <source>Remote database update...</source>
        <translation>Remote Datenbank-Update...</translation>
    </message>
    <message>
        <location line="+37"/>
        <source>Timeout: Server is not responding in time</source>
        <translation>Zeitüberschreitung: Server antwortet nicht</translation>
    </message>
    <message>
        <location line="+19"/>
        <source>Could not delete old local version of Database</source>
        <translation>Die alte Datenbankversion konnte nicht gelöscht werden</translation>
    </message>
</context>
<context>
    <name>ito::WidgetPropPythonStartup</name>
    <message>
        <location filename="../ui/widgetPropPythonStartup.cpp" line="+43"/>
        <source>Base path for relative pathes: </source>
        <translation>Basispfad der relativen Pfade: </translation>
    </message>
    <message>
        <location line="+55"/>
        <source>Load python script</source>
        <translation>Pyhton-Skript laden</translation>
    </message>
    <message>
        <location line="+0"/>
        <source>Python script (*.py)</source>
        <translation>Python-Skript (*.py)</translation>
    </message>
</context>
<context>
    <name>ito::WorkspaceDockWidget</name>
    <message>
        <location filename="../widgets/workspaceDockWidget.cpp" line="+150"/>
        <source>F2</source>
        <translation></translation>
    </message>
    <message>
        <location line="-6"/>
        <source>Delete Selected Item(s)</source>
        <translation>Selektierte(s) Objekt(e) löschen</translation>
    </message>
    <message>
        <location line="+2"/>
        <source>Export Selected Item(s)</source>
        <translation>Selektierte(s) Objekt(e) exportieren</translation>
    </message>
    <message>
        <location line="+2"/>
        <source>Import Item(s)</source>
        <translation>Objekt(e) importieren</translation>
    </message>
    <message>
        <location line="+2"/>
        <source>Rename Selected Item</source>
        <translation>Selektiertes Objekt umbenennen</translation>
    </message>
    <message>
        <location line="+3"/>
        <source>1D Line Plot</source>
        <translation>1D Linienplot</translation>
    </message>
    <message>
        <location line="+2"/>
        <source>2D Image Plot</source>
        <translation>2D Bildplot</translation>
    </message>
    <message>
        <location line="+2"/>
        <source>2.5D Isometric Plot</source>
        <translation>2,5D isometrischer Plot</translation>
    </message>
    <message>
        <location line="+2"/>
        <source>3D Cloud Or Mesh Visualization</source>
        <translation>3D Wolken- oder Netzvisualisierung</translation>
    </message>
    <message>
        <location line="+3"/>
        <source>Unpack Loaded Dictionary</source>
        <translation>In  &apos;Dictionary&apos; entpacken</translation>
    </message>
    <message>
        <location line="+1"/>
        <source>Unpack loaded dictionary from idc or mat files to workspace</source>
        <translation>Entpacke importierte idc- oder mat-Dateien in ein neues &apos;Dictionary&apos; des Workspaces</translation>
    </message>
    <message>
        <location line="+13"/>
        <source>Workspace</source>
        <translation></translation>
    </message>
    <message>
        <location line="+58"/>
        <source>Do you really want to delete the selected variables?</source>
        <translation>Sollen die markierten Variablen wirklich gelöscht werden?</translation>
    </message>
    <message>
        <location line="+97"/>
        <source>Export data</source>
        <translation>Datenexport</translation>
    </message>
    <message>
        <location line="+0"/>
        <source>Error while exporting variables:
%1</source>
        <translation>Fehler beim exportieren der Variablen:
%1</translation>
    </message>
    <message>
        <location line="+21"/>
        <source>Import data</source>
        <translation>Datenimport</translation>
    </message>
    <message>
        <location line="+0"/>
        <source>Error while importing variables:
%1</source>
        <translation>Fehler beim importieren der Variablen:
%1</translation>
    </message>
    <message>
        <location line="+70"/>
        <source>Python engine not available</source>
        <translation type="unfinished">Die Python-Engine ist nicht verfügbar</translation>
    </message>
    <message>
        <location line="+4"/>
        <source>Variables cannot be plot since python is busy right now</source>
        <translation>Die Variable kann nicht angezeigt werden während Python beschäftigt ist</translation>
    </message>
    <message>
        <location line="+4"/>
        <source>Workspace not available</source>
        <translation>Workspace ist nicht verfügbar</translation>
    </message>
    <message>
        <location line="+4"/>
        <source>Nothing selected</source>
        <translation>Es wurde nichts ausgewählt</translation>
    </message>
    <message>
        <location line="+71"/>
        <source>Timeout while getting value from workspace</source>
        <translation>Zeitüberschreitung beim Lesen der Werte aus dem Workspace</translation>
    </message>
    <message>
        <location line="+9"/>
        <source>The number of values returned from workspace does not correspond to requested number</source>
        <translation>Die Anzahl der zurückgegebenen Werte aus dem Workspace entspricht nicht der angeforderten Anzahl</translation>
    </message>
    <message>
        <location line="+244"/>
        <source>Timeout while renaming variables</source>
        <translation>Zeitüberschreitung beim umbenennen der Variablen</translation>
    </message>
    <message>
        <location line="-266"/>
        <source>At least one variable cannot be plotted since it is no dataObject or numpy.array. These values are ignored.</source>
        <translation>Mindestens eine Variable kann nicht angezeigt werden, da diese kein DataObject oder &apos;Numpy.Array&apos; ist. Dieser Wert wird ignoriert.</translation>
    </message>
    <message>
        <location line="+67"/>
        <source>Invalid or unsupported data type for plotting.</source>
        <translation>Ungültiger oder nicht unterstützter Datentyp zum Anzeigen.</translation>
    </message>
    <message>
        <location line="+18"/>
        <source>Timeout while plotting dataObject or numpy.array</source>
        <translation>Zeitüberschreitung beim Anzeigen eines  DataObjects oder &apos;Numpy.Array&apos;s</translation>
    </message>
    <message>
        <location line="+12"/>
        <location line="+7"/>
        <source>Plot data</source>
        <translation>Daten anzeigen</translation>
    </message>
    <message>
        <location line="-7"/>
        <source>Error while plotting value(s):
%1</source>
        <translation>Fehler beim plotten von Daten:
%1</translation>
    </message>
    <message>
        <location line="+7"/>
        <source>Warning while plotting value(s):
%1</source>
        <translation>Warnung beim plotten von Daten:
%1</translation>
    </message>
    <message>
        <location line="+150"/>
        <source>renaming variable</source>
        <translation>Variable umbenennen</translation>
    </message>
</context>
<context>
    <name>ito::WorkspaceWidget</name>
    <message>
        <location filename="../widgets/workspaceWidget.cpp" line="+63"/>
        <source>Globals</source>
        <translation>Global</translation>
    </message>
    <message>
        <location line="+0"/>
        <location line="+4"/>
        <source>Value</source>
        <translation>Wert</translation>
    </message>
    <message>
        <location line="-4"/>
        <location line="+4"/>
        <source>Type</source>
        <translation>Typ</translation>
    </message>
    <message>
        <location line="+0"/>
        <source>Locals</source>
        <translation>Lokal</translation>
    </message>
    <message>
        <location line="+366"/>
        <source>timeout while asking python for detailed information</source>
        <translation>Zeitüberschreitung bei der Anfrage an Python für detailierte Informationen</translation>
    </message>
</context>
<context>
    <name>paramInputDialog</name>
    <message>
        <location filename="../ui/paramInputDialog.ui" line="+14"/>
        <source>Dialog</source>
        <translation></translation>
    </message>
    <message>
        <location line="+9"/>
        <source>Items List</source>
        <translation>Liste</translation>
    </message>
    <message>
        <location line="+16"/>
        <source>New Item</source>
        <translation>Neuer Eintrag</translation>
    </message>
    <message>
        <location line="+3"/>
        <source>&amp;New</source>
        <translation>&amp;Neu</translation>
    </message>
    <message>
        <location line="+7"/>
        <source>Delete Item</source>
        <translation>Eintrag löschen</translation>
    </message>
    <message>
        <location line="+3"/>
        <source>&amp;Delete</source>
        <translation>&amp;Löschen</translation>
    </message>
    <message>
        <location line="+20"/>
        <source>Move Item Up</source>
        <translation>Aufwärts</translation>
    </message>
    <message>
        <location line="+3"/>
        <source>U</source>
        <translation></translation>
    </message>
    <message>
        <location line="+7"/>
        <source>Move Item Down</source>
        <translation>Abwärts</translation>
    </message>
    <message>
        <location line="+3"/>
        <source>D</source>
        <translation></translation>
    </message>
</context>
<context>
    <name>uiDebugViewer</name>
    <message>
        <location filename="../widgets/uiDebugViewer.ui" line="+17"/>
        <source>Debug-Viewer</source>
        <translation>Debug-Übersicht</translation>
    </message>
    <message>
        <location line="+43"/>
        <source>global</source>
        <translation>Global</translation>
    </message>
    <message>
        <location line="+3"/>
        <source>global workspace variables</source>
        <translation>Variablen im globalen Workspace</translation>
    </message>
    <message>
        <location line="+15"/>
        <source>local</source>
        <translation>Lokal</translation>
    </message>
    <message>
        <location line="+8"/>
        <source>PushButton</source>
        <translation>Ok</translation>
    </message>
</context>
<context>
    <name>uiMainWindow</name>
    <message>
        <location filename="../widgets/uiMainWindow.ui" line="+14"/>
        <source>itom</source>
        <translation>itom</translation>
    </message>
</context>
<context>
    <name>userManagement</name>
    <message>
        <location filename="../widgets/userManagement.ui" line="+67"/>
        <source>Name</source>
        <translation>Name</translation>
    </message>
    <message>
        <location line="+30"/>
        <source>ID</source>
        <translation></translation>
    </message>
    <message>
        <location line="-23"/>
        <source>Ini File</source>
        <translation>Ini-Datei</translation>
    </message>
    <message>
        <location line="+53"/>
        <source>New User</source>
        <translation>Neuer Benutzer erstellen</translation>
    </message>
    <message>
        <location line="+13"/>
        <source>Delete User</source>
        <translation>Benutzer löschen</translation>
    </message>
    <message>
        <location line="-126"/>
        <source>User Management</source>
        <translation>Benutzerverwaltung</translation>
    </message>
    <message>
        <location line="+6"/>
        <source>User</source>
        <translation>Benutzer</translation>
    </message>
    <message>
        <location line="+15"/>
        <source>Permission</source>
        <translation>Berechtigungen</translation>
    </message>
    <message>
        <location line="+118"/>
        <source>Edit User</source>
        <translation>Benutzer bearbeiten</translation>
    </message>
</context>
<context>
    <name>userManagementEdit</name>
    <message>
        <location filename="../widgets/userManagementEdit.ui" line="+14"/>
        <source>User Management Edit / New</source>
        <translation></translation>
    </message>
    <message>
        <location line="+8"/>
        <location line="+142"/>
        <source>User</source>
        <translation>Benutzer</translation>
    </message>
    <message>
        <location line="-136"/>
        <source>Name</source>
        <translation>Name</translation>
    </message>
    <message>
        <location line="+17"/>
        <source>ID</source>
        <translation></translation>
    </message>
    <message>
        <location line="+20"/>
        <source>Main Application Permission</source>
        <translation>Berechtigungen in der Hauptanwendung</translation>
    </message>
    <message>
        <location line="+6"/>
        <source>Developer Tools (Workspace, Breakpoints, Ui-Designer, Call Stack)</source>
        <translation>Entwickler-Tools (Workspace, Haltepunkte,  Ui-Designer, Call Stack)</translation>
    </message>
    <message>
        <location line="+7"/>
        <source>Edit Properties</source>
        <translation>Optionen ändern</translation>
    </message>
    <message>
        <location line="+7"/>
        <source>Addin Manager Widget (Plugins)</source>
        <translation>Addin-Manager (Plugins)</translation>
    </message>
    <message>
        <location line="+7"/>
        <source>File System Widget</source>
        <translation>Dateisystem</translation>
    </message>
    <message>
        <location line="+7"/>
        <source>User Management</source>
        <translation>Benutzerverwaltung</translation>
    </message>
    <message>
        <location line="+9"/>
        <source>Console</source>
        <translation>Konsole</translation>
    </message>
    <message>
        <location line="+6"/>
        <source>normal</source>
        <translation></translation>
    </message>
    <message>
        <location line="+10"/>
        <source>read only</source>
        <translation>nur lesen</translation>
    </message>
    <message>
        <location line="+7"/>
        <source>off</source>
        <translation>aus</translation>
    </message>
    <message>
        <location line="+10"/>
        <source>Role</source>
        <translation>Rolle</translation>
    </message>
    <message>
        <location line="+16"/>
        <source>Developer</source>
        <translation></translation>
    </message>
    <message>
        <location line="-10"/>
        <source>Administrator</source>
        <translation></translation>
    </message>
</context>
</TS><|MERGE_RESOLUTION|>--- conflicted
+++ resolved
@@ -1464,7 +1464,6 @@
     <message>
         <location line="+47"/>
         <source>timeout while obtaining the current &apos;autoGrabbingInterval&apos;</source>
-<<<<<<< HEAD
         <translation type="unfinished"></translation>
     </message>
     <message>
@@ -1528,71 +1527,6 @@
         <translation type="unfinished"></translation>
     </message>
     <message>
-=======
-        <translation type="unfinished"></translation>
-    </message>
-    <message>
-        <location line="+135"/>
-        <source>Itom DataIOPlugin type in python</source>
-        <translation type="unfinished">Itom DataIOPlugin-Typ in Python</translation>
-    </message>
-    <message>
-        <location filename="../python/pythonPCL.cpp" line="+1861"/>
-        <location line="+111"/>
-        <location line="+2043"/>
-        <location line="+88"/>
-        <source>api function pointer not set</source>
-        <translation type="unfinished"></translation>
-    </message>
-    <message>
-        <location line="-2238"/>
-        <source>No more memory available when saving point cloud</source>
-        <translation type="unfinished"></translation>
-    </message>
-    <message>
-        <location line="+6"/>
-        <source>The exception &apos;%s&apos; has been thrown when saving a point cloud.</source>
-        <translation type="unfinished"></translation>
-    </message>
-    <message>
-        <location line="+4"/>
-        <location line="+5"/>
-        <source>An unspecified exception has been thrown when saving a point cloud.</source>
-        <translation type="unfinished"></translation>
-    </message>
-    <message>
-        <location line="+11"/>
-        <source>Temporary file for writing point cloud binary data could not be opened</source>
-        <translation type="unfinished"></translation>
-    </message>
-    <message>
-        <location line="+42"/>
-        <source>Temporary file for writing point cloud binary data could not be created</source>
-        <translation type="unfinished"></translation>
-    </message>
-    <message>
-        <location line="+17"/>
-        <source>temporary file could not be opened (II)</source>
-        <translation type="unfinished"></translation>
-    </message>
-    <message>
-        <location line="+26"/>
-        <source>No more memory available when loading point cloud</source>
-        <translation type="unfinished"></translation>
-    </message>
-    <message>
-        <location line="+6"/>
-        <source>The exception &apos;%s&apos; has been thrown when loading a point cloud.</source>
-        <translation type="unfinished"></translation>
-    </message>
-    <message>
-        <location line="+4"/>
-        <location line="+5"/>
-        <source>An unspecified exception has been thrown when loading a point cloud.</source>
-        <translation type="unfinished"></translation>
-    </message>
-    <message>
->>>>>>> 5ac0ea26
         <location line="+12"/>
         <source>The pickled data must be a byte array for establishing the pointCloud.</source>
         <translation type="unfinished"></translation>
@@ -1680,7 +1614,6 @@
     <message>
         <location line="+9"/>
         <source>Code is no function or method call and no executable code string</source>
-<<<<<<< HEAD
         <translation type="unfinished"></translation>
     </message>
     <message>
@@ -1691,18 +1624,6 @@
         <translation type="unfinished"></translation>
     </message>
     <message>
-=======
-        <translation type="unfinished"></translation>
-    </message>
-    <message>
-        <location line="+6"/>
-        <location line="+35"/>
-        <location line="+32"/>
-        <source>Python engine is not available</source>
-        <translation type="unfinished"></translation>
-    </message>
-    <message>
->>>>>>> 5ac0ea26
         <location filename="../python/pythonCommon.cpp" line="+81"/>
         <source>Value could not be converted to integer</source>
         <translation type="unfinished"></translation>
@@ -3143,38 +3064,22 @@
     <message>
         <location line="+9"/>
         <source>Tracker background</source>
-<<<<<<< HEAD
-        <translation type="unfinished"></translation>
-=======
         <translation type="unfinished">Markerhintergrund</translation>
->>>>>>> 5ac0ea26
     </message>
     <message>
         <location line="+13"/>
         <source>Tracker pen color</source>
-<<<<<<< HEAD
-        <translation type="unfinished"></translation>
-=======
         <translation type="unfinished">Stiftfarbe des Markers</translation>
->>>>>>> 5ac0ea26
     </message>
     <message>
         <location line="+13"/>
         <source>Tracker font</source>
-<<<<<<< HEAD
-        <translation type="unfinished"></translation>
-=======
         <translation type="unfinished">Schriftart des Markers</translation>
->>>>>>> 5ac0ea26
     </message>
     <message>
         <location line="+10"/>
         <source>Zoom rubber band pen</source>
-<<<<<<< HEAD
-        <translation type="unfinished"></translation>
-=======
         <translation type="unfinished">Zoom-Rahmenstift</translation>
->>>>>>> 5ac0ea26
     </message>
     <message>
         <location line="+32"/>
@@ -4710,11 +4615,7 @@
     <message>
         <location line="+1"/>
         <source>Workspace - Please Choose Subpage</source>
-<<<<<<< HEAD
-        <translation type="unfinished">Workspace - Bitte Unterrubrik auswählen</translation>
-=======
         <translation>Workspace - Bitte Unterrubrik auswählen</translation>
->>>>>>> 5ac0ea26
     </message>
     <message>
         <location line="+2"/>
