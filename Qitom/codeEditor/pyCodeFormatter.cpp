/* ********************************************************************
    itom software
    URL: http://www.uni-stuttgart.de/ito
    Copyright (C) 2020, Institut fuer Technische Optik (ITO),
    Universitaet Stuttgart, Germany

    This file is part of itom.

    itom is free software; you can redistribute it and/or modify it
    under the terms of the GNU Library General Public Licence as published by
    the Free Software Foundation; either version 2 of the Licence, or (at
    your option) any later version.

    itom is distributed in the hope that it will be useful, but
    WITHOUT ANY WARRANTY; without even the implied warranty of
    MERCHANTABILITY or FITNESS FOR A PARTICULAR PURPOSE.  See the GNU Library
    General Public Licence for more details.

    You should have received a copy of the GNU Library General Public License
    along with itom. If not, see <http://www.gnu.org/licenses/>.

    --------------------------------
    This class is a modified version of the class QToolTip of the
    Qt framework (licensed under LGPL):
    https://code.woboq.org/qt5/qtbase/src/widgets/kernel/qtooltip.cpp.html
*********************************************************************** */

#include "pyCodeFormatter.h"
#include "../python/pythonEngine.h"
#include "../AppManagement.h"

#include <qdebug.h>
#include <iostream>
#include <qdir.h>
#include <qfileinfo.h>
#include <qtemporarydir.h>

namespace ito {

//-------------------------------------------------------------------------------------
PyCodeFormatter::PyCodeFormatter(QObject *parent /*= nullptr*/) :
    QObject(parent),
    m_isCancelling(false),
    m_importSortTempFileName("isort_temp.py")
{
    const PythonEngine* pyeng = qobject_cast<PythonEngine*>(AppManagement::getPythonEngine());

    if (pyeng)
    {
        m_pythonExePath = pyeng->getPythonExecutable();
    }
    else
    {
        m_pythonExePath = "";
    }

    connect(&m_processFormatter, &QProcess::errorOccurred,
        this, &PyCodeFormatter::formatterErrorOccurred);

    connect(&m_processFormatter, &QProcess::readyReadStandardOutput,
        this, &PyCodeFormatter::formatterReadyReadStandardOutput);

    connect(&m_processFormatter, &QProcess::readyReadStandardError,
        this, &PyCodeFormatter::formatterReadyReadStandardError);

<<<<<<< HEAD
    connect(&m_processFormatter, &QProcess::finished,
        this, &PyCodeFormatter::formatterFinished);

    connect(&m_processFormatter, &QProcess::started,
        this, &PyCodeFormatter::formatterStarted);

    connect(&m_processImportSort, &QProcess::errorOccurred,
        this, &PyCodeFormatter::importSortErrorOccurred);

    connect(&m_processImportSort, &QProcess::readyReadStandardError,
        this, &PyCodeFormatter::importSortReadyReadStandardError);

    connect(&m_processImportSort, &QProcess::finished,
        this, &PyCodeFormatter::importSortFinished);
=======
#if QT_VERSION < QT_VERSION_CHECK(6, 0, 0)
    connect(
        &m_processFormatter,
        SIGNAL(finished(int, QProcess::ExitStatus)),
        this,
        SLOT(formatterFinished(int, QProcess::ExitStatus)));
#else
    connect(&m_processFormatter, &QProcess::finished, this, &PyCodeFormatter::formatterFinished);
#endif
    

    connect(&m_processFormatter, &QProcess::started,
        this, &PyCodeFormatter::formatterStarted);

    connect(&m_processImportSort, &QProcess::errorOccurred,
        this, &PyCodeFormatter::importSortErrorOccurred);

    connect(&m_processImportSort, &QProcess::readyReadStandardError,
        this, &PyCodeFormatter::importSortReadyReadStandardError);

#if QT_VERSION < QT_VERSION_CHECK(6, 0, 0)
    connect(
        &m_processImportSort,
        SIGNAL(finished(int, QProcess::ExitStatus)),
        this,
        SLOT(importSortFinished(int, QProcess::ExitStatus)));
#else
    connect(&m_processImportSort, &QProcess::finished, this, &PyCodeFormatter::importSortFinished);
#endif

    
>>>>>>> 67c8f38c

    connect(&m_processImportSort, &QProcess::started,
        this, &PyCodeFormatter::importSortStarted);
}

//-------------------------------------------------------------------------------------
PyCodeFormatter::~PyCodeFormatter()
{
    if (!m_isCancelling)
    {
        cancelRequested();
    }
}

//-------------------------------------------------------------------------------------
ito::RetVal PyCodeFormatter::getPythonPath(QString &path) const
{
    return ito::retOk;
}

//-------------------------------------------------------------------------------------
ito::RetVal PyCodeFormatter::startImportsSorting(const QString& importSortingCmd, const QString& code)
{
    if (m_progressDialog)
    {
        m_progressDialog->setLabelText(tr("Run isort to sort import statements..."));
    }

    auto filePath = m_importSortTempDir.filePath(m_importSortTempFileName);
    QFile tempFile(filePath);

<<<<<<< HEAD
    if (m_importSortTempDir.isValid() && tempFile.open(QIODeviceBase::ReadWrite))
=======
#if QT_VERSION < QT_VERSION_CHECK(6, 0, 0)
    if (m_importSortTempDir.isValid() && tempFile.open(QIODevice::ReadWrite))
#else
    if (m_importSortTempDir.isValid() && tempFile.open(QIODeviceBase::ReadWrite))
#endif
>>>>>>> 67c8f38c
    {
        tempFile.write(code.toUtf8());
        tempFile.close();
    }
    else
    {
        return ito::RetVal(ito::retError, 0, tr("Cannot execute isort, since a temporary file could not be created.").toLatin1().data());
    }

    if (m_pythonExePath == "")
    {
        return ito::RetVal(ito::retError, 0, tr("Path to Python executable not available").toLatin1().data());
    }

    QStringList args;
    // "isort" << "--py" << "3" << "--profile" << "black"
    args << "-m" << importSortingCmd.split(" ") << filePath; // QString("\"%1\"").arg(filePath);

    m_processImportSort.start(m_pythonExePath, args);

    return ito::retOk;
}

//-------------------------------------------------------------------------------------
/*
\param importSortingCmd is the (optional) command in the call python -m <cmd> that
    is used to sort imports and get the code passed in form of a temporary file path,
    where the code is temporarily saved before. If empty, this step is omitted.
\param formattingCmd is the command <cmd> in the call python -m <cmd> and must allow passing
    the code string via stdin.
*/
ito::RetVal PyCodeFormatter::startSortingAndFormatting(const QString& importSortingCmd, const QString& formattingCmd, const QString &code, QWidget *dialogParent /*= nullptr*/)
{
    m_isCancelling = false;

    if (m_processFormatter.state() != QProcess::NotRunning)
    {
        return ito::RetVal(ito::retError, 0, "process already started.");
    }

    if (dialogParent && !m_progressDialog)
    {
        m_progressDialog = QSharedPointer<QProgressDialog>(
            new QProgressDialog(
                "",
                tr("Cancel"), 
                0, 100, dialogParent)
            );
        m_progressDialog->setModal(true);
        m_progressDialog->setValue(0);
        connect(m_progressDialog.data(), &QProgressDialog::canceled,
            this, &PyCodeFormatter::cancelRequested);
        m_progressDialog->show();
    }

    m_currentCode = code;
    m_currentError = "";
    m_formattingCmd = "";

    if (importSortingCmd != "")
    {
        m_formattingCmd = formattingCmd;
        return startImportsSorting(importSortingCmd, code);
    }
    else
    {
        return startCodeFormatting(formattingCmd, code);
    }
}

//-------------------------------------------------------------------------------------
ito::RetVal  PyCodeFormatter::startCodeFormatting(const QString& formattingCmd, const QString& code)
{
    if (m_progressDialog)
    {
        m_progressDialog->setLabelText(tr("The code formatter is running..."));
    }

    m_currentError = "";

    /* Under Windows, if itom is directly started from C:/Program Files,
    it seems, that the arguments must be passed to m_process as QStringList.
    Else a ProcessError::FailedToStart occurs. Therefore try to split the arguments...*/
    QStringList args = formattingCmd.split(" ");

    // now check if items start with a leading " and search for the
    // component that ends with the corresponding ", but not \" and
    // join them again.
    QChar sign = '"';
    int startIdx = -1;

    for (int idx = 0; idx < args.size(); ++idx)
    {
        if (startIdx == -1)
        {
            if (args[idx].startsWith(sign))
            {
                startIdx = idx;
            }
        }
        else
        {
            args[startIdx].append(" " + args[idx]);

            if (args[idx].endsWith(sign) && !args[idx].endsWith('\\' + sign))
            {
                startIdx = -1;
            }

            args[idx] = "";
        }
    }

    m_currentError = "";
    args.removeAll("");
    args.prepend("-m");
    m_processFormatter.start(m_pythonExePath, args);

    return ito::retOk;
}

//-------------------------------------------------------------------------------------
void PyCodeFormatter::cancelRequested()
{
    if (m_processImportSort.state() == QProcess::Running || m_processImportSort.state() == QProcess::Starting)
    {
        m_isCancelling = true;
        m_processImportSort.kill();
        m_processImportSort.waitForFinished(2000);
    }

    if (m_processFormatter.state() == QProcess::Running || m_processFormatter.state() == QProcess::Starting)
    {
        m_isCancelling = true;
        m_processFormatter.kill();
        m_processFormatter.waitForFinished(2000);
    }

    if (m_progressDialog)
    {
        m_progressDialog->accept();
        m_progressDialog.clear();
    }
}

//-------------------------------------------------------------------------------------
void PyCodeFormatter::formatterErrorOccurred(QProcess::ProcessError error)
{
    if (m_progressDialog)
    {
        m_progressDialog->accept();
        m_progressDialog.clear();
    }

    if (!m_isCancelling)
    {
        switch (error)
        {
        case QProcess::FailedToStart:
            emit formattingDone(false, tr("The code formatter could not be started. Maybe you do not have enough user rights."));
            break;
        case QProcess::ProcessError::Crashed:
            emit formattingDone(false, tr("The started code formatter process crashed."));
            break;
        default:
            emit formattingDone(false, tr("The started code formatter process finished with an error (code: %1).").arg(error));
            break;
        }
    }
    else
    {
        emit formattingDone(false, "");
    }
}

//-------------------------------------------------------------------------------------
void PyCodeFormatter::formatterFinished(int exitCode, QProcess::ExitStatus exitStatus)
{
    if (m_progressDialog)
    {
        m_progressDialog->setValue(100);
        m_progressDialog->accept();
        m_progressDialog.clear();
    }

    if (exitCode == 0 && !m_isCancelling)
    {
        emit formattingDone(true, m_currentCode);
    }
    else
    {
        emit formattingDone(false, m_currentError);
    }
}

//-------------------------------------------------------------------------------------
void PyCodeFormatter::formatterReadyReadStandardError()
{
    QByteArray output = m_processFormatter.readAllStandardError();
    m_currentError += QString::fromUtf8(output);
}

//-------------------------------------------------------------------------------------
void PyCodeFormatter::formatterReadyReadStandardOutput()
{
    QByteArray output = m_processFormatter.readAllStandardOutput();
    m_currentCode += QString::fromUtf8(output);
}

//-------------------------------------------------------------------------------------
void PyCodeFormatter::formatterStarted()
{
    if (m_progressDialog)
    {
        m_progressDialog->setValue(m_progressDialog->value() + 10);
    }

    QByteArray ba = m_currentCode.toUtf8();
    m_processFormatter.write(ba);
    m_currentCode = "";
    m_processFormatter.closeWriteChannel();

    if (m_progressDialog)
    {
        m_progressDialog->setValue(m_progressDialog->value() + 10);
    }
}

//-------------------------------------------------------------------------------------
void PyCodeFormatter::importSortErrorOccurred(QProcess::ProcessError error)
{
    if (m_progressDialog)
    {
        m_progressDialog->accept();
        m_progressDialog.clear();
    }

    if (!m_isCancelling)
    {
        switch (error)
        {
        case QProcess::FailedToStart:
            emit formattingDone(false, tr("The imports sorting could not be started. Maybe you do not have enough user rights."));
            break;
        case QProcess::ProcessError::Crashed:
            emit formattingDone(false, tr("The started imports sorting process crashed."));
            break;
        default:
            emit formattingDone(false, tr("The started imports sorting process finished with an error (code: %1).").arg(error));
            break;
        }
    }
    else
    {
        emit formattingDone(false, "");
    }
}

//-------------------------------------------------------------------------------------
void PyCodeFormatter::importSortFinished(int exitCode, QProcess::ExitStatus exitStatus)
{
    if (m_progressDialog)
    {
        m_progressDialog->setValue(10);
    }

    if (exitCode == 0 && !m_isCancelling)
    {
        if (m_importSortTempDir.isValid())
        {
            QFile tempFile(m_importSortTempDir.filePath(m_importSortTempFileName));

<<<<<<< HEAD
            if (tempFile.open(QIODeviceBase::ReadOnly))
=======
#if QT_VERSION < QT_VERSION_CHECK(6, 0, 0)
            if (tempFile.open(QIODevice::ReadOnly))
#else
            if (tempFile.open(QIODeviceBase::ReadOnly))
#endif
>>>>>>> 67c8f38c
            {
                m_currentCode = QString::fromUtf8(tempFile.readAll());
                tempFile.close();
            }
            else
            {
                m_currentError = tr("Cannot execute isort, since a temporary file could not be re-opened.");
            }
        }
        else
        {
            m_currentError = tr("Invalid temporary directory for imports sorting result.");
        }

        if (m_currentError == "")
        {
            // continue with code formatting:
            ito::RetVal retval = startCodeFormatting(m_formattingCmd, m_currentCode);

            if (retval.containsError())
            {
                m_currentError = QLatin1String(retval.errorMessage());
            }
        }
    }

    if (m_currentError != "")
    {
        if (m_progressDialog)
        {
            m_progressDialog->accept();
            m_progressDialog.clear();
        }

        emit formattingDone(false, m_currentError);
    }
}

//-------------------------------------------------------------------------------------
void PyCodeFormatter::importSortReadyReadStandardError()
{
    QByteArray output = m_processImportSort.readAllStandardError();
    m_currentError += QString::fromUtf8(output);
}

//-------------------------------------------------------------------------------------
void PyCodeFormatter::importSortStarted()
{
    if (m_progressDialog)
    {
        m_progressDialog->setValue(20);
    }
}
} //end namespace ito
<|MERGE_RESOLUTION|>--- conflicted
+++ resolved
@@ -63,22 +63,6 @@
     connect(&m_processFormatter, &QProcess::readyReadStandardError,
         this, &PyCodeFormatter::formatterReadyReadStandardError);
 
-<<<<<<< HEAD
-    connect(&m_processFormatter, &QProcess::finished,
-        this, &PyCodeFormatter::formatterFinished);
-
-    connect(&m_processFormatter, &QProcess::started,
-        this, &PyCodeFormatter::formatterStarted);
-
-    connect(&m_processImportSort, &QProcess::errorOccurred,
-        this, &PyCodeFormatter::importSortErrorOccurred);
-
-    connect(&m_processImportSort, &QProcess::readyReadStandardError,
-        this, &PyCodeFormatter::importSortReadyReadStandardError);
-
-    connect(&m_processImportSort, &QProcess::finished,
-        this, &PyCodeFormatter::importSortFinished);
-=======
 #if QT_VERSION < QT_VERSION_CHECK(6, 0, 0)
     connect(
         &m_processFormatter,
@@ -110,7 +94,6 @@
 #endif
 
     
->>>>>>> 67c8f38c
 
     connect(&m_processImportSort, &QProcess::started,
         this, &PyCodeFormatter::importSortStarted);
@@ -142,15 +125,11 @@
     auto filePath = m_importSortTempDir.filePath(m_importSortTempFileName);
     QFile tempFile(filePath);
 
-<<<<<<< HEAD
-    if (m_importSortTempDir.isValid() && tempFile.open(QIODeviceBase::ReadWrite))
-=======
 #if QT_VERSION < QT_VERSION_CHECK(6, 0, 0)
     if (m_importSortTempDir.isValid() && tempFile.open(QIODevice::ReadWrite))
 #else
     if (m_importSortTempDir.isValid() && tempFile.open(QIODeviceBase::ReadWrite))
 #endif
->>>>>>> 67c8f38c
     {
         tempFile.write(code.toUtf8());
         tempFile.close();
@@ -423,15 +402,11 @@
         {
             QFile tempFile(m_importSortTempDir.filePath(m_importSortTempFileName));
 
-<<<<<<< HEAD
-            if (tempFile.open(QIODeviceBase::ReadOnly))
-=======
 #if QT_VERSION < QT_VERSION_CHECK(6, 0, 0)
             if (tempFile.open(QIODevice::ReadOnly))
 #else
             if (tempFile.open(QIODeviceBase::ReadOnly))
 #endif
->>>>>>> 67c8f38c
             {
                 m_currentCode = QString::fromUtf8(tempFile.readAll());
                 tempFile.close();
