--- conflicted
+++ resolved
@@ -551,10 +551,7 @@
         m_indentationBarWidth = tabStopDistance();
 #else
         m_indentationBarWidth = tabStopWidth();
-<<<<<<< HEAD
 #endif
-=======
->>>>>>> 292ee220
     }
 }
 
@@ -2253,7 +2250,8 @@
 begins and *lineTo is set to the line number in which the selection ends.
 (They could be the same.) *indexFrom is set to the index at which the selection
 begins within *lineFrom, and *indexTo is set to the index at which the selection ends within
-*lineTo. If there is no selection, *lineFrom, *indexFrom, *lineTo and *indexTo are all set to -1.
+*lineTo. If there is no selection, *lineFrom, *indexFrom, *lineTo and *indexTo are all set to
+-1.
 */
 void CodeEditor::getSelection(int* lineFrom, int* indexFrom, int* lineTo, int* indexTo)
 {
@@ -2463,8 +2461,8 @@
             line < selLineFrom || (line == selLineFrom && index < selIndexFrom) ||
             line > selLineTo ||
             (line == selLineTo &&
-             index > selIndexTo)) // the right mouse click happened out of the current selection,
-                                  // move the cursor to the clicked position
+             index > selIndexTo)) // the right mouse click happened out of the current
+                                  // selection, move the cursor to the clicked position
         {
             setCursorPosition(line, index);
         }
