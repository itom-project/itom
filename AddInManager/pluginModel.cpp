--- conflicted
+++ resolved
@@ -5,7 +5,7 @@
     Universitaet Stuttgart, Germany
 
     This file is part of itom.
-
+  
     itom is free software; you can redistribute it and/or modify it
     under the terms of the GNU Library General Public Licence as published by
     the Free Software Foundation; either version 2 of the Licence, or (at
@@ -29,39 +29,39 @@
 
 namespace ito {
 
-class PlugInModelPrivate
-{
-public:
+    class PlugInModelPrivate
+    {
+    public:
     PlugInModelPrivate() : m_pAIM(nullptr), m_bgColorItemsWithPythonRef(QColor(255, 255, 175)){};
-    ~PlugInModelPrivate(){};
-
-public:
-    QList<QString> m_headers; //!<  string list of names of column headers
-    QList<QVariant> m_alignment; //!<  list of alignments for the corresponding headers
-
-    int m_treeFixNodes[6];
-    QModelIndex m_treeFixIndizes[6];
-
-    QIcon m_iconActuator;
-    QIcon m_iconGrabber;
-    QIcon m_iconADDA;
-    QIcon m_iconRawIO;
-    QIcon m_iconFilter;
-    QIcon m_iconDataIO;
-    QIcon m_iconAlgo;
-    QIcon m_iconWidget;
-    QIcon m_iconPlots;
-
-    QColor m_bgColorItemsWithPythonRef;
-
-    ito::AddInManager* m_pAIM;
-};
+        ~PlugInModelPrivate() {};
+
+    public:
+        QList<QString> m_headers;               //!<  string list of names of column headers
+        QList<QVariant> m_alignment;            //!<  list of alignments for the corresponding headers
+
+        int m_treeFixNodes[6];
+        QModelIndex m_treeFixIndizes[6];
+
+        QIcon m_iconActuator;
+        QIcon m_iconGrabber;
+        QIcon m_iconADDA;
+        QIcon m_iconRawIO;
+        QIcon m_iconFilter;
+        QIcon m_iconDataIO;
+        QIcon m_iconAlgo;
+        QIcon m_iconWidget;
+        QIcon m_iconPlots;
+
+        QColor m_bgColorItemsWithPythonRef;
+
+        ito::AddInManager *m_pAIM;
+    };
 
 //-------------------------------------------------------------------------------------
 /** constructor
- *
- *   contructor, creating column headers for the tree view
- */
+*
+*   contructor, creating column headers for the tree view
+*/
 PlugInModel::PlugInModel(ito::AddInManager* addInManager, QObject* parent /*= nullptr*/) :
     QAbstractItemModel(parent), d_ptr(new PlugInModelPrivate())
 {
@@ -92,18 +92,18 @@
     d->m_treeFixNodes[4] = typeDataIO | typeADDA;
     d->m_treeFixNodes[5] = typeDataIO | typeRawIO;
 
-    d->m_treeFixIndizes[0] = createIndex(0, 0, &(d->m_treeFixNodes[0])); // level 0
-    d->m_treeFixIndizes[1] = createIndex(1, 0, &(d->m_treeFixNodes[1])); // level 0
-    d->m_treeFixIndizes[2] = createIndex(2, 0, &(d->m_treeFixNodes[2])); // level 0
-    d->m_treeFixIndizes[3] = createIndex(0, 0, &(d->m_treeFixNodes[3])); // level 1
-    d->m_treeFixIndizes[4] = createIndex(1, 0, &(d->m_treeFixNodes[4])); // level 1
-    d->m_treeFixIndizes[5] = createIndex(2, 0, &(d->m_treeFixNodes[5])); // level 1
+    d->m_treeFixIndizes[0] = createIndex(0, 0, &(d->m_treeFixNodes[0])); //level 0
+    d->m_treeFixIndizes[1] = createIndex(1, 0, &(d->m_treeFixNodes[1])); //level 0
+    d->m_treeFixIndizes[2] = createIndex(2, 0, &(d->m_treeFixNodes[2])); //level 0
+    d->m_treeFixIndizes[3] = createIndex(0, 0, &(d->m_treeFixNodes[3])); //level 1
+    d->m_treeFixIndizes[4] = createIndex(1, 0, &(d->m_treeFixNodes[4])); //level 1
+    d->m_treeFixIndizes[5] = createIndex(2, 0, &(d->m_treeFixNodes[5])); //level 1
 }
 
 //-------------------------------------------------------------------------------------
 /** destructor - clean up, clear header and alignment list
- *
- */
+*
+*/
 PlugInModel::~PlugInModel()
 {
     Q_D(PlugInModel);
@@ -119,7 +119,7 @@
 
     for (unsigned int i = 0; i < (sizeof(d->m_treeFixNodes) / sizeof(d->m_treeFixNodes[0])); i++)
     {
-        if (type == d->m_treeFixNodes[i])
+        if(type == d->m_treeFixNodes[i])
         {
             return d->m_treeFixIndizes[i];
         }
@@ -128,11 +128,11 @@
 }
 
 //-------------------------------------------------------------------------------------
-/**
- *   @param
- *   @return
- */
-Qt::ItemFlags PlugInModel::flags(const QModelIndex& index) const
+/** 
+*   @param
+*   @return     
+*/
+Qt::ItemFlags PlugInModel::flags(const QModelIndex &index) const
 {
     Q_D(const PlugInModel);
 
@@ -140,18 +140,18 @@
     {
         return Qt::NoItemFlags;
     }
-
+    
     tItemType itemType;
     size_t itemInternalData;
 
-    if (!getModelIndexInfo(index, itemType, itemInternalData))
+    if (!getModelIndexInfo(index, itemType, itemInternalData) )
     {
         return Qt::NoItemFlags;
     }
-
-    if (itemType == itemInstance)
-    {
-        ito::AddInBase* aib = (ito::AddInBase*)(itemInternalData);
+    
+    if(itemType == itemInstance)
+    {
+        ito::AddInBase *aib = (ito::AddInBase*)(itemInternalData);
 
         if (d->m_pAIM->isPluginInstanceDead(aib))
         {
@@ -174,11 +174,11 @@
 
 //-------------------------------------------------------------------------------------
 /** return parent element
- *   @param [in] index   the element's index for which the parent should be returned
- *   @return     the parent element.
- *
- */
-QModelIndex PlugInModel::parent(const QModelIndex& index) const
+*   @param [in] index   the element's index for which the parent should be returned
+*   @return     the parent element. 
+*
+*/
+QModelIndex PlugInModel::parent(const QModelIndex &index) const
 {
     Q_D(const PlugInModel);
 
@@ -186,119 +186,119 @@
     {
         return QModelIndex();
     }
-
+    
     tItemType itemType;
     size_t itemInternalData;
 
-    if (!getModelIndexInfo(index, itemType, itemInternalData))
+    if (!getModelIndexInfo(index, itemType, itemInternalData) )
     {
         return QModelIndex();
     }
-
+    
     switch (itemType)
     {
-    case itemCatDataIO:
-    case itemCatActuator:
+        case itemCatDataIO:
+        case itemCatActuator:
     case itemCatAlgo: {
-        return QModelIndex();
-    }
-    case itemSubCategoryDataIO_Grabber:
-    case itemSubCategoryDataIO_ADDA:
+            return QModelIndex();
+        }
+        case itemSubCategoryDataIO_Grabber:
+        case itemSubCategoryDataIO_ADDA:
     case itemSubCategoryDataIO_RawIO: {
-        return d->m_treeFixIndizes[0];
-    }
+            return d->m_treeFixIndizes[0];
+        }
     case itemPlugin: {
-        ito::AddInInterfaceBase* aiib = (ito::AddInInterfaceBase*)(itemInternalData);
-        return getTypeNode(aiib->getType());
-        /*for (int i = 0 ; i < sizeof(m_treeFixNodes) / sizeof(m_treeFixNodes[0]) ; i++)
-        {
-            if (aiib->getType() == m_treeFixNodes[i])
-            {
-                return m_treeFixIndizes[i];
-            }
-        }*/
-    }
+            ito::AddInInterfaceBase *aiib = (ito::AddInInterfaceBase*)(itemInternalData);
+            return getTypeNode(aiib->getType());
+            /*for (int i = 0 ; i < sizeof(m_treeFixNodes) / sizeof(m_treeFixNodes[0]) ; i++)
+            {
+                if (aiib->getType() == m_treeFixNodes[i])
+                {
+                    return m_treeFixIndizes[i]; 
+                }
+            }*/
+        }
     case itemInstance: {
-        ito::AddInBase* aib = (ito::AddInBase*)(itemInternalData);
-        ito::AddInInterfaceBase* aiib = aib->getBasePlugin();
-
-        if (aiib->getType() & ito::typeActuator)
-        {
-            for (int i = 0; i < d->m_pAIM->getActList()->count(); i++)
-            {
-                if (d->m_pAIM->getActList()->at(i) == (QObject*)aiib)
-                {
-                    return createIndex(i, 0, (void*)aiib);
+            ito::AddInBase *aib = (ito::AddInBase*)(itemInternalData);
+            ito::AddInInterfaceBase *aiib = aib->getBasePlugin();
+        
+            if (aiib->getType() & ito::typeActuator)
+            {
+                for (int i = 0; i < d->m_pAIM->getActList()->count(); i++)
+                {
+                    if (d->m_pAIM->getActList()->at(i) == (QObject*)aiib)
+                    {
+                        return createIndex(i, 0, (void*)aiib);
+                    }
+                }
+
+                return QModelIndex();
+            }
+            else if (aiib->getType() & ito::typeDataIO)
+            {
+                int rowCounter = -1;
+            ito::AddInInterfaceBase* aiib2 = nullptr;
+
+                for (int i = 0; i < d->m_pAIM->getDataIOList()->count(); i++)
+                {
+                    aiib2 = (ito::AddInInterfaceBase*)d->m_pAIM->getDataIOList()->at(i);
+
+                    if (aiib2->getType() == aiib->getType())
+                    {
+                        rowCounter++;
+                    }
+
+                    if (aiib2 == aiib)
+                    {
+                        return createIndex(rowCounter, 0, (void*)aiib);
+                    }
+                }
+
+                return QModelIndex();
+            }
+            else
+            {
+                return QModelIndex();
+            }
+        }
+    case itemFilter: {
+            ito::AddInAlgo::FilterDef* filter = (ito::AddInAlgo::FilterDef*)(itemInternalData);
+
+            for (int i = 0; i < d->m_pAIM->getAlgList()->count(); i++)
+            {
+                if (d->m_pAIM->getAlgList()->at(i) == (QObject*)filter->m_pBasePlugin)
+                {
+                    return createIndex(i, 0, (void*)filter->m_pBasePlugin);
                 }
             }
 
             return QModelIndex();
         }
-        else if (aiib->getType() & ito::typeDataIO)
-        {
-            int rowCounter = -1;
-            ito::AddInInterfaceBase* aiib2 = nullptr;
-
-            for (int i = 0; i < d->m_pAIM->getDataIOList()->count(); i++)
-            {
-                aiib2 = (ito::AddInInterfaceBase*)d->m_pAIM->getDataIOList()->at(i);
-
-                if (aiib2->getType() == aiib->getType())
-                {
-                    rowCounter++;
-                }
-
-                if (aiib2 == aiib)
-                {
-                    return createIndex(rowCounter, 0, (void*)aiib);
-                }
-            }
-
+    case itemWidget: {
+            ito::AddInAlgo::AlgoWidgetDef* widget = (ito::AddInAlgo::AlgoWidgetDef*)(itemInternalData);
+
+            for (int i = 0; i < d->m_pAIM->getAlgList()->count(); i++)
+            {
+                if (d->m_pAIM->getAlgList()->at(i) == (QObject*)widget->m_pBasePlugin)
+                {
+                    return createIndex(i, 0, (void*)widget->m_pBasePlugin);
+                }
+            }
             return QModelIndex();
         }
-        else
-        {
+    default: {
             return QModelIndex();
         }
     }
-    case itemFilter: {
-        ito::AddInAlgo::FilterDef* filter = (ito::AddInAlgo::FilterDef*)(itemInternalData);
-
-        for (int i = 0; i < d->m_pAIM->getAlgList()->count(); i++)
-        {
-            if (d->m_pAIM->getAlgList()->at(i) == (QObject*)filter->m_pBasePlugin)
-            {
-                return createIndex(i, 0, (void*)filter->m_pBasePlugin);
-            }
-        }
-
-        return QModelIndex();
-    }
-    case itemWidget: {
-        ito::AddInAlgo::AlgoWidgetDef* widget = (ito::AddInAlgo::AlgoWidgetDef*)(itemInternalData);
-
-        for (int i = 0; i < d->m_pAIM->getAlgList()->count(); i++)
-        {
-            if (d->m_pAIM->getAlgList()->at(i) == (QObject*)widget->m_pBasePlugin)
-            {
-                return createIndex(i, 0, (void*)widget->m_pBasePlugin);
-            }
-        }
-        return QModelIndex();
-    }
-    default: {
-        return QModelIndex();
-    }
-    }
 }
 
 //-------------------------------------------------------------------------------------
 /** return number of rows
- *   @param [in] parent parent of current item
+*   @param [in] parent parent of current item
  *   @return     returns 0 for all child-child elements, the number of instances for child elements
  * (a plugin) and the number of plugins for a root element
- */
-int PlugInModel::rowCount(const QModelIndex& parent) const
+*/
+int PlugInModel::rowCount(const QModelIndex &parent) const
 {
     Q_D(const PlugInModel);
 
@@ -306,7 +306,7 @@
     {
         return 3;
     }
-    else // parent valid
+    else //parent valid
     {
         tItemType parentType;
         size_t parentInternalData;
@@ -319,63 +319,63 @@
         switch (parentType)
         {
         case itemCatDataIO: {
-            return 3; // three sub-categories of dataIO
-        }
+                return 3; //three sub-categories of dataIO
+            }
         case itemCatActuator: {
-            return d->m_pAIM->getActList()->count();
-        }
+                return d->m_pAIM->getActList()->count();
+            }
         case itemCatAlgo: {
-            return d->m_pAIM->getAlgList()->count();
-        }
-        case itemSubCategoryDataIO_Grabber:
-        case itemSubCategoryDataIO_ADDA:
+                return d->m_pAIM->getAlgList()->count();
+            }
+            case itemSubCategoryDataIO_Grabber:
+            case itemSubCategoryDataIO_ADDA:
         case itemSubCategoryDataIO_RawIO: {
-            int counter = 0;
-            const QList<QObject*>* dataIOs = d->m_pAIM->getDataIOList();
+                int counter = 0;
+                const QList<QObject*> *dataIOs = d->m_pAIM->getDataIOList();
             ito::AddInInterfaceBase* aiib = nullptr;
-            for (int i = 0; i < dataIOs->count(); i++)
-            {
-                aiib = qobject_cast<ito::AddInInterfaceBase*>(dataIOs->at(i));
-                if ((size_t)aiib->getType() == parentInternalData /*subtype*/)
-                {
-                    counter++;
-                }
-            }
-            return counter;
-        }
+                for (int i = 0; i < dataIOs->count(); i++)
+                {
+                    aiib = qobject_cast<ito::AddInInterfaceBase*>(dataIOs->at(i));
+                    if ((size_t)aiib->getType() == parentInternalData /*subtype*/)
+                    {
+                        counter++;
+                    }
+                }
+                return counter;
+            }
         case itemPlugin: {
-            ito::AddInInterfaceBase* aiib = (ito::AddInInterfaceBase*)(parentInternalData);
-            if (aiib->getType() & ito::typeAlgo)
-            {
-                ito::AddInAlgo* aia = (ito::AddInAlgo*)(aiib->getInstList()[0]);
-                QHash<QString, ito::AddInAlgo::FilterDef*> filters;
-                QHash<QString, ito::AddInAlgo::AlgoWidgetDef*> widgets;
-                aia->getFilterList(filters);
-                aia->getAlgoWidgetList(widgets);
-                return filters.size() + widgets.size();
-            }
-            else
-            {
-                return aiib->getInstList().count();
-            }
-        }
-        /*case itemInstance:
-        case itemFilter:
-        case itemWidget:
-        case itemUnknown:*/
+                ito::AddInInterfaceBase *aiib = (ito::AddInInterfaceBase*)(parentInternalData);
+                if (aiib->getType() & ito::typeAlgo)
+                {
+                    ito::AddInAlgo *aia = (ito::AddInAlgo*)(aiib->getInstList()[0]);
+                    QHash<QString,ito::AddInAlgo::FilterDef*> filters;
+                    QHash<QString,ito::AddInAlgo::AlgoWidgetDef*> widgets;
+                    aia->getFilterList(filters);
+                    aia->getAlgoWidgetList(widgets);
+                    return filters.size() + widgets.size();
+                }
+                else
+                {
+                    return aiib->getInstList().count();
+                }
+            }
+            /*case itemInstance:
+            case itemFilter:
+            case itemWidget:
+            case itemUnknown:*/
         default: {
-            return 0;
-        }
+                return 0;
+            }
         }
     }
 }
 
 //-------------------------------------------------------------------------------------
 /** return column count
- *   @param [in] parent parent of current item
- *   @return     2 for child elements (instances) and the header size for root elements (plugins)
- */
-int PlugInModel::columnCount(const QModelIndex& /*parent*/) const
+*   @param [in] parent parent of current item
+*   @return     2 for child elements (instances) and the header size for root elements (plugins)
+*/
+int PlugInModel::columnCount(const QModelIndex & /*parent*/) const
 {
     Q_D(const PlugInModel);
 
@@ -384,11 +384,11 @@
 
 //-------------------------------------------------------------------------------------
 /** return current index element
- *   @param [in] row row of current element
- *   @param [in] column column of current element
- *   @param [in] parent  parent of current element
- *   @return QModelIndex - element at current index
- *
+*   @param [in] row row of current element
+*   @param [in] column column of current element
+*   @param [in] parent  parent of current element
+*   @return QModelIndex - element at current index
+*
  *   This method returns the QModelIndex for the current element. As the tree structure is not
  * cached it has to be "calculated" on each call. An invalid parent means were in the top most
  * "plane" of the tree, i.e. the plugin-plane. If the passed index is out of range we return an
@@ -397,8 +397,8 @@
  * In that case it is first checked if the index for a child child element is queried. In that case
  * again an empty element is returned else the plugin for the selected instance is searched in the
  * plugin lists and an according index is created.
- */
-QModelIndex PlugInModel::index(int row, int column, const QModelIndex& parent) const
+*/
+QModelIndex PlugInModel::index(int row, int column, const QModelIndex &parent) const
 {
     Q_D(const PlugInModel);
 
@@ -406,7 +406,7 @@
     {
         return QModelIndex();
     }
-
+    
     if (parent.isValid() == false)
     {
         if (row >= 0 && row <= 2)
@@ -416,7 +416,7 @@
 
         return QModelIndex();
     }
-    else // parent valid
+    else //parent valid
     {
         tItemType parentType;
         size_t parentInternalData;
@@ -429,77 +429,77 @@
         switch (parentType)
         {
         case itemCatDataIO: {
-            return createIndex(row, column, (void*)(&d->m_treeFixNodes[row + 3]));
-        }
+                return createIndex(row, column, (void*)(&d->m_treeFixNodes[row + 3]));
+            }
         case itemCatActuator: {
-            return createIndex(row, column, (void*)d->m_pAIM->getActList()->at(row));
-        }
+                return createIndex(row, column, (void*)d->m_pAIM->getActList()->at(row));
+            }
         case itemCatAlgo: {
-            return createIndex(row, column, (void*)d->m_pAIM->getAlgList()->at(row));
-        }
-        case itemSubCategoryDataIO_Grabber:
-        case itemSubCategoryDataIO_ADDA:
+                return createIndex(row, column, (void*)d->m_pAIM->getAlgList()->at(row));
+            }
+            case itemSubCategoryDataIO_Grabber:
+            case itemSubCategoryDataIO_ADDA:
         case itemSubCategoryDataIO_RawIO: {
-            int counter = -1;
-            const QList<QObject*>* dataIOs = d->m_pAIM->getDataIOList();
+                int counter = -1;
+                const QList<QObject*> *dataIOs = d->m_pAIM->getDataIOList();
             ito::AddInInterfaceBase* aiib = nullptr;
 
-            for (int i = 0; i < dataIOs->count(); i++)
-            {
-                aiib = qobject_cast<ito::AddInInterfaceBase*>(dataIOs->at(i));
-                if ((size_t)aiib->getType() == parentInternalData /*subtype*/)
-                {
-                    counter++;
-                    if (counter == row)
+                for (int i = 0; i < dataIOs->count(); i++)
+                {
+                    aiib = qobject_cast<ito::AddInInterfaceBase*>(dataIOs->at(i));
+                    if ((size_t)aiib->getType() == parentInternalData /*subtype*/)
                     {
-                        return createIndex(row, column, (void*)aiib);
-                    }
-                }
-            }
-        }
+                        counter++;
+                        if (counter == row)
+                        {
+                            return createIndex(row, column, (void*)aiib);
+                        }
+                    }
+                }
+            }
         case itemPlugin: {
-            ito::AddInInterfaceBase* aiib = (ito::AddInInterfaceBase*)(parentInternalData);
-
-            if (aiib->getType() & ito::typeAlgo)
-            {
-                ito::AddInAlgo* aia = (ito::AddInAlgo*)(aiib->getInstList()[0]);
-                QHash<QString, ito::AddInAlgo::FilterDef*> filters;
-                QHash<QString, ito::AddInAlgo::AlgoWidgetDef*> widgets;
-                aia->getFilterList(filters);
-                aia->getAlgoWidgetList(widgets);
-
-                if (filters.count() > row)
-                {
-                    return createIndex(row, column, (void*)filters.values()[row]);
-                }
-                else
-                {
+                ito::AddInInterfaceBase *aiib = (ito::AddInInterfaceBase*)(parentInternalData);
+
+                if (aiib->getType() & ito::typeAlgo)
+                {
+                    ito::AddInAlgo *aia = (ito::AddInAlgo*)(aiib->getInstList()[0]);
+                    QHash<QString,ito::AddInAlgo::FilterDef*> filters;
+                    QHash<QString,ito::AddInAlgo::AlgoWidgetDef*> widgets;
+                    aia->getFilterList(filters);
                     aia->getAlgoWidgetList(widgets);
+
+                    if (filters.count() > row)
+                    {
+                        return createIndex(row, column, (void*)filters.values()[row]);
+                    }
+                    else
+                    {
+                        aia->getAlgoWidgetList(widgets);
                     // qDebug() << "AlgoWidget: r" << row << ", c:" << column << ", p:" <<
                     // (void*)widgets.values()[row - filters.count()];
-                    return createIndex(row, column, (void*)widgets.values()[row - filters.count()]);
-                }
-            }
-            else
-            {
-                return createIndex(row, column, (void*)aiib->getInstList()[row]);
-            }
-        }
-        /*case itemInstance:
-        case itemFilter:
-        case itemWidget:
-        case itemUnknown:*/
+                        return createIndex(row, column, (void*)widgets.values()[row - filters.count()]);
+                    }
+                }
+                else
+                {
+                    return createIndex(row, column, (void*)aiib->getInstList()[row]);
+                }
+            }
+            /*case itemInstance:
+            case itemFilter:
+            case itemWidget:
+            case itemUnknown:*/
         default: {
-            return QModelIndex();
-        }
+                return QModelIndex();
+            }
         }
     }
 }
 
 //-------------------------------------------------------------------------------------
 /** return the header / captions for the tree view model
- *
- */
+*
+*/
 QVariant PlugInModel::headerData(int section, Qt::Orientation orientation, int role) const
 {
     Q_D(const PlugInModel);
@@ -525,7 +525,7 @@
 }
 
 //-------------------------------------------------------------------------------------
-void PlugInModel::setBackgroundColorInstancesWithPythonRef(const QColor& bgColor)
+void PlugInModel::setBackgroundColorInstancesWithPythonRef(const QColor &bgColor)
 {
     Q_D(PlugInModel);
 
@@ -538,14 +538,14 @@
 }
 
 //-------------------------------------------------------------------------------------
-/**
- *   @param index
- *   @param type
- *   @param internalData
- *   @return bool
- *
- *
- */
+/** 
+*   @param index
+*   @param type
+*   @param internalData
+*   @return bool  
+*
+*
+*/
 bool PlugInModel::getModelIndexInfo(
     const QModelIndex& index, tItemType& type, size_t& internalData) const
 {
@@ -559,75 +559,75 @@
         return false;
     }
 
-    // table of type vs. internalData
-    // itemUnknown           -> 0
-    // itemCatDataIO         -> ito::typeDataIO
-    // itemCatActuator       -> ito::typeActuator
-    // itemCatAlgo           -> ito::typeAlgo
+    //table of type vs. internalData
+    //itemUnknown           -> 0
+    //itemCatDataIO         -> ito::typeDataIO
+    //itemCatActuator       -> ito::typeActuator
+    //itemCatAlgo           -> ito::typeAlgo
     // itemSubCategoryDataIO_... -> Content of m_treeFixNodes[3,4,5] (OR-combination of
     // ito::typeDataIO and sub-type) itemPlugin            -> Pointer to corresponding
     // AddInInterfaceBase itemInstance          -> Pointer to corresponding AddInBase itemFilter ->
     // Pointer to corresponding FilterDef itemWidget            -> Pointer to corresponding
     // AlgoWidgetDef
 
-    // check if item is of type itemCategory or itemSubCategory
-    const int* ptr1 = &d->m_treeFixNodes[0];
-    void* internalPtr = index.internalPointer();
+    //check if item is of type itemCategory or itemSubCategory
+    const int *ptr1 = &d->m_treeFixNodes[0];
+    void *internalPtr = index.internalPointer();
     QObject* obj = nullptr;
-    //    int rowIndex;
+//    int rowIndex;
 
     if (internalPtr >= ptr1 && internalPtr <= (ptr1 + sizeof(d->m_treeFixNodes)))
     {
-        switch (*(int*)index.internalPointer())
+        switch (* (int*)index.internalPointer())
         {
         case typeAlgo: {
-            type = itemCatAlgo;
-            internalData = ito::typeAlgo;
-            break;
-        }
+                type = itemCatAlgo;
+                internalData = ito::typeAlgo;
+                break;
+            }
         case typeDataIO: {
-            type = itemCatDataIO;
-            internalData = ito::typeDataIO;
-            break;
-        }
+                type = itemCatDataIO;
+                internalData = ito::typeDataIO;
+                break;
+            }
         case typeActuator: {
-            type = itemCatActuator;
-            internalData = ito::typeActuator;
-            break;
-        }
+                type = itemCatActuator;
+                internalData = ito::typeActuator;
+                break;
+            }
         case typeDataIO | typeGrabber: {
-            // sub category of dataIO
-            type = itemSubCategoryDataIO_Grabber;
-            internalData = *(int*)index.internalPointer();
-            break;
-        }
+                //sub category of dataIO
+                type = itemSubCategoryDataIO_Grabber;
+                internalData = * (int*)index.internalPointer();
+                break;
+            }
         case typeDataIO | typeADDA: {
-            // sub category of dataIO
-            type = itemSubCategoryDataIO_ADDA;
-            internalData = *(int*)index.internalPointer();
-            break;
-        }
+                //sub category of dataIO
+                type = itemSubCategoryDataIO_ADDA;
+                internalData = * (int*)index.internalPointer();
+                break;
+            }
         case typeDataIO | typeRawIO: {
-            // sub category of dataIO
-            type = itemSubCategoryDataIO_RawIO;
-            internalData = *(int*)index.internalPointer();
-            break;
-        }
+                //sub category of dataIO
+                type = itemSubCategoryDataIO_RawIO;
+                internalData = * (int*)index.internalPointer();
+                break;
+            }
         default: {
-            return false;
-        }
+                return false;
+            }
         }
         return true;
     }
     else
     {
-        // check if item is a filter
-        // check type of element
-        const QHash<QString, ito::AddInAlgo::FilterDef*>* filters = d->m_pAIM->getFilterList();
-        QHash<QString, ito::AddInAlgo::FilterDef*>::const_iterator i = filters->constBegin();
-        while (i != filters->constEnd())
-        {
-            // check if index corresponds to this filter
+        //check if item is a filter
+        //check type of element
+        const QHash<QString, ito::AddInAlgo::FilterDef *> *filters = d->m_pAIM->getFilterList();
+        QHash<QString, ito::AddInAlgo::FilterDef *>::const_iterator i = filters->constBegin();
+        while (i != filters->constEnd()) 
+        {
+            //check if index corresponds to this filter
             if ((void*)i.value() == internalPtr)
             {
                 type = itemFilter;
@@ -637,13 +637,13 @@
             ++i;
         }
 
-        // check if item is a widget
+        //check if item is a widget
         const QHash<QString, ito::AddInAlgo::AlgoWidgetDef*>* widgets =
             d->m_pAIM->getAlgoWidgetList();
-        QHash<QString, ito::AddInAlgo::AlgoWidgetDef*>::const_iterator j = widgets->constBegin();
-        while (j != widgets->constEnd())
-        {
-            // check if index corresponds to this widget
+        QHash<QString, ito::AddInAlgo::AlgoWidgetDef *>::const_iterator j = widgets->constBegin();
+        while (j != widgets->constEnd()) 
+        {
+            //check if index corresponds to this widget
             if ((void*)j.value() == internalPtr)
             {
                 type = itemWidget;
@@ -657,18 +657,18 @@
         // instance of a plugin
         obj = (QObject*)internalPtr;
 
-        ito::AddInInterfaceBase* aiib = qobject_cast<ito::AddInInterfaceBase*>(obj);
-        if (aiib) // it is a plugin
+        ito::AddInInterfaceBase *aiib = qobject_cast<ito::AddInInterfaceBase*>(obj);
+        if (aiib) //it is a plugin
         {
             type = itemPlugin;
             internalData = (size_t)aiib;
             return true;
         }
 
-        if (obj->inherits("ito::AddInBase"))
-        {
-            ito::AddInBase* aib = reinterpret_cast<ito::AddInBase*>(obj);
-            if (aib) // it is an instance
+        if(obj->inherits("ito::AddInBase"))
+        {
+            ito::AddInBase *aib = reinterpret_cast<ito::AddInBase*>(obj);
+            if (aib) //it is an instance
             {
                 type = itemInstance;
                 internalData = (size_t)aib;
@@ -681,16 +681,16 @@
 }
 
 //-------------------------------------------------------------------------------------
-/**
- *   @param index
- *   @param name
- *   @param itemType
- *   @param role
- *   @param icon
- *   @return QVariant
- *
- *
- */
+/** 
+*   @param index
+*   @param name
+*   @param itemType
+*   @param role
+*   @param icon
+*   @return QVariant  
+*
+*
+*/
 QVariant PlugInModel::getFixedNodeInfo(
     const QModelIndex& index,
     const QVariant& name,
@@ -744,31 +744,31 @@
             return QVariant();
         }
     }
-    else if (role == Qt::UserRole + 1) // returns type (OR-combination)
-    {
-        switch (itemType)
+    else if (role == Qt::UserRole + 1) //returns type (OR-combination)
+    {
+        switch(itemType)
         {
         case itemCatDataIO: {
-            return ito::typeDataIO;
-        }
+                return ito::typeDataIO;
+            }
         case itemCatActuator: {
-            return ito::typeActuator;
-        }
+                return ito::typeActuator;
+            }
         case itemCatAlgo: {
-            return ito::typeAlgo;
-        }
+                return ito::typeAlgo;
+            }
         case itemSubCategoryDataIO_Grabber: {
-            return ito::typeDataIO | ito::typeGrabber;
-        }
+                return ito::typeDataIO | ito::typeGrabber;
+            }
         case itemSubCategoryDataIO_ADDA: {
-            return ito::typeDataIO | ito::typeADDA;
-        }
+                return ito::typeDataIO | ito::typeADDA;
+            }
         case itemSubCategoryDataIO_RawIO: {
-            return ito::typeDataIO | ito::typeRawIO;
-        }
+                return ito::typeDataIO | ito::typeRawIO;
+            }
         default: {
-            return QVariant();
-        }
+                return QVariant();
+            }
         }
         return itemType;
     }
@@ -787,132 +787,132 @@
 }
 
 //-------------------------------------------------------------------------------------
-/**
- *   @param index
- *   @param role
- *   @return QVariant
- *
- *
- */
-QVariant PlugInModel::getPluginNodeInfo(const QModelIndex& index, const int& role) const
+/** 
+*   @param index
+*   @param role
+*   @return QVariant  
+*
+*
+*/
+QVariant PlugInModel::getPluginNodeInfo(const QModelIndex &index, const int &role) const
 {
     Q_D(const PlugInModel);
 
-    ito::AddInInterfaceBase* aib = (ito::AddInInterfaceBase*)index.internalPointer();
+    ito::AddInInterfaceBase *aib = (ito::AddInInterfaceBase *)index.internalPointer();
 
     if (role == Qt::DisplayRole)
     {
         switch (index.column())
         {
-        case 0: // name
-        {
-            return aib->objectName();
-        }
-        case 1: // type
+            case 0: //name
+            {
+                return aib->objectName();
+            }
+            case 1: //type
+                switch (aib->getType())
+                {
+            case typeActuator: {
+                        return tr("Actuator");
+                    }
+            case typeDataIO | typeGrabber: {
+                        return tr("Grabber");
+                    }
+            case typeDataIO | typeADDA: {
+                        return tr("ADDA");
+                    }
+            case typeDataIO | typeRawIO: {
+                        return tr("Raw IO");
+                    }
+            case typeAlgo: {
+                        return tr("Algorithm");
+                    }
+                    default:
+                        return QVariant();
+                }
+            case 2: //version
+            {
+                SemVerVersion version = SemVerVersion::fromInt(aib->getVersion());
+                return version.toString();
+            }
+            case 3: //filename
+            {
+                QFileInfo filename;
+                filename = QFileInfo(aib->getFilename());
+                return filename.fileName();
+            }
+            case 4: //autor
+            {
+                return aib->getAuthor();
+            }
+            case 5: //minversion
+            {
+                SemVerVersion version = SemVerVersion::fromInt(aib->getMinItomVer());
+                if (version.toInt() != MINVERSION)
+                {
+                    return version.toString();
+                }
+                return QString("-");
+            }
+            case 6: //maxversion
+            {
+                SemVerVersion version = SemVerVersion::fromInt(aib->getMaxItomVer());
+                if (version.toInt() != MAXVERSION)
+                {
+                    return version.toString();
+                }
+                return QString("-");
+            }
+            case 7: //description
+            {
+                return aib->getDescription();
+            }
+        default: {
+                return QVariant();
+            }
+        }
+    }
+    else if (role == Qt::DecorationRole)
+    {
+        if (index.column() == 0)
+        {
             switch (aib->getType())
             {
-            case typeActuator: {
-                return tr("Actuator");
-            }
-            case typeDataIO | typeGrabber: {
-                return tr("Grabber");
-            }
-            case typeDataIO | typeADDA: {
-                return tr("ADDA");
-            }
-            case typeDataIO | typeRawIO: {
-                return tr("Raw IO");
-            }
-            case typeAlgo: {
-                return tr("Algorithm");
-            }
+                case typeActuator:
+                    return d->m_iconActuator;
+                break;
+                case typeDataIO | typeGrabber:
+                    return d->m_iconGrabber;
+                break;
+                case typeDataIO | typeADDA:
+                    return d->m_iconADDA;
+                break;
+                case typeDataIO | typeRawIO:
+                    return d->m_iconRawIO;
+                break;
+                case typeAlgo:
+                    return d->m_iconAlgo;
+                break;
+                default:
+                    return QVariant();
+            }
+        }
+        else
+        {
+            return QVariant();
+        }
+    }
+    else if (role == Qt::ToolTipRole)
+    {
+        switch(index.column())
+        {
+            case 0: //name
+                return aib->objectName();
+            case 3: //filename
+                return aib->getFilename();
+            case 7: //description
+                return aib->getDescription();
             default:
                 return QVariant();
-            }
-        case 2: // version
-        {
-            SemVerVersion version = SemVerVersion::fromInt(aib->getVersion());
-            return version.toString();
-        }
-        case 3: // filename
-        {
-            QFileInfo filename;
-            filename = QFileInfo(aib->getFilename());
-            return filename.fileName();
-        }
-        case 4: // autor
-        {
-            return aib->getAuthor();
-        }
-        case 5: // minversion
-        {
-            SemVerVersion version = SemVerVersion::fromInt(aib->getMinItomVer());
-            if (version.toInt() != MINVERSION)
-            {
-                return version.toString();
-            }
-            return QString("-");
-        }
-        case 6: // maxversion
-        {
-            SemVerVersion version = SemVerVersion::fromInt(aib->getMaxItomVer());
-            if (version.toInt() != MAXVERSION)
-            {
-                return version.toString();
-            }
-            return QString("-");
-        }
-        case 7: // description
-        {
-            return aib->getDescription();
-        }
-        default: {
-            return QVariant();
-        }
-        }
-    }
-    else if (role == Qt::DecorationRole)
-    {
-        if (index.column() == 0)
-        {
-            switch (aib->getType())
-            {
-            case typeActuator:
-                return d->m_iconActuator;
-                break;
-            case typeDataIO | typeGrabber:
-                return d->m_iconGrabber;
-                break;
-            case typeDataIO | typeADDA:
-                return d->m_iconADDA;
-                break;
-            case typeDataIO | typeRawIO:
-                return d->m_iconRawIO;
-                break;
-            case typeAlgo:
-                return d->m_iconAlgo;
-                break;
-            default:
-                return QVariant();
-            }
-        }
-        else
-        {
-            return QVariant();
-        }
-    }
-    else if (role == Qt::ToolTipRole)
-    {
-        switch (index.column())
-        {
-        case 0: // name
-            return aib->objectName();
-        case 3: // filename
-            return aib->getFilename();
-        case 7: // description
-            return aib->getDescription();
-        default:
-            return QVariant();
         }
     }
     else if (role == Qt::TextAlignmentRole)
@@ -936,7 +936,7 @@
         // returns true if item is a category or sub-category, else false
         return false;
     }
-    else if (role == Qt::UserRole + 3) // returns tItemType
+    else if (role == Qt::UserRole + 3) //returns tItemType
     {
         return itemPlugin;
     }
@@ -945,48 +945,48 @@
 }
 
 //-------------------------------------------------------------------------------------
-/**
- *   @param index
- *   @param role
- *   @return QVariant
- *
- *
- */
-QVariant PlugInModel::getInstanceNodeInfo(const QModelIndex& index, const int& role) const
+/** 
+*   @param index
+*   @param role
+*   @return QVariant  
+*
+*
+*/
+QVariant PlugInModel::getInstanceNodeInfo(const QModelIndex &index, const int &role) const
 {
     Q_D(const PlugInModel);
 
-    ito::AddInBase* ai = (ito::AddInBase*)index.internalPointer();
+    ito::AddInBase *ai = (ito::AddInBase *)index.internalPointer();
 
     if (role == Qt::DisplayRole)
     {
         switch (index.column())
         {
-        case 0: // name
+            case 0: //name
+            {
+                QString ident = ai->getIdentifier();
+                if(ident.size() > 0)
+                {
+                    return ident;
+                }
+                return QString("ID: %1").arg(ai->getID());
+            }
+            case 7: //description
+            {
+                //return aib->getDescription();
+            }
+        default: {
+                return QVariant();
+            }
+        }
+    }
+    else if (role == Qt::ToolTipRole)
+    {
+        if (index.column() == 0)
         {
             QString ident = ai->getIdentifier();
-            if (ident.size() > 0)
-            {
-                return ident;
-            }
-            return QString("ID: %1").arg(ai->getID());
-        }
-        case 7: // description
-        {
-            // return aib->getDescription();
-        }
-        default: {
-            return QVariant();
-        }
-        }
-    }
-    else if (role == Qt::ToolTipRole)
-    {
-        if (index.column() == 0)
-        {
-            QString ident = ai->getIdentifier();
-
-            if (ident.size() > 0)
+
+            if(ident.size() > 0)
             {
                 return ident;
             }
@@ -1019,13 +1019,13 @@
         // returns true if item is a category or sub-category, else false
         return false;
     }
-    else if (role == Qt::UserRole + 3) // returns tItemType
+    else if (role == Qt::UserRole + 3) //returns tItemType
     {
         return itemInstance;
     }
     else if (role == Qt::BackgroundRole)
     {
-        ito::AddInBase* ais = (ito::AddInBase*)index.internalPointer();
+        ito::AddInBase *ais = (ito::AddInBase *)index.internalPointer();
 
         if (ais)
         {
@@ -1044,20 +1044,20 @@
 }
 
 //-------------------------------------------------------------------------------------
-/**
- *   @param index
- *   @param role
- *   @param filterNotWidget
- *   @return QVariant
- *
- *
- */
+/** 
+*   @param index
+*   @param role
+*   @param filterNotWidget
+*   @return QVariant  
+*
+*
+*/
 QVariant PlugInModel::getFilterOrWidgetNodeInfo(
     const QModelIndex& index, const int& role, bool filterNotWidget) const
 {
     Q_D(const PlugInModel);
-    QString* name;
-    QString* description;
+    QString *name;
+    QString *description;
 
     if (filterNotWidget)
     {
@@ -1073,52 +1073,52 @@
         name = &(widgetDef->m_name);
         description = &(widgetDef->m_description);
     }
-
+    
     if (role == Qt::DisplayRole)
     {
         switch (index.column())
         {
-        case 0: // name
-        {
-            return *name;
-        }
-        case 1: // type
+            case 0: //name
+            {
+                return *name;
+            }
+            case 1: //type
+            {
+                if (filterNotWidget)
+                {
+                    return tr("Filter");
+                }
+                return tr("Widget");
+            }
+            case 7: //description
+            {
+                int firstLineBreak = description->indexOf('\n');
+                QString shortDesc;
+                if (firstLineBreak > 0)
+                {
+                    shortDesc = description->left(firstLineBreak);
+                }
+                else
+                {
+                    shortDesc = *description;
+                }
+                return shortDesc;
+            }
+        default: {
+                return QVariant();
+            }
+        }
+    }
+    else if (role == Qt::DecorationRole)
+    {
+        if (index.column() == 0)
         {
             if (filterNotWidget)
             {
-                return tr("Filter");
-            }
-            return tr("Widget");
-        }
-        case 7: // description
-        {
-            int firstLineBreak = description->indexOf('\n');
-            QString shortDesc;
-            if (firstLineBreak > 0)
-            {
-                shortDesc = description->left(firstLineBreak);
+                return d->m_iconFilter;
             }
             else
             {
-                shortDesc = *description;
-            }
-            return shortDesc;
-        }
-        default: {
-            return QVariant();
-        }
-        }
-    }
-    else if (role == Qt::DecorationRole)
-    {
-        if (index.column() == 0)
-        {
-            if (filterNotWidget)
-            {
-                return d->m_iconFilter;
-            }
-            else
-            {
                 return d->m_iconWidget;
             }
         }
@@ -1126,67 +1126,67 @@
     }
     else if (role == Qt::ToolTipRole)
     {
-        switch (index.column())
-        {
-        case 0: // name
-        case 7: // description
-        {
-            QString text = *name;
-            if (description->size() > 0)
-            {
-                QString lb;
-                lb.fill('-', text.length() * 1.5);
-
-                QStringList desc = description->split('\n');
-                text += "\n" + lb;
-
-                foreach (const QString& s, desc)
-                {
-                    if (s.size() < 200)
+        switch(index.column())
+        {
+            case 0: //name
+            case 7: //description
+            {
+                QString text = *name;
+                if (description->size() > 0)
+                {
+                    QString lb;
+                    lb.fill('-', text.length() * 1.5);
+
+                    QStringList desc = description->split('\n');
+                    text += "\n" + lb;
+
+                    foreach(const QString &s, desc)
                     {
-                        text += "\n" + s;
-                    }
-                    else
-                    {
-                        QStringList words = s.split(" ");
-                        int curLen = 0;
-                        text += "\n";
-                        foreach (const QString& w, words)
+                        if (s.size() < 200)
                         {
-                            curLen += w.size();
-                            if (curLen < 200)
+                            text += "\n" + s;
+                        }
+                        else
+                        {
+                            QStringList words = s.split(" ");
+                            int curLen = 0;
+                            text += "\n";
+                            foreach (const QString &w, words)
                             {
-                                text += w + " ";
-                                curLen++;
-                            }
-                            else
-                            {
-                                curLen = w.size() + 1;
-                                text += "\n" + w + " ";
+                                curLen += w.size();
+                                if (curLen < 200)
+                                {
+                                    text += w + " ";
+                                    curLen++;
+                                }
+                                else
+                                {
+                                    curLen = w.size()+1;
+                                    text += "\n" + w + " ";
+                                }
                             }
                         }
                     }
                 }
-            }
-            return text;
-        }
+                return text;
+            }
         default: {
+                return QVariant();
+            }
+        }
+    }
+    else if (role == Qt::TextAlignmentRole)
+    {
+        if (index.column() >= 0 && index.column() < d->m_alignment.size())
+        {
+            return d->m_alignment[index.column()];
+        }
+        else
+        {
             return QVariant();
         }
-        }
-    }
-    else if (role == Qt::TextAlignmentRole)
-    {
-        if (index.column() >= 0 && index.column() < d->m_alignment.size())
-        {
-            return d->m_alignment[index.column()];
-        }
-        else
-        {
-            return QVariant();
-        }
-    }
-    else if (role == Qt::UserRole + 1) // returns type (OR-combination)
+    }
+    else if (role == Qt::UserRole + 1) //returns type (OR-combination)
     {
         return ito::typeAlgo;
     }
@@ -1195,9 +1195,9 @@
     {
         return false;
     }
-    else if (role == Qt::UserRole + 3) // returns tItemType
-    {
-        if (filterNotWidget)
+    else if (role == Qt::UserRole + 3) //returns tItemType
+    {
+        if(filterNotWidget)
         {
             return itemFilter;
         }
@@ -1212,17 +1212,17 @@
 
 //-------------------------------------------------------------------------------------
 /** return data elements for a given row
- *   @param [in] index   index for which the data elements should be delivered
- *   @param [in] role    the current role of the model
+*   @param [in] index   index for which the data elements should be delivered
+*   @param [in] role    the current role of the model 
  *   @return data of the selected element, depending on the element's row and column (passed in
  * index.row and index.column)
- *
+*
  *   This method is actually used to fill the tree view. It returns the data for the selected
  * element, depending as well on the column of the selected element, passed in index.column. The
  * method here is divded into two parts. The first one handels requests for root elements (plugins)
  * the second one is used for child elements (instances of plugins).
- */
-QVariant PlugInModel::data(const QModelIndex& index, int role) const
+*/
+QVariant PlugInModel::data(const QModelIndex &index, int role) const
 {
     Q_D(const PlugInModel);
 
@@ -1233,76 +1233,76 @@
     {
         return QVariant();
     }
-
+    
     switch (itemType)
     {
     case itemCatDataIO: {
-        return getFixedNodeInfo(index, tr("DataIO"), itemType, role, d->m_iconDataIO);
-    }
+            return getFixedNodeInfo(index, tr("DataIO"), itemType, role, d->m_iconDataIO);
+        }
     case itemCatActuator: {
-        return getFixedNodeInfo(index, tr("Actuator"), itemType, role, d->m_iconActuator);
-    }
+            return getFixedNodeInfo(index, tr("Actuator"), itemType, role, d->m_iconActuator);
+        }
     case itemCatAlgo: {
-        return getFixedNodeInfo(index, tr("Algorithm"), itemType, role, d->m_iconAlgo);
-    }
+            return getFixedNodeInfo(index, tr("Algorithm"), itemType, role, d->m_iconAlgo);
+        }
     case itemSubCategoryDataIO_Grabber: {
-        return getFixedNodeInfo(index, tr("Grabber"), itemType, role, d->m_iconGrabber);
-    }
+            return getFixedNodeInfo(index, tr("Grabber"), itemType, role, d->m_iconGrabber);
+        }
     case itemSubCategoryDataIO_ADDA: {
-        return getFixedNodeInfo(index, tr("ADDA"), itemType, role, d->m_iconADDA);
-    }
+            return getFixedNodeInfo(index, tr("ADDA"), itemType, role, d->m_iconADDA);
+        }
     case itemSubCategoryDataIO_RawIO: {
-        return getFixedNodeInfo(index, tr("Raw IO"), itemType, role, d->m_iconRawIO);
-    }
+            return getFixedNodeInfo(index, tr("Raw IO"), itemType, role, d->m_iconRawIO);
+        }
     case itemPlugin: {
-        ito::AddInInterfaceBase* aiib = (ito::AddInInterfaceBase*)(itemInternalData);
-
-        for (int i = 0; i < sizeof(d->m_treeFixNodes) / sizeof(d->m_treeFixNodes[0]); i++)
-        {
-            if (aiib->getType() == d->m_treeFixNodes[i])
-            {
-                return getPluginNodeInfo(index, role);
-            }
-        }
-        break;
-    }
+            ito::AddInInterfaceBase *aiib = (ito::AddInInterfaceBase*)(itemInternalData);
+
+            for (int i = 0; i < sizeof(d->m_treeFixNodes) / sizeof(d->m_treeFixNodes[0]); i++)
+            {
+                if (aiib->getType() == d->m_treeFixNodes[i])
+                {
+                    return getPluginNodeInfo(index, role);
+                }
+            }
+            break;
+        }
     case itemInstance: {
-        ito::AddInBase* aib = (ito::AddInBase*)(itemInternalData);
-        ito::AddInInterfaceBase* aiib = aib->getBasePlugin();
-
-        if (aiib->getType() & ito::typeActuator)
-        {
-            int count = d->m_pAIM->getActList()->count();
-
-            for (int i = 0; i < count; i++)
-            {
-                if (d->m_pAIM->getActList()->at(i) == (QObject*)aiib)
-                {
-                    return getInstanceNodeInfo(index, role);
-                }
-            }
-        }
-        else if (aiib->getType() & ito::typeDataIO)
-        {
-            int count = d->m_pAIM->getDataIOList()->count();
-
-            for (int i = 0; i < count; i++)
-            {
-                if (d->m_pAIM->getDataIOList()->at(i) == (QObject*)aiib)
-                {
-                    return getInstanceNodeInfo(index, role);
-                }
-            }
-        }
-        break;
-    }
+            ito::AddInBase *aib = (ito::AddInBase*)(itemInternalData);
+            ito::AddInInterfaceBase *aiib = aib->getBasePlugin();
+
+            if (aiib->getType() & ito::typeActuator)
+            {
+                int count = d->m_pAIM->getActList()->count();
+
+                for (int i = 0 ; i < count ; i++)
+                {
+                    if (d->m_pAIM->getActList()->at(i) == (QObject*)aiib)
+                    {
+                        return getInstanceNodeInfo(index, role);
+                    }
+                }
+            }
+            else if(aiib->getType() & ito::typeDataIO)
+            {
+                int count = d->m_pAIM->getDataIOList()->count();
+
+                for (int i = 0; i < count; i++)
+                {
+                    if (d->m_pAIM->getDataIOList()->at(i) == (QObject*)aiib)
+                    {
+                        return getInstanceNodeInfo(index, role);
+                    }
+                }
+            }
+            break;
+        }
     case itemFilter: {
-        return getFilterOrWidgetNodeInfo(index, role, true);
-    }
+            return getFilterOrWidgetNodeInfo(index, role, true);
+        }
     case itemWidget: {
-        return getFilterOrWidgetNodeInfo(index, role, false);
-    }
-        // default:
+            return getFilterOrWidgetNodeInfo(index, role, false);
+        }
+        //default:
         //{
         //    return QVariant();
         //}
@@ -1312,13 +1312,13 @@
 }
 
 //-------------------------------------------------------------------------------------
-/**
- *   @param ai
- *   @return QModelIndex
- *
- *
- */
-QModelIndex PlugInModel::getIndexByAddIn(ito::AddInBase* ai) const
+/** 
+*   @param ai
+*   @return QModelIndex  
+*
+*
+*/
+QModelIndex PlugInModel::getIndexByAddIn(ito::AddInBase *ai) const
 {
     if (ai == nullptr)
     {
@@ -1327,7 +1327,7 @@
 
     QModelIndex baseIndex = getIndexByAddInInterface(ai->getBasePlugin());
 
-    if (baseIndex.isValid() == false)
+    if(baseIndex.isValid() == false)
     {
         return QModelIndex();
     }
@@ -1348,13 +1348,13 @@
 }
 
 //-------------------------------------------------------------------------------------
-/**
- *   @param aib
- *   @return QModelIndex
- *
- *
- */
-QModelIndex PlugInModel::getIndexByAddInInterface(AddInInterfaceBase* aib) const
+/** 
+*   @param aib
+*   @return QModelIndex  
+*
+*
+*/
+QModelIndex PlugInModel::getIndexByAddInInterface(AddInInterfaceBase *aib) const
 {
     Q_D(const PlugInModel);
 
@@ -1365,100 +1365,100 @@
         switch (aib->getType())
         {
         case ito::typeActuator: {
-            list = d->m_pAIM->getActList();
-
-            for (int i = 0; i < list->count(); i++)
-            {
-                if (qobject_cast<ito::AddInInterfaceBase*>(list->at(i)) == aib)
-                {
-                    return index(i, 0, d->m_treeFixIndizes[1]);
-                }
-            }
-        }
-        break;
+                    list = d->m_pAIM->getActList();
+
+                    for (int i = 0; i < list->count(); i++)
+                    {
+                        if (qobject_cast<ito::AddInInterfaceBase*>(list->at(i)) == aib)
+                        {
+                            return index(i, 0, d->m_treeFixIndizes[1]);
+                        }
+                    }
+                }
+                break;
         case ito::typeAlgo: {
-            list = d->m_pAIM->getAlgList();
-
-            for (int i = 0; i < list->count(); i++)
-            {
-                if (qobject_cast<ito::AddInInterfaceBase*>(list->at(i)) == aib)
-                {
-                    return index(i, 0, d->m_treeFixIndizes[2]);
-                }
-            }
-        }
-        break;
-        case ito::typeDataIO | ito::typeGrabber:
-        case ito::typeDataIO | ito::typeRawIO:
+                    list = d->m_pAIM->getAlgList();
+
+                    for (int i = 0; i < list->count(); i++)
+                    {
+                        if (qobject_cast<ito::AddInInterfaceBase*>(list->at(i)) == aib)
+                        {
+                            return index(i, 0, d->m_treeFixIndizes[2]);
+                        }
+                    }
+                }
+                break;
+            case ito::typeDataIO | ito::typeGrabber:
+            case ito::typeDataIO | ito::typeRawIO:
         case ito::typeDataIO | ito::typeADDA: {
-            list = d->m_pAIM->getDataIOList();
-            int countGrabber = 0;
-            int countRawIO = 0;
-            int countADDA = 0;
+                    list = d->m_pAIM->getDataIOList();
+                    int countGrabber = 0;
+                    int countRawIO = 0;
+                    int countADDA = 0;
             ito::AddInInterfaceBase* aib2 = nullptr;
 
-            for (int i = 0; i < list->count(); i++)
-            {
-                aib2 = qobject_cast<ito::AddInInterfaceBase*>(list->at(i));
-
-                if (aib2 == aib)
-                {
-                    if (aib->getType() & ito::typeGrabber)
+                    for (int i = 0; i < list->count(); i++)
                     {
-                        return index(countGrabber, 0, d->m_treeFixIndizes[3]);
-                    }
-                    else if (aib->getType() & ito::typeRawIO)
-                    {
-                        return index(countRawIO, 0, d->m_treeFixIndizes[5]);
-                    }
-                    else if (aib->getType() & ito::typeADDA)
-                    {
-                        return index(countADDA, 0, d->m_treeFixIndizes[4]);
-                    }
-                    else
-                    {
-                        return QModelIndex();
-                    }
-                }
-
-                if (aib2->getType() & ito::typeGrabber)
-                {
-                    countGrabber++;
-                }
-
-                if (aib2->getType() & ito::typeRawIO)
-                {
-                    countRawIO++;
-                }
-
-                if (aib2->getType() & ito::typeADDA)
-                {
-                    countADDA++;
-                }
-            }
-        }
-        break;
-        }
-    }
-
+                        aib2 = qobject_cast<ito::AddInInterfaceBase*>(list->at(i));
+
+                        if (aib2 == aib)
+                        {
+                            if (aib->getType() & ito::typeGrabber)
+                            {
+                                return index(countGrabber, 0, d->m_treeFixIndizes[3]);
+                            }
+                            else if (aib->getType() & ito::typeRawIO)
+                            {
+                                return index(countRawIO, 0, d->m_treeFixIndizes[5]);
+                            }
+                            else if (aib->getType() & ito::typeADDA)
+                            {
+                                return index(countADDA, 0, d->m_treeFixIndizes[4]);
+                            }
+                            else
+                            {
+                                return QModelIndex();
+                            }
+                        }
+
+                        if (aib2->getType() & ito::typeGrabber)
+                        {
+                            countGrabber++;
+                        }
+
+                        if (aib2->getType() & ito::typeRawIO)
+                        {
+                            countRawIO++;
+                        }
+
+                        if (aib2->getType() & ito::typeADDA)
+                        {
+                            countADDA++;
+                        }
+                    }
+                }
+                break;
+        }
+    }        
+        
     return QModelIndex();
 }
 
 //-------------------------------------------------------------------------------------
-/**
- *   @param itemType
- *   @param internalData
- *   @return bool
- *
- *
- */
-bool PlugInModel::getIsAlgoPlugIn(tItemType& itemType, size_t& internalData) const
+/** 
+*   @param itemType
+*   @param internalData
+*   @return bool  
+*
+*
+*/
+bool PlugInModel::getIsAlgoPlugIn(tItemType &itemType, size_t &internalData) const
 {
     Q_D(const PlugInModel);
 
-    if (itemType == PlugInModel::itemPlugin)
-    {
-        ito::AddInInterfaceBase* aiib = (ito::AddInInterfaceBase*)(internalData);
+    if(itemType == PlugInModel::itemPlugin)
+    {
+        ito::AddInInterfaceBase *aiib = (ito::AddInInterfaceBase*)(internalData);
         return (aiib->getType() == d->m_treeFixNodes[2]);
     }
 
@@ -1466,25 +1466,19 @@
 }
 
 //-------------------------------------------------------------------------------------
-/**
- *   @param itemType
- *   @param internalData
- *   @return bool
- *
- *
- */
-bool PlugInModel::getIsGrabberInstance(tItemType& itemType, size_t& internalData) const
-{
-    if (itemType == PlugInModel::itemInstance) // internalData can be casted to AddInBase
-    {
-<<<<<<< HEAD
+/** 
+*   @param itemType
+*   @param internalData
+*   @return bool  
+*
+*
+*/
+bool PlugInModel::getIsGrabberInstance(tItemType &itemType, size_t &internalData) const
+{
+    if(itemType == PlugInModel::itemInstance) //internalData can be casted to AddInBase
+    {
         ito::AddInBase *aib = (ito::AddInBase*)(internalData);
         if(aib->inherits("ito::AddInAbstractGrabber"))
-=======
-        ito::AddInBase* aib = (ito::AddInBase*)(internalData);
-
-        if (aib->inherits("ito::AddInGrabber"))
->>>>>>> 93133c81
         {
             return true;
         }
@@ -1493,13 +1487,13 @@
 }
 
 //-------------------------------------------------------------------------------------
-/**
- *   @param addInInterface
- *   @param beginOperation
- *   @return bool
- *
- *
- */
+/** 
+*   @param addInInterface
+*   @param beginOperation
+*   @return bool  
+*
+*
+*/
 bool PlugInModel::insertInstance(ito::AddInInterfaceBase* addInInterface, bool beginOperation)
 {
     if (beginOperation)
@@ -1509,7 +1503,7 @@
         if (baseIndex.isValid())
         {
             int rows = rowCount(baseIndex);
-            beginInsertRows(baseIndex, rows, rows); // append element
+            beginInsertRows(baseIndex, rows, rows); //append element
             return true;
         }
 
@@ -1523,15 +1517,15 @@
 }
 
 //-------------------------------------------------------------------------------------
-/**
- *   @param addInInterface
- *   @param addInInstance
- *   @param beginOperation
- *   @return bool
- *
- *
- */
-bool PlugInModel::deleteInstance(ito::AddInBase* addInInstance, const bool beginOperation)
+/** 
+*   @param addInInterface
+*   @param addInInstance
+*   @param beginOperation
+*   @return bool  
+*
+*
+*/
+bool PlugInModel::deleteInstance(ito::AddInBase *addInInstance, const bool beginOperation)
 {
     if (beginOperation)
     {
@@ -1555,12 +1549,12 @@
 }
 
 //-------------------------------------------------------------------------------------
-/**
- *   @param beginOperation
- *   @return bool
- *
- *
- */
+/** 
+*   @param beginOperation
+*   @return bool  
+*
+*
+*/
 bool PlugInModel::resetModel(bool beginOperation)
 {
     if (beginOperation)
@@ -1576,7 +1570,7 @@
 }
 
 //-------------------------------------------------------------------------------------
-QString PlugInModel::getInitCommand(const QModelIndex& item) const
+QString PlugInModel::getInitCommand(const QModelIndex &item) const
 {
     Q_D(const PlugInModel);
 
@@ -1585,12 +1579,12 @@
     getModelIndexInfo(item, type, internalData);
     QString command;
 
-    if (type & itemPlugin) // check if item is a plugin
-    {
-        ito::AddInInterfaceBase* aiib = (ito::AddInInterfaceBase*)(internalData);
+    if (type & itemPlugin) //check if item is a plugin
+    {
+        ito::AddInInterfaceBase *aiib = (ito::AddInInterfaceBase*)(internalData);
         int aiibType = aiib->getType();
 
-        if (aiibType & d->m_treeFixNodes[0]) // dataIO
+        if (aiibType & d->m_treeFixNodes[0]) //dataIO
         {
             QVector<ito::Param>* mandParam(aiib->getInitParamsMand());
             QStringList listParam;
@@ -1610,7 +1604,7 @@
                           .toLatin1()
                           .data();
         }
-        else if (aiibType & d->m_treeFixNodes[1]) // actuator
+        else if (aiibType & d->m_treeFixNodes[1]) //actuator
         {
             QVector<ito::Param>* mandParam(aiib->getInitParamsMand());
             QStringList listParam;
@@ -1631,28 +1625,28 @@
                           .data();
         }
     }
-    else if (type & itemFilter)
-    {
-        ito::AddInAlgo::FilterDef* fd = (AddInAlgo::FilterDef*)(internalData);
-
+    else if(type & itemFilter)
+    {
+        ito::AddInAlgo::FilterDef *fd = (AddInAlgo::FilterDef*)(internalData);
+
+           QStringList listParam;
+           AddInAlgo::t_filterParam paramFunc = fd->m_paramFunc;
+           QVector<ito::Param> mandParams;
+           QVector<ito::Param> optParams;
+           QVector<ito::Param> outParams;
+           paramFunc(&mandParams, &optParams, &outParams);
+                
+        foreach (const auto& item, mandParams)
+            {
+                listParam.append(item.getName());
+            }
+
+        command = QString("algorithms.%1(%2)").arg(fd->m_name, listParam.join(", "));
+    }
+    else if (type & itemWidget)
+    {
         QStringList listParam;
-        AddInAlgo::t_filterParam paramFunc = fd->m_paramFunc;
-        QVector<ito::Param> mandParams;
-        QVector<ito::Param> optParams;
-        QVector<ito::Param> outParams;
-        paramFunc(&mandParams, &optParams, &outParams);
-
-        foreach (const auto& item, mandParams)
-        {
-            listParam.append(item.getName());
-        }
-
-        command = QString("algorithms.%1(%2)").arg(fd->m_name, listParam.join(", "));
-    }
-    else if (type & itemWidget)
-    {
-        QStringList listParam;
-        AddInAlgo::AlgoWidgetDef* aw = (AddInAlgo::AlgoWidgetDef*)(internalData);
+        AddInAlgo::AlgoWidgetDef *aw = (AddInAlgo::AlgoWidgetDef*)(internalData);
         AddInAlgo::t_filterParam paramFunc = aw->m_paramFunc;
         QVector<ito::Param> mandParams;
         QVector<ito::Param> optParams;
@@ -1677,9 +1671,9 @@
 }
 
 //-------------------------------------------------------------------------------------
-QMimeData* PlugInModel::mimeData(const QModelIndexList& indexes) const
-{
-    QMimeData* mimeData = QAbstractItemModel::mimeData(indexes);
+QMimeData* PlugInModel::mimeData(const QModelIndexList &indexes) const
+{
+    QMimeData *mimeData = QAbstractItemModel::mimeData(indexes);
     QStringList texts;
 
     foreach (const QModelIndex& item, indexes)
@@ -1695,4 +1689,4 @@
     mimeData->setData("text/plain", texts.join("\n").toUtf8());
     return mimeData;
 }
-} // end namespace ito+} //end namespace ito