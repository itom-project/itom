/* ********************************************************************
    itom software
    URL: http://www.uni-stuttgart.de/ito
    Copyright (C) 2020, Institut für Technische Optik (ITO),
<<<<<<< HEAD
    Universitaet Stuttgart, Germany
=======
    Universität Stuttgart, Germany
>>>>>>> c52b9f37

    This file is part of itom and its software development toolkit (SDK).

    itom is free software; you can redistribute it and/or modify it
    under the terms of the GNU Library General Public Licence as published by
    the Free Software Foundation; either version 2 of the Licence, or (at
    your option) any later version.

    In addition, as a special exception, the Institut für Technische
    Optik (ITO) gives you certain additional rights.
    These rights are described in the ITO LGPL Exception version 1.0,
    which can be found in the file LGPL_EXCEPTION.txt in this package.

    itom is distributed in the hope that it will be useful, but
    WITHOUT ANY WARRANTY; without even the implied warranty of
    MERCHANTABILITY or FITNESS FOR A PARTICULAR PURPOSE.  See the GNU Library
    General Public Licence for more details.

    You should have received a copy of the GNU Library General Public License
    along with itom. If not, see <http://www.gnu.org/licenses/>.
*********************************************************************** */

#ifndef ABSTRACTITOMDESIGNERPLUGIN_H
#define ABSTRACTITOMDESIGNERPLUGIN_H

#include "plotCommon.h"
#include "../common/sharedStructuresGraphics.h"
#include "AbstractFigure.h"
#include "designerPluginInterfaceVersion.h"

#include <QtUiPlugin/QDesignerCustomWidgetInterface>

#if !defined(Q_MOC_RUN) || defined(ITOMCOMMONPLOT_MOC) //only moc this file in itomCommonQtLib but not in other libraries or executables linking against this itomCommonQtLib

namespace ito {

    class ITOMCOMMONPLOT_EXPORT AbstractItomDesignerPlugin : public QObject, public QDesignerCustomWidgetInterface
    {
        Q_OBJECT

        Q_INTERFACES(QDesignerCustomWidgetInterface)

        public:
            AbstractItomDesignerPlugin(QObject *parent) :
                QObject(parent),
                QDesignerCustomWidgetInterface(),
                m_plotFeatures(ito::Static),
                m_version(0),
                m_maxItomVer(0),
                m_minItomVer(0),
                m_author(""),
                m_description(""),
                m_detaildescription(""),
                m_aboutThis(""),
                m_license("LGPL with ITO itom-exception") {}

            virtual ~AbstractItomDesignerPlugin() {}

            inline ito::PlotDataTypes getPlotDataTypes(void) const { return m_plotDataTypes; }
            inline ito::PlotDataFormats getPlotDataFormats(void) const { return m_plotDataFormats; }
            inline ito::PlotFeatures getPlotFeatures(void) const { return m_plotFeatures; }

            //! returns addIn version
            inline int getVersion(void) const { return m_version; }
            //! returns plugin author
            const QString getAuthor(void) const { return m_author; }
            //! returns a brief description of the plugin
            const QString getDescription(void) const { return m_description; }
            //! returns a detailed description of the plugin
            const QString getDetailDescription(void) const { return m_detaildescription; }
            //! returns a detailed description of the plugin license
            const QString getLicenseInfo(void) const { return m_license; }
            //! returns a detailed description of the plugin compile information
            const QString getAboutInfo(void) const { return m_aboutThis; }

            inline void setItomSettingsFile(const QString &settingsFile) { m_itomSettingsFile = settingsFile; }

            virtual QWidget *createWidgetWithMode(AbstractFigure::WindowMode winMode, QWidget *parent) = 0;

        protected:
            ito::PlotDataTypes   m_plotDataTypes;
            ito::PlotDataFormats m_plotDataFormats;
            ito::PlotFeatures    m_plotFeatures;

            int m_version;                        //!< plugin version
            int m_maxItomVer;                     //!< minimum required version of the main program
            int m_minItomVer;                     //!< maximum supported version of the main program
            QString m_author;                     //!< the plugin author
            QString m_description;                //!< a brief description of the plugin
            QString m_detaildescription;          //!< a detail description of the plugin
            QString m_license;                    //!< a short license string for the plugin, default value is "LGPL with ITO itom-exception"
            QString m_aboutThis;                  //!< a short string with compile information
            QString m_itomSettingsFile;
    };
} // namespace ito

#endif //#if !defined(Q_MOC_RUN) || defined(ITOMCOMMONQT_MOC)

#endif // ABSTRACTITOMDESIGNERPLUGIN_H<|MERGE_RESOLUTION|>--- conflicted
+++ resolved
@@ -2,11 +2,7 @@
     itom software
     URL: http://www.uni-stuttgart.de/ito
     Copyright (C) 2020, Institut für Technische Optik (ITO),
-<<<<<<< HEAD
-    Universitaet Stuttgart, Germany
-=======
     Universität Stuttgart, Germany
->>>>>>> c52b9f37
 
     This file is part of itom and its software development toolkit (SDK).
 
@@ -15,7 +11,7 @@
     the Free Software Foundation; either version 2 of the Licence, or (at
     your option) any later version.
 
-    In addition, as a special exception, the Institut für Technische
+    In addition, as a special exception, the Institut fuer Technische
     Optik (ITO) gives you certain additional rights.
     These rights are described in the ITO LGPL Exception version 1.0,
     which can be found in the file LGPL_EXCEPTION.txt in this package.
@@ -55,8 +51,6 @@
                 QDesignerCustomWidgetInterface(),
                 m_plotFeatures(ito::Static),
                 m_version(0),
-                m_maxItomVer(0),
-                m_minItomVer(0),
                 m_author(""),
                 m_description(""),
                 m_detaildescription(""),
@@ -92,8 +86,6 @@
             ito::PlotFeatures    m_plotFeatures;
 
             int m_version;                        //!< plugin version
-            int m_maxItomVer;                     //!< minimum required version of the main program
-            int m_minItomVer;                     //!< maximum supported version of the main program
             QString m_author;                     //!< the plugin author
             QString m_description;                //!< a brief description of the plugin
             QString m_detaildescription;          //!< a detail description of the plugin
