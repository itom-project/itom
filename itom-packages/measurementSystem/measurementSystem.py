--- conflicted
+++ resolved
@@ -2,11 +2,7 @@
 This file contains a template class for measurement systems used under itom.
 By using this template further packages, e.g. unified stitching shall be implemented.
 
-<<<<<<< HEAD
-This system has been developed by Institut für Technische Optik (ITO), Universitaet Stuttgart
-=======
 This system has been developed by Institut für Technische Optik (ITO), Universität Stuttgart
->>>>>>> c52b9f37
 """
 
 from itomEnum import ItomEnum
