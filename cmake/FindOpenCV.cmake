###########################################################
#                  Find OpenCV Library
# See http://sourceforge.net/projects/opencvlibrary/
#----------------------------------------------------------
#
## 1: Setup:
# The following variables are optionally searched for defaults
#  OpenCV_DIR:            Base directory of OpenCv tree to use.
#
## 2: Variable
# The following are set after configuration is done: 
#  
#  OpenCV_FOUND
#  OpenCV_LIBS
#  OpenCV_INCLUDE_DIR
#  OpenCV_VERSION (OpenCV_VERSION_MAJOR, OpenCV_VERSION_MINOR, OpenCV_VERSION_PATCH)
#
#
# Deprecated variable are used to maintain backward compatibility with
# the script of Jan Woetzel (2006/09): www.mip.informatik.uni-kiel.de/~jw
#  OpenCV_INCLUDE_DIRS
#  OpenCV_LIBRARIES
#  OpenCV_LINK_DIRECTORIES
# 
## 3: Version
#
# 2010/04/07 Benoit Rat, Correct a bug when OpenCVConfig.cmake is not found.
# 2010/03/24 Benoit Rat, Add compatibility for when OpenCVConfig.cmake is not found.
# 2010/03/22 Benoit Rat, Creation of the script.
#
#
# tested with:
# - OpenCV 2.1:  MinGW, MSVC2008
# - OpenCV 2.0:  MinGW, MSVC2008, GCC4
#
#
## 4: Licence:
#
# LGPL 2.1 : GNU Lesser General Public License Usage
# Alternatively, this file may be used under the terms of the GNU Lesser

# General Public License version 2.1 as published by the Free Software
# Foundation and appearing in the file LICENSE.LGPL included in the
# packaging of this file.  Please review the following information to
# ensure the GNU Lesser General Public License version 2.1 requirements
# will be met: http://www.gnu.org/licenses/old-licenses/lgpl-2.1.html.
# 
#----------------------------------------------------------

#on linux the hint helps to find opencv obtained by the package manager
find_path(
    OpenCV_CMAKE 
    "OpenCVConfig.cmake" 
    HINTS 
    "/usr/share/OpenCV" 
    "/usr/local/share/OpenCV" 
    "/usr/lib64/OpenCV" 
    "/usr/lib64/cmake/OpenCV" 
    "/usr/lib/OpenCV" 
    "/usr/lib/x86_64-linux-gnu/cmake/opencv4"
    ${OpenCV_DIR}
    $ENV{OPENCV_ROOT}
    DOC "Root directory of OpenCV")

set(CVLIB_LIBSUFFIX "/lib")
#set(OpenCV_LIB_VERSION "0815" CACHE PATH "version of OpenCV")

if(OpenCV_FIND_COMPONENTS)
    message(STATUS "OpenCV components: ${OpenCV_FIND_COMPONENTS}")
endif()

##====================================================
## Find OpenCV libraries
##----------------------------------------------------
if(EXISTS "${OpenCV_CMAKE}")

    #When its possible to use the Config script use it.
    if(EXISTS "${OpenCV_CMAKE}/OpenCVConfig.cmake")
        
        ## include the standard CMake script
        include("${OpenCV_CMAKE}/OpenCVConfig.cmake")

        ## Search for a specific version
        set(CVLIB_SUFFIX "${OpenCV_VERSION_MAJOR}${OpenCV_VERSION_MINOR}${OpenCV_VERSION_PATCH}")
        
        set(OpenCV_LIB_PATH "${OpenCV_DIR}" )
        set(OpenCV_BIN_DIR "${OpenCV_LIB_PATH}/../bin" CACHE PATH "OpenCV bin dir")
        set(OpenCV_LIB_VERSION ${CVLIB_SUFFIX} CACHE PATH "version of OpenCV")

        if(NOT EXISTS "${OpenCV_BIN_DIR}")
            message(FATAL_ERROR "OpenCV_BIN_DIR: ${OpenCV_BIN_DIR} does not exist!")
        endif(NOT EXISTS "${OpenCV_BIN_DIR}")
    
    elseif(EXISTS "${OpenCV_DIR}/include" AND EXISTS "${OpenCV_DIR}/x86" AND EXISTS "${OpenCV_DIR}/x64")
        #the OpenCV_DIR seems to point to a build version of OpenCV 2.3 on a windows pc
        if(NOT OpenCV_FIND_COMPONENTS)
            set(OPENCV_LIB_COMPONENTS opencv_core opencv_ml opencv_highgui opencv_imgproc)
        else()
            foreach(__CVLIB ${OpenCV_FIND_COMPONENTS})
                set(OPENCV_LIB_COMPONENTS ${OPENCV_LIB_COMPONENTS} "opencv_${__CVLIB}")
            endforeach(__CVLIB)
        endif()
        
        set(OpenCV_INCLUDE_DIR ) #reset it
        find_path(OpenCV_INCLUDE_DIR "cv.h" PATHS "${OpenCV_DIR}" PATH_SUFFIXES "include" "include/opencv" DOC "")
        get_filename_component(OpenCV_INCLUDE_DIR "${OpenCV_INCLUDE_DIR}/.." REALPATH)
        if(EXISTS  ${OpenCV_INCLUDE_DIRS})
                include_directories(${OpenCV_INCLUDE_DIR})
        endif(EXISTS  ${OpenCV_INCLUDE_DIRS})
        
        #message(SEND_ERROR "include dir: ${OpenCV_INCLUDE_DIR} ${OpenCV_INCLUDE_DIR2}")

        #Find OpenCV version by looking at cvver.h
        file(STRINGS ${OpenCV_INCLUDE_DIR}/opencv2/core/version.hpp OpenCV_VERSIONS_TMP REGEX "^#define CV_[A-Z]+_VERSION[ \t]+[0-9]+$")
        string(REGEX REPLACE ".*#define CV_MAJOR_VERSION[ \t]+([0-9]+).*" "\\1" OpenCV_VERSION_MAJOR ${OpenCV_VERSIONS_TMP})
        string(REGEX REPLACE ".*#define CV_MINOR_VERSION[ \t]+([0-9]+).*" "\\1" OpenCV_VERSION_MINOR ${OpenCV_VERSIONS_TMP})
        string(REGEX REPLACE ".*#define CV_SUBMINOR_VERSION[ \t]+([0-9]+).*" "\\1" OpenCV_VERSION_PATCH ${OpenCV_VERSIONS_TMP})
        set(OpenCV_VERSION ${OpenCV_VERSION_MAJOR}.${OpenCV_VERSION_MINOR}.${OpenCV_VERSION_PATCH} CACHE STRING "" FORCE)
        set(CVLIB_SUFFIX "${OpenCV_VERSION_MAJOR}${OpenCV_VERSION_MINOR}${OpenCV_VERSION_PATCH}")
        set(CVLIB_LIBSUFFIX "/x86/vc10/lib")
        set(OpenCV_LIB_VERSION ${CVLIB_SUFFIX} CACHE PATH "version of OpenCV")
        
        if(MSVC10)
            if(CMAKE_CL_64)
                set(CVLIB_LIBSUFFIX "/x64/vc10/lib")
            else(CMAKE_CL_64)
                set(CVLIB_LIBSUFFIX "/x86/vc10/lib")
            endif(CMAKE_CL_64)
		elseif(MSVC11)
            if(CMAKE_CL_64)
                set(CVLIB_LIBSUFFIX "/x64/vc11/lib")
            else(CMAKE_CL_64)
                set(CVLIB_LIBSUFFIX "/x86/vc11/lib")
            endif(CMAKE_CL_64)
		elseif(MSVC12)
            if(CMAKE_CL_64)
                set(CVLIB_LIBSUFFIX "/x64/vc12/lib")
            else(CMAKE_CL_64)
                set(CVLIB_LIBSUFFIX "/x86/vc12/lib")
            endif(CMAKE_CL_64)
        elseif(MSVC14)
            if(CMAKE_CL_64)
                set(CVLIB_LIBSUFFIX "/x64/vc14/lib")
            else(CMAKE_CL_64)   
                set(CVLIB_LIBSUFFIX "/x86/vc14/lib")
            endif(CMAKE_CL_64)
        elseif(MSVC90)
            if(CMAKE_CL_64)
                set(CVLIB_LIBSUFFIX "/x64/vc9/lib")
            else(CMAKE_CL_64)
                set(CVLIB_LIBSUFFIX "/x86/vc9/lib")
            endif(CMAKE_CL_64)
        endif(MSVC10)
        
        set(OpenCV_BIN_DIR "${OpenCV_DIR}${CVLIB_LIBSUFFIX}/../bin" CACHE PATH "OpenCV bin dir")
        
    #Otherwise it try to guess it.
    else(EXISTS "${OpenCV_CMAKE}/OpenCVConfig.cmake")
    
        if(NOT OpenCV_FIND_COMPONENTS)
            set(OPENCV_LIB_COMPONENTS cxcore cv ml highgui cvaux imgproc)
        else()
            foreach(__CVLIB ${OpenCV_FIND_COMPONENTS})
                set(OPENCV_LIB_COMPONENTS ${OPENCV_LIB_COMPONENTS} "${__CVLIB}")
            endforeach(__CVLIB)
        endif()
        set(OPENCV_LIB_COMPONENTS cxcore cv ml highgui cvaux imgproc)
        find_path(OpenCV_INCLUDE_DIR "cv.h" PATHS "${OpenCV_DIR}" PATH_SUFFIXES "include" "include/opencv" DOC "")
        if(EXISTS  ${OpenCV_INCLUDE_DIRS})
                include_directories(${OpenCV_INCLUDE_DIR})
        endif(EXISTS  ${OpenCV_INCLUDE_DIRS})

        #Find OpenCV version by looking at cvver.h
        file(STRINGS ${OpenCV_INCLUDE_DIR}/cvver.h OpenCV_VERSIONS_TMP REGEX "^#define CV_[A-Z]+_VERSION[ \t]+[0-9]+$")
        string(REGEX REPLACE ".*#define CV_MAJOR_VERSION[ \t]+([0-9]+).*" "\\1" OpenCV_VERSION_MAJOR ${OpenCV_VERSIONS_TMP})
        string(REGEX REPLACE ".*#define CV_MINOR_VERSION[ \t]+([0-9]+).*" "\\1" OpenCV_VERSION_MINOR ${OpenCV_VERSIONS_TMP})
        string(REGEX REPLACE ".*#define CV_SUBMINOR_VERSION[ \t]+([0-9]+).*" "\\1" OpenCV_VERSION_PATCH ${OpenCV_VERSIONS_TMP})
        set(OpenCV_VERSION ${OpenCV_VERSION_MAJOR}.${OpenCV_VERSION_MINOR}.${OpenCV_VERSION_PATCH} CACHE STRING "" FORCE)
        set(CVLIB_SUFFIX "${OpenCV_VERSION_MAJOR}${OpenCV_VERSION_MINOR}${OpenCV_VERSION_PATCH}")
        set(OpenCV_LIB_VERSION ${CVLIB_SUFFIX} CACHE PATH "version of OpenCV")

    endif(EXISTS "${OpenCV_CMAKE}/OpenCVConfig.cmake")
<<<<<<< HEAD

    #message(STATUS "GENERATOR: ::: ${CMAKE_GENERATOR} - ${BUILD_TARGET64} -- ${CVLIB_LIBSUFFIX}")
=======
>>>>>>> 67c8f38c

    ## Initiate the variable before the loop
    set(GLOBAL OpenCV_LIBS "")
    set(OpenCV_FOUND_TMP true)
    
    
    ## Loop over each components
    foreach(__CVLIB ${OPENCV_LIB_COMPONENTS})
            
            find_library(OpenCV_${__CVLIB}_LIBRARY_DEBUG NAMES "${__CVLIB}${CVLIB_SUFFIX}d" "lib${__CVLIB}${CVLIB_SUFFIX}d"  PATHS "${OpenCV_DIR}${CVLIB_LIBSUFFIX}" NO_DEFAULT_PATH)
            find_library(OpenCV_${__CVLIB}_LIBRARY_RELEASE NAMES "${__CVLIB}${CVLIB_SUFFIX}" "lib${__CVLIB}${CVLIB_SUFFIX}" PATHS "${OpenCV_DIR}${CVLIB_LIBSUFFIX}" NO_DEFAULT_PATH)
            
            #Remove the cache value
            set(OpenCV_${__CVLIB}_LIBRARY "" CACHE STRING "" FORCE)
            
            #both debug/release
            if(OpenCV_${__CVLIB}_LIBRARY_DEBUG AND OpenCV_${__CVLIB}_LIBRARY_RELEASE)
                    set(OpenCV_${__CVLIB}_LIBRARY debug ${OpenCV_${__CVLIB}_LIBRARY_DEBUG} optimized ${OpenCV_${__CVLIB}_LIBRARY_RELEASE}  CACHE STRING "" FORCE)
            #only debug
            elseif(OpenCV_${__CVLIB}_LIBRARY_DEBUG)
                    set(OpenCV_${__CVLIB}_LIBRARY ${OpenCV_${__CVLIB}_LIBRARY_DEBUG}  CACHE STRING "" FORCE)
            #only release
            elseif(OpenCV_${__CVLIB}_LIBRARY_RELEASE)
                    set(OpenCV_${__CVLIB}_LIBRARY ${OpenCV_${__CVLIB}_LIBRARY_RELEASE}  CACHE STRING "" FORCE)
            #no library found
            else()
                    set(OpenCV_FOUND_TMP false)
                    message(STATUS "$[lib]{__CVLIB}${CVLIB_SUFFIX}[d] or not found")
            endif()
            
            #Add to the general list
            if(OpenCV_${__CVLIB}_LIBRARY)
                    set(OpenCV_LIBS ${OpenCV_LIBS} ${OpenCV_${__CVLIB}_LIBRARY})
            endif(OpenCV_${__CVLIB}_LIBRARY)
            
    endforeach(__CVLIB)

    set(OpenCV_FOUND ${OpenCV_FOUND_TMP} CACHE BOOL "" FORCE)

else(EXISTS "${OpenCV_CMAKE}")
        set(ERR_MSG "Please specify OpenCV directory using **OpenCV_DIR** Cmake Variabel or set the **OPENCV_ROOT* env. variable.")
endif(EXISTS "${OpenCV_CMAKE}")
##====================================================


##====================================================
## Print message
##----------------------------------------------------
if(NOT OpenCV_FOUND)
        # make FIND_PACKAGE friendly
        if(NOT OpenCV_FIND_QUIETLY)
                if(OpenCV_FIND_REQUIRED)
                        message(SEND_ERROR "OpenCV required but some headers or libs not found. ${ERR_MSG}")
                else(OpenCV_FIND_REQUIRED)
                        message(STATUS "WARNING: OpenCV was not found. ${ERR_MSG}")
                endif(OpenCV_FIND_REQUIRED)
        endif(NOT OpenCV_FIND_QUIETLY)
endif(NOT OpenCV_FOUND)
##====================================================


##====================================================
## Backward compatibility
##----------------------------------------------------
if(OpenCV_FOUND)
        option(OpenCV_BACKWARD_COMPA "Add some variable to make this script compatible with the other version of FindOpenCV.cmake" false)
        if(OpenCV_BACKWARD_COMPA)
                find_path(OpenCV_INCLUDE_DIRS "cv.h" PATHS "${OpenCV_DIR}" PATH_SUFFIXES "include" "include/opencv" DOC "include directory") 
                find_path(OpenCV_INCLUDE_DIR "cv.h" PATHS "${OpenCV_DIR}" PATH_SUFFIXES "include" "include/opencv" DOC "include directory")
                set(OpenCV_LIBRARIES "${OpenCV_LIBS}" CACHE STRING "" FORCE)
        endif(OpenCV_BACKWARD_COMPA)
endif(OpenCV_FOUND)
##====================================================<|MERGE_RESOLUTION|>--- conflicted
+++ resolved
@@ -180,11 +180,6 @@
         set(OpenCV_LIB_VERSION ${CVLIB_SUFFIX} CACHE PATH "version of OpenCV")
 
     endif(EXISTS "${OpenCV_CMAKE}/OpenCVConfig.cmake")
-<<<<<<< HEAD
-
-    #message(STATUS "GENERATOR: ::: ${CMAKE_GENERATOR} - ${BUILD_TARGET64} -- ${CVLIB_LIBSUFFIX}")
-=======
->>>>>>> 67c8f38c
 
     ## Initiate the variable before the loop
     set(GLOBAL OpenCV_LIBS "")
