--- conflicted
+++ resolved
@@ -2,12 +2,7 @@
 
 project(${target_name})
 
-<<<<<<< HEAD
 cmake_minimum_required(VERSION 2.8)
-=======
-cmake_minimum_required(VERSION 2.8.7)
-
->>>>>>> 0f54d348
 
 OPTION(BUILD_UNICODE "Build with unicode charset if set to ON, else multibyte charset." ON)
 OPTION(BUILD_TARGET64 "Build for 64 bit target if set to ON or 32 bit if set to OFF." OFF)
@@ -34,7 +29,6 @@
 
 include("../ItomBuildMacros.cmake")
 
-<<<<<<< HEAD
 set (QT5_FOUND FALSE)
 if (CMAKE_VERSION VERSION_GREATER 2.8.7)
     cmake_policy(SET CMP0020 NEW)
@@ -47,23 +41,11 @@
 
     if (NOT ${Qt5_DIR} STREQUAL "Qt5_DIR-NOTFOUND") 
         set(QT5_FOUND TRUE)
+    cmake_policy(SET CMP0020 NEW)
         set(CMAKE_AUTOMOC ON)
     endif (NOT ${Qt5_DIR} STREQUAL "Qt5_DIR-NOTFOUND") 
 endif (CMAKE_VERSION VERSION_GREATER 2.8.7)
 if (NOT QT5_FOUND)
-=======
-
-set(QT5_INSTALLED FALSE)
-find_package(Qt5 COMPONENTS PrintSupport Widgets Svg QUIET)
-
-IF(QT5_FOUND) 
-    cmake_policy(SET CMP0020 NEW)
-    set(QT5_INSTALLED TRUE)
-    set(CMAKE_AUTOMOC ON)
-endif (QT5_FOUND)
- 
-if (NOT QT5_INSTALLED)
->>>>>>> 0f54d348
     find_package(Qt4 REQUIRED)
 endif (NOT QT5_FOUND)
 
