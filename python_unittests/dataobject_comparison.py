--- conflicted
+++ resolved
@@ -12,11 +12,6 @@
     def test_invertComparison(self):
         npArray = np.ndarray([2, 3, 4])
         with self.assertRaises(ValueError):
-<<<<<<< HEAD
-            result = not npArray #The truth value of an array with more than one element is ambiguous. Use a.any() or a.all()
-        
-        dataObj = dataObject([2,3,4])
-=======
             result = (
                 not npArray
             )  # The truth value of an array with more than one element is ambiguous. Use a.any() or a.all()
@@ -28,15 +23,11 @@
         # compared and the result of this single value comparison is returned.
         # see: https://bitbucket.org/itom/itom/issues/119/python-boolean-operator-of-dataobject
         dataObj = dataObject([2, 3, 4])
->>>>>>> 9e71b88b
         with self.assertRaises(ValueError):
             result = not dataObj
 
     ##########################################################
     def test_bool(self):
-<<<<<<< HEAD
-        dtypes = ['uint8','int8','uint16','int16','int32','float32','float64','complex64','complex128','rgba32']
-=======
         # until further notice, this test will fail, since itom <= 4.0.0 did not implement the
         # bool operator, such that dataObject == True always returned True, independent on the content.
         # This will be changed in the future and behaves than similar to np.ndarray: It will
@@ -56,7 +47,6 @@
             "complex128",
             "rgba32",
         ]
->>>>>>> 9e71b88b
         for dt in dtypes:
             zero = dataObject.zeros([1], dtype=dt)
             self.assertFalse(bool(zero))
