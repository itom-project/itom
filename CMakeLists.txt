# - itom software -   
# URL: http://www.uni-stuttgart.de/ito
# Copyright (C) 2022, Institut fuer Technische Optik (ITO),
# Universitaet Stuttgart, Germany
#
# This file is part of itom and its software development toolkit (SDK).
#
# itom is free software; you can redistribute it and/or modify it
# under the terms of the GNU Library General Public Licence as published by
# the Free Software Foundation; either version 2 of the Licence, or (at
# your option) any later version.
#
# itom is distributed in the hope that it will be useful, but
# WITHOUT ANY WARRANTY; without even the implied warranty of
# MERCHANTABILITY or FITNESS FOR A PARTICULAR PURPOSE.  See the GNU Library
# General Public Licence for more details.
#
# You should have received a copy of the GNU Library General Public License
# along with itom. If not, see <http://www.gnu.org/licenses/>.
     
cmake_minimum_required(VERSION 3.12)
 
project(itom)

# set qitom as Visual Studio Startup-Projekt
set_property( DIRECTORY PROPERTY VS_STARTUP_PROJECT "qitom" )

message(STATUS "--------------- PROJECT itom -----------------")

include(cmake/Setup_Core_Itom.cmake)
 
if(BUILD_QTVERSION STREQUAL "Qt6")
    set(CMAKE_CXX_STANDARD 17)
<<<<<<< HEAD
    set(CXXFLAGS "${CXXFLAGS} /permissive-")
    set(CMAKE_CXX_FLAGS "${CMAKE_CXX_FLAGS} /permissive-")
    set(CMAKE_CXX_FLAGS_RELEASE "${CMAKE_CXX_FLAGS_RELEASE} /permissive-")
    add_compile_options(/permissive-)
=======
>>>>>>> 704f5030
else()
    set(CMAKE_CXX_STANDARD 11)
endif()

set(CMAKE_CXX_STANDARD_REQUIRED ON)

message(STATUS "CMAKE_CXX_STANDARD: ${CMAKE_CXX_STANDARD}")

include(cmake/ItomBuildMacros.cmake)
include(cmake/ItomBuildMacrosInternal.cmake)

itom_init_cmake_policy(3.15)
itom_init_core_common_vars()

option(BUILD_UNITTEST "Build unittest for itom (including gtest)." OFF)
option(BUILD_UNITTEST_INTERNAL_ENABLE "If set, some libraries are compiled to export some internal methods, too. These can be tested then in unittests." OFF)
option(SETUP_ISSCONFIG "Set up batch for inno setup compilation." OFF)

option(ITOM_UPDATE_TRANSLATIONS "Update source translation translation/*.ts files\
    (WARNING: make clean will delete the source .ts files! Danger!)" OFF)
set(ITOM_LANGUAGES de CACHE STRING "semicolon separated list of languages that should be created\
    (en must not be given since it is the default)")
option(ITOM_UPDATE_TRANSLATIONS_REMOVE_UNUSED_STRINGS
    "If ITOM_UPDATE_TRANSLATIONS is ON, this option defines if strings,\
    which are in current *.ts files, but not in the source code, will be\
    removed (ON) from *.ts or not (OFF)." OFF)

if(${CMAKE_VERSION} VERSION_GREATER_EQUAL "3.11.0")
    # add Debug flag if applicable
    # flag will be available in all subsequent targets and folders 
    # from this file
    # https://cmake.org/cmake/help/latest/command/add_compile_definitions.html
    add_compile_definitions($<$<CONFIG:DEBUG>:_DEBUG>)
endif()
    
set(CMAKE_MODULE_PATH
    ${CMAKE_MODULE_PATH}
    ${PROJECT_SOURCE_DIR}
    ${PROJECT_SOURCE_DIR}/cmake)

add_subdirectory(DataObject)

if(BUILD_WITH_PCL)
    add_subdirectory(PointCloud)
    set(ITOM_SDK_LIB_COMPONENTS_STR "dataobject pointcloud addinmanager qpropertyeditor itomCommonLib itomCommonQtLib itomCommonPlotLib itomWidgets itomShapeLib")
else()
    set(ITOM_SDK_LIB_COMPONENTS_STR "dataobject addinmanager qpropertyeditor itomCommonLib itomCommonQtLib itomCommonPlotLib itomWidgets itomShapeLib")
endif()

add_subdirectory(common)
add_subdirectory(AddInManager)
add_subdirectory(shape)
add_subdirectory(commonQt)
add_subdirectory(QPropertyEditor)
add_subdirectory(plot)
add_subdirectory(itomWidgets)
add_subdirectory(Qitom)
add_subdirectory(iconThemes)
if(BUILD_UNITTEST)
    #put this as last, since gtest is globally changing many compiler flags
    add_subdirectory(gtest-1.10.0)
    add_subdirectory(itom_unittests)
endif()

if(SETUP_ISSCONFIG)
    set(InnoSetupPath CACHE PATH "base path to inno setup")
endif()

#find current itom version from qitom/global.h
file(STRINGS ${CMAKE_CURRENT_SOURCE_DIR}/Qitom/global.h ITOM_versionStringFull LIMIT_COUNT 1 REGEX "^#define ITOM_VERSION_STR.*$")
string(REGEX MATCH "([0-9]+).([0-9]+).([0-9]+)" ITOM_versionString ${ITOM_versionStringFull}) #searches for Number.Number.Number[.Number] in ITOM_versionStringFull

message(STATUS "itom version is: ${ITOM_versionString}. If wrong change it in global.h and reconfigure CMake")
message(STATUS "")
message(STATUS "CMAKE_CURRENT_BINARY_DIR: ${CMAKE_CURRENT_BINARY_DIR}")
message(STATUS "")

################################################################################################################
#CONFIGURE AND PREPARE THE INNO SETUP FILES (require location of Qt, therefore find_package_qt must be called)

configure_file(${CMAKE_CURRENT_SOURCE_DIR}/docs/doxygen/itom_doxygen.dox.in
    ${CMAKE_CURRENT_BINARY_DIR}/docs/doxygen/itom_doxygen.dox )
configure_file(${CMAKE_CURRENT_SOURCE_DIR}/docs/userDoc/create_doc.py.in
    ${CMAKE_CURRENT_BINARY_DIR}/docs/userDoc/create_doc.py )
configure_file(${CMAKE_CURRENT_SOURCE_DIR}/docs/userDoc/modify_doc.py.in
    ${CMAKE_CURRENT_BINARY_DIR}/docs/userDoc/modify_doc.py )
file(COPY ${CMAKE_CURRENT_SOURCE_DIR}/docs/pluginDoc
    DESTINATION ${CMAKE_CURRENT_BINARY_DIR}/docs)

# copy the entire styles folder including subfolders to the binary dir
# However ignore files with endings svg, png, qrc, py (mainly the source
# files for Qt style, since these sources should be compiled to a rcc and 
# qss file).
file(COPY ${CMAKE_CURRENT_SOURCE_DIR}/styles
    DESTINATION ${CMAKE_CURRENT_BINARY_DIR}
    PATTERN "*.svg" EXCLUDE
    PATTERN "*.png" EXCLUDE
    PATTERN "*.qrc" EXCLUDE
    PATTERN "*.py" EXCLUDE
    PATTERN "*.odg" EXCLUDE)
file(COPY ${CMAKE_CURRENT_SOURCE_DIR}/licenses
    DESTINATION ${CMAKE_CURRENT_BINARY_DIR})

################################################################################################################
itom_find_package_qt(ON Core)

configure_file(${CMAKE_CURRENT_SOURCE_DIR}/setup/win32/itom_setup_win32.iss.in
    ${CMAKE_CURRENT_BINARY_DIR}/setup/win32/itom_setup_win32.iss )
configure_file(${CMAKE_CURRENT_SOURCE_DIR}/setup/common/itom_setup_code.iss.in
    ${CMAKE_CURRENT_BINARY_DIR}/setup/win32/itom_setup_win32_code.iss )
configure_file(${CMAKE_CURRENT_SOURCE_DIR}/setup/common/start_qt_deployment.bat.in
    ${CMAKE_CURRENT_BINARY_DIR}/setup/win32/start_qt_deployment.bat )
configure_file(${CMAKE_CURRENT_SOURCE_DIR}/setup/common/PythonRequirements/requirementsMandatory.txt
    ${CMAKE_CURRENT_BINARY_DIR}/setup/win32/PythonRequirements/requirementsMandatory.txt)
configure_file(${CMAKE_CURRENT_SOURCE_DIR}/setup/common/PythonRequirements/requirementsOptional.txt
    ${CMAKE_CURRENT_BINARY_DIR}/setup/win32/PythonRequirements/requirementsOptional.txt)
configure_file(${CMAKE_CURRENT_SOURCE_DIR}/setup/win64/itom_setup_win64.iss.in
    ${CMAKE_CURRENT_BINARY_DIR}/setup/win64/itom_setup_win64.iss )
configure_file(${CMAKE_CURRENT_SOURCE_DIR}/setup/common/itom_setup_code.iss.in
    ${CMAKE_CURRENT_BINARY_DIR}/setup/win64/itom_setup_win64_code.iss )
configure_file(${CMAKE_CURRENT_SOURCE_DIR}/setup/common/start_qt_deployment.bat.in
    ${CMAKE_CURRENT_BINARY_DIR}/setup/win64/start_qt_deployment.bat )
configure_file(${CMAKE_CURRENT_SOURCE_DIR}/setup/common/PythonRequirements/requirementsMandatory.txt
    ${CMAKE_CURRENT_BINARY_DIR}/setup/win64/PythonRequirements/requirementsMandatory.txt)
configure_file(${CMAKE_CURRENT_SOURCE_DIR}/setup/common/PythonRequirements/requirementsOptional.txt
    ${CMAKE_CURRENT_BINARY_DIR}/setup/win64/PythonRequirements/requirementsOptional.txt)
configure_file(${CMAKE_CURRENT_SOURCE_DIR}/setup/win64/itom_setup_zipper/itom_setup_zipper_x64.py.in
    ${CMAKE_CURRENT_BINARY_DIR}/setup/win64/itom_setup_zipper/itom_setup_zipper_x64.py @ONLY)
configure_file(${CMAKE_CURRENT_SOURCE_DIR}/setup/win64/itom_setup_zipper/start_qt_deployment.bat.in
    ${CMAKE_CURRENT_BINARY_DIR}/setup/win64/itom_setup_zipper/start_qt_deployment.bat.in COPYONLY)

if(SETUP_ISSCONFIG)
    configure_file(${CMAKE_CURRENT_SOURCE_DIR}/setup/win32/compile_iss_win32.bat.in
        ${CMAKE_CURRENT_BINARY_DIR}/setup/win32/compile_iss_win32.bat )
    configure_file(${CMAKE_CURRENT_SOURCE_DIR}/setup/win64/compile_iss_win64.bat.in
        ${CMAKE_CURRENT_BINARY_DIR}/setup/win64/compile_iss_win64.bat )
endif()
################################################################################################################

if(WIN32)
    set(CHMSource "${CMAKE_CURRENT_SOURCE_DIR}/docs/itom_doc.chm")
    set(CHMDest "${CMAKE_CURRENT_BINARY_DIR}/docs")

    if(EXISTS ${CHMSource})
        if(EXISTS "${CHMDest}/itom_doc.chm")
            if(${CHMSource} IS_NEWER_THAN "${CHMDest}/itom_doc.chm")
                message(STATUS "copy ${CHMSource} to ${CHMDest} since it is newer")
                file(COPY ${CHMSource} DESTINATION ${CHMDest})
            endif()
        else()
            message(STATUS "copy ${CHMSource} to ${CHMDest}")
            file(COPY ${CHMSource} DESTINATION ${CHMDest})
        endif()
    else()
        message(STATUS "${CHMSource} does not exist")
    endif()

    if(MSVC)
        
        if(CMAKE_CL_64)
            set(MSVC_BITNESS1 x64)
            set(MSVC_BITNESS2 x64)
        else()
            set(MSVC_BITNESS1 x86)
            set(MSVC_BITNESS2 win32)
        endif()
    endif()
    if(MSVC_VERSION EQUAL 1600)
        set(MSVC_VSCOMNTOOLS "%VS100COMNTOOLS%")
        set(MSVC_COMPILE_TMPL "${CMAKE_CURRENT_SOURCE_DIR}/msvc/compile_100to140.bat.in")
    elseif(MSVC_VERSION EQUAL 1700)
        set(MSVC_VSCOMNTOOLS "%VS110COMNTOOLS%")
        set(MSVC_COMPILE_TMPL "${CMAKE_CURRENT_SOURCE_DIR}/msvc/compile_100to140.bat.in")
    elseif(MSVC_VERSION EQUAL 1800)
        set(MSVC_VSCOMNTOOLS "%VS120COMNTOOLS%")
        set(MSVC_COMPILE_TMPL "${CMAKE_CURRENT_SOURCE_DIR}/msvc/compile_100to140.bat.in")
    elseif(MSVC_VERSION EQUAL 1900)
        set(MSVC_VSCOMNTOOLS "%VS140COMNTOOLS%")
        set(MSVC_COMPILE_TMPL "${CMAKE_CURRENT_SOURCE_DIR}/msvc/compile_100to140.bat.in")
    elseif(MSVC_VERSION GREATER 1909) # AND (MSVC_VERSION LESS 1920))
        set(MSVC_VSCOMNTOOLS "")
        set(MSVC_COMPILE_TMPL "${CMAKE_CURRENT_SOURCE_DIR}/msvc/compile_150toXXX.bat.in")
    else()
        set(MSVC_COMPILE_TMPL "")
    endif()
     
    if(MSVC_COMPILE_TMPL)
        set(MSVC_REBUILD_TAG "")
        set(MSVC_CONFIGURATION "debug")
        configure_file("${MSVC_COMPILE_TMPL}" "${CMAKE_CURRENT_BINARY_DIR}/compile_debug.bat" @ONLY)
        set(MSVC_CONFIGURATION "release")
        configure_file("${MSVC_COMPILE_TMPL}" "${CMAKE_CURRENT_BINARY_DIR}/compile_release.bat" @ONLY)
        
        set(MSVC_REBUILD_TAG "/t:rebuild")
        set(MSVC_CONFIGURATION "debug")
        configure_file("${MSVC_COMPILE_TMPL}" "${CMAKE_CURRENT_BINARY_DIR}/compile_debug_rebuild.bat" @ONLY)
        set(MSVC_CONFIGURATION "release")
        configure_file("${MSVC_COMPILE_TMPL}" "${CMAKE_CURRENT_BINARY_DIR}/compile_release_rebuild.bat" @ONLY)
    endif()
endif()

#ADD a batch file for itom-release
configure_file( ${CMAKE_CURRENT_SOURCE_DIR}/COPYING.txt ${CMAKE_CURRENT_BINARY_DIR}/COPYING.txt )

# - copy files to itom SDK folder in binary directory (during CMake generate)
file(COPY ${CMAKE_CURRENT_SOURCE_DIR}/common                        DESTINATION ${CMAKE_CURRENT_BINARY_DIR}/SDK/include FILES_MATCHING PATTERN "*.h")
file(COPY ${CMAKE_CURRENT_SOURCE_DIR}/plot                          DESTINATION ${CMAKE_CURRENT_BINARY_DIR}/SDK/include FILES_MATCHING PATTERN "*.h")
file(COPY ${CMAKE_CURRENT_SOURCE_DIR}/pluginTemplates               DESTINATION ${CMAKE_CURRENT_BINARY_DIR}/SDK/pluginTemplates PATTERN ".svn" EXCLUDE)

file(COPY ${CMAKE_CURRENT_SOURCE_DIR}/cmake                         DESTINATION ${CMAKE_CURRENT_BINARY_DIR}/SDK FILES_MATCHING PATTERN "Find*.cmake")
file(COPY ${CMAKE_CURRENT_SOURCE_DIR}/cmake/ItomBuildMacros.cmake   DESTINATION ${CMAKE_CURRENT_BINARY_DIR}/SDK/cmake)
file(COPY ${CMAKE_CURRENT_SOURCE_DIR}/cmake/Setup_PCL_Itom.cmake   DESTINATION ${CMAKE_CURRENT_BINARY_DIR}/SDK/cmake)
file(COPY ${CMAKE_CURRENT_SOURCE_DIR}/cmake/Setup_PCL_Plugins.cmake   DESTINATION ${CMAKE_CURRENT_BINARY_DIR}/SDK/cmake)

if(MSVC)
    file(COPY ${CMAKE_CURRENT_SOURCE_DIR}/designerPluginLibraryVersion.rc DESTINATION ${CMAKE_CURRENT_BINARY_DIR}/SDK)
    file(COPY ${CMAKE_CURRENT_SOURCE_DIR}/pluginLibraryVersion.rc   DESTINATION ${CMAKE_CURRENT_BINARY_DIR}/SDK)
endif()

file(COPY ${CMAKE_CURRENT_SOURCE_DIR}/docs/docsTmpl/_themes         DESTINATION ${CMAKE_CURRENT_BINARY_DIR}/SDK/docs)
file(COPY ${CMAKE_CURRENT_SOURCE_DIR}/docs/docsTmpl/pluginDoc       DESTINATION ${CMAKE_CURRENT_BINARY_DIR}/SDK/docs)
file(COPY ${CMAKE_CURRENT_SOURCE_DIR}/docs/docsTmpl/sphinxext       DESTINATION ${CMAKE_CURRENT_BINARY_DIR}/SDK/docs)
file(COPY ${CMAKE_CURRENT_SOURCE_DIR}/docs/userDoc/source/ext       DESTINATION ${CMAKE_CURRENT_BINARY_DIR}/SDK/docs)
file(COPY ${CMAKE_CURRENT_SOURCE_DIR}/gitVersion.h.in               DESTINATION ${CMAKE_CURRENT_BINARY_DIR}/SDK/cmake)

configure_file( ${CMAKE_CURRENT_SOURCE_DIR}/cmake/itom_sdk.cmake.in ${CMAKE_CURRENT_BINARY_DIR}/SDK/cmake/itom_sdk.cmake )<|MERGE_RESOLUTION|>--- conflicted
+++ resolved
@@ -31,13 +31,6 @@
  
 if(BUILD_QTVERSION STREQUAL "Qt6")
     set(CMAKE_CXX_STANDARD 17)
-<<<<<<< HEAD
-    set(CXXFLAGS "${CXXFLAGS} /permissive-")
-    set(CMAKE_CXX_FLAGS "${CMAKE_CXX_FLAGS} /permissive-")
-    set(CMAKE_CXX_FLAGS_RELEASE "${CMAKE_CXX_FLAGS_RELEASE} /permissive-")
-    add_compile_options(/permissive-)
-=======
->>>>>>> 704f5030
 else()
     set(CMAKE_CXX_STANDARD 11)
 endif()
