--- conflicted
+++ resolved
@@ -21,10 +21,7 @@
 cmake_minimum_required(VERSION 3.1)
 
 project(itom)
-<<<<<<< HEAD
-=======
-
->>>>>>> 4cc00a5d
+
 message(STATUS "--------------- PROJECT itom -----------------")
  
 if(BUILD_QTVERSION STREQUAL "Qt6")
