# - itom software -   
# URL: http://www.uni-stuttgart.de/ito
# Copyright (C) 2022, Institut fuer Technische Optik (ITO),
# Universitaet Stuttgart, Germany
#
# This file is part of itom and its software development toolkit (SDK).
#
# itom is free software; you can redistribute it and/or modify it
# under the terms of the GNU Library General Public Licence as published by
# the Free Software Foundation; either version 2 of the Licence, or (at
# your option) any later version.
#
# itom is distributed in the hope that it will be useful, but
# WITHOUT ANY WARRANTY; without even the implied warranty of
# MERCHANTABILITY or FITNESS FOR A PARTICULAR PURPOSE.  See the GNU Library
# General Public Licence for more details.
#
# You should have received a copy of the GNU Library General Public License
# along with itom. If not, see <http://www.gnu.org/licenses/>.
<<<<<<< HEAD
     
cmake_minimum_required(VERSION 3.12)
=======

cmake_minimum_required(VERSION 3.1)
>>>>>>> 9adb1270
 
project(itom)

# set qitom as Visual Studio Startup-Projekt
set_property( DIRECTORY PROPERTY VS_STARTUP_PROJECT "qitom" )

message(STATUS "--------------- PROJECT itom -----------------")

include(cmake/Setup_Core_Itom.cmake)
 
if(BUILD_QTVERSION STREQUAL "Qt6")
    set(CMAKE_CXX_STANDARD 17)
else()
    set(CMAKE_CXX_STANDARD 11)
endif()

set(CMAKE_CXX_STANDARD_REQUIRED ON)

message(STATUS "CMAKE_CXX_STANDARD: ${CMAKE_CXX_STANDARD}")

include(cmake/ItomBuildMacros.cmake)
include(cmake/ItomBuildMacrosInternal.cmake)

itom_init_cmake_policy(3.15)
itom_init_core_common_vars()

option(BUILD_UNITTEST "Build unittest for itom (including gtest)." OFF)
option(BUILD_UNITTEST_INTERNAL_ENABLE "If set, some libraries are compiled to export some internal methods, too. These can be tested then in unittests." OFF)
option(SETUP_ISSCONFIG "Set up batch for inno setup compilation." OFF)

option(ITOM_UPDATE_TRANSLATIONS "Update source translation translation/*.ts files\
    (WARNING: make clean will delete the source .ts files! Danger!)" OFF)
set(ITOM_LANGUAGES de CACHE STRING "semicolon separated list of languages that should be created\
    (en must not be given since it is the default)")
option(ITOM_UPDATE_TRANSLATIONS_REMOVE_UNUSED_STRINGS
    "If ITOM_UPDATE_TRANSLATIONS is ON, this option defines if strings,\
    which are in current *.ts files, but not in the source code, will be\
    removed (ON) from *.ts or not (OFF)." OFF)

if(${CMAKE_VERSION} VERSION_GREATER_EQUAL "3.11.0")
    # add Debug flag if applicable
    # flag will be available in all subsequent targets and folders 
    # from this file
    # https://cmake.org/cmake/help/latest/command/add_compile_definitions.html
    add_compile_definitions($<$<CONFIG:DEBUG>:_DEBUG>)
endif()
    
set(CMAKE_MODULE_PATH
    ${CMAKE_MODULE_PATH}
    ${PROJECT_SOURCE_DIR}
    ${PROJECT_SOURCE_DIR}/cmake)

add_subdirectory(DataObject)

if(BUILD_WITH_PCL)
    add_subdirectory(PointCloud)
    set(ITOM_SDK_LIB_COMPONENTS_STR "dataobject pointcloud addinmanager qpropertyeditor itomCommonLib itomCommonQtLib itomCommonPlotLib itomWidgets itomShapeLib")
else()
    set(ITOM_SDK_LIB_COMPONENTS_STR "dataobject addinmanager qpropertyeditor itomCommonLib itomCommonQtLib itomCommonPlotLib itomWidgets itomShapeLib")
endif()

add_subdirectory(common)
add_subdirectory(AddInManager)
add_subdirectory(shape)
add_subdirectory(commonQt)
add_subdirectory(QPropertyEditor)
add_subdirectory(plot)
add_subdirectory(itomWidgets)
add_subdirectory(Qitom)
add_subdirectory(iconThemes)
if(BUILD_UNITTEST)
    #put this as last, since gtest is globally changing many compiler flags
    add_subdirectory(gtest-1.10.0)
    add_subdirectory(itom_unittests)
endif()

if(SETUP_ISSCONFIG)
    set(InnoSetupPath CACHE PATH "base path to inno setup")
endif()

#find current itom version from qitom/global.h
file(STRINGS ${CMAKE_CURRENT_SOURCE_DIR}/Qitom/global.h ITOM_versionStringFull LIMIT_COUNT 1 REGEX "^#define ITOM_VERSION_STR.*$")
string(REGEX MATCH "([0-9]+).([0-9]+).([0-9]+)" ITOM_versionString ${ITOM_versionStringFull}) #searches for Number.Number.Number[.Number] in ITOM_versionStringFull

message(STATUS "itom version is: ${ITOM_versionString}. If wrong change it in global.h and reconfigure CMake")
message(STATUS "")
message(STATUS "CMAKE_CURRENT_BINARY_DIR: ${CMAKE_CURRENT_BINARY_DIR}")
message(STATUS "")

################################################################################################################
#CONFIGURE AND PREPARE THE INNO SETUP FILES (require location of Qt, therefore find_package_qt must be called)

configure_file(${CMAKE_CURRENT_SOURCE_DIR}/docs/doxygen/itom_doxygen.dox.in
    ${CMAKE_CURRENT_BINARY_DIR}/docs/doxygen/itom_doxygen.dox )
configure_file(${CMAKE_CURRENT_SOURCE_DIR}/docs/userDoc/create_doc.py.in
    ${CMAKE_CURRENT_BINARY_DIR}/docs/userDoc/create_doc.py )
configure_file(${CMAKE_CURRENT_SOURCE_DIR}/docs/userDoc/modify_doc.py.in
    ${CMAKE_CURRENT_BINARY_DIR}/docs/userDoc/modify_doc.py )
file(COPY ${CMAKE_CURRENT_SOURCE_DIR}/docs/pluginDoc
    DESTINATION ${CMAKE_CURRENT_BINARY_DIR}/docs)

# copy the entire styles folder including subfolders to the binary dir
# However ignore files with endings svg, png, qrc, py (mainly the source
# files for Qt style, since these sources should be compiled to a rcc and 
# qss file).
file(COPY ${CMAKE_CURRENT_SOURCE_DIR}/styles
    DESTINATION ${CMAKE_CURRENT_BINARY_DIR}
    PATTERN "*.svg" EXCLUDE
    PATTERN "*.png" EXCLUDE
    PATTERN "*.qrc" EXCLUDE
    PATTERN "*.py" EXCLUDE
    PATTERN "*.odg" EXCLUDE)
file(COPY ${CMAKE_CURRENT_SOURCE_DIR}/licenses
    DESTINATION ${CMAKE_CURRENT_BINARY_DIR})

################################################################################################################
itom_find_package_qt(ON Core)

configure_file(${CMAKE_CURRENT_SOURCE_DIR}/setup/win32/itom_setup_win32.iss.in
    ${CMAKE_CURRENT_BINARY_DIR}/setup/win32/itom_setup_win32.iss )
configure_file(${CMAKE_CURRENT_SOURCE_DIR}/setup/common/itom_setup_code.iss.in
    ${CMAKE_CURRENT_BINARY_DIR}/setup/win32/itom_setup_win32_code.iss )
configure_file(${CMAKE_CURRENT_SOURCE_DIR}/setup/common/start_qt_deployment.bat.in
    ${CMAKE_CURRENT_BINARY_DIR}/setup/win32/start_qt_deployment.bat )
configure_file(${CMAKE_CURRENT_SOURCE_DIR}/setup/common/PythonRequirements/requirementsMandatory.txt
    ${CMAKE_CURRENT_BINARY_DIR}/setup/win32/PythonRequirements/requirementsMandatory.txt)
configure_file(${CMAKE_CURRENT_SOURCE_DIR}/setup/common/PythonRequirements/requirementsOptional.txt
    ${CMAKE_CURRENT_BINARY_DIR}/setup/win32/PythonRequirements/requirementsOptional.txt)
configure_file(${CMAKE_CURRENT_SOURCE_DIR}/setup/win64/itom_setup_win64.iss.in
    ${CMAKE_CURRENT_BINARY_DIR}/setup/win64/itom_setup_win64.iss )
configure_file(${CMAKE_CURRENT_SOURCE_DIR}/setup/common/itom_setup_code.iss.in
    ${CMAKE_CURRENT_BINARY_DIR}/setup/win64/itom_setup_win64_code.iss )
configure_file(${CMAKE_CURRENT_SOURCE_DIR}/setup/common/start_qt_deployment.bat.in
    ${CMAKE_CURRENT_BINARY_DIR}/setup/win64/start_qt_deployment.bat )
configure_file(${CMAKE_CURRENT_SOURCE_DIR}/setup/common/PythonRequirements/requirementsMandatory.txt
    ${CMAKE_CURRENT_BINARY_DIR}/setup/win64/PythonRequirements/requirementsMandatory.txt)
configure_file(${CMAKE_CURRENT_SOURCE_DIR}/setup/common/PythonRequirements/requirementsOptional.txt
    ${CMAKE_CURRENT_BINARY_DIR}/setup/win64/PythonRequirements/requirementsOptional.txt)
configure_file(${CMAKE_CURRENT_SOURCE_DIR}/setup/win64/itom_setup_zipper/itom_setup_zipper_x64.py.in
    ${CMAKE_CURRENT_BINARY_DIR}/setup/win64/itom_setup_zipper/itom_setup_zipper_x64.py @ONLY)
configure_file(${CMAKE_CURRENT_SOURCE_DIR}/setup/win64/itom_setup_zipper/start_qt_deployment.bat.in
    ${CMAKE_CURRENT_BINARY_DIR}/setup/win64/itom_setup_zipper/start_qt_deployment.bat.in COPYONLY)

if(SETUP_ISSCONFIG)
    configure_file(${CMAKE_CURRENT_SOURCE_DIR}/setup/win32/compile_iss_win32.bat.in
        ${CMAKE_CURRENT_BINARY_DIR}/setup/win32/compile_iss_win32.bat )
    configure_file(${CMAKE_CURRENT_SOURCE_DIR}/setup/win64/compile_iss_win64.bat.in
        ${CMAKE_CURRENT_BINARY_DIR}/setup/win64/compile_iss_win64.bat )
endif()
################################################################################################################

if(WIN32)
    set(CHMSource "${CMAKE_CURRENT_SOURCE_DIR}/docs/itom_doc.chm")
    set(CHMDest "${CMAKE_CURRENT_BINARY_DIR}/docs")

    if(EXISTS ${CHMSource})
        if(EXISTS "${CHMDest}/itom_doc.chm")
            if(${CHMSource} IS_NEWER_THAN "${CHMDest}/itom_doc.chm")
                message(STATUS "copy ${CHMSource} to ${CHMDest} since it is newer")
                file(COPY ${CHMSource} DESTINATION ${CHMDest})
            endif()
        else()
            message(STATUS "copy ${CHMSource} to ${CHMDest}")
            file(COPY ${CHMSource} DESTINATION ${CHMDest})
        endif()
    else()
        message(STATUS "${CHMSource} does not exist")
    endif()

    if(MSVC)
        
        if(CMAKE_CL_64)
            set(MSVC_BITNESS1 x64)
            set(MSVC_BITNESS2 x64)
        else()
            set(MSVC_BITNESS1 x86)
            set(MSVC_BITNESS2 win32)
        endif()
    endif()
    if(MSVC_VERSION EQUAL 1600)
        set(MSVC_VSCOMNTOOLS "%VS100COMNTOOLS%")
        set(MSVC_COMPILE_TMPL "${CMAKE_CURRENT_SOURCE_DIR}/msvc/compile_100to140.bat.in")
    elseif(MSVC_VERSION EQUAL 1700)
        set(MSVC_VSCOMNTOOLS "%VS110COMNTOOLS%")
        set(MSVC_COMPILE_TMPL "${CMAKE_CURRENT_SOURCE_DIR}/msvc/compile_100to140.bat.in")
    elseif(MSVC_VERSION EQUAL 1800)
        set(MSVC_VSCOMNTOOLS "%VS120COMNTOOLS%")
        set(MSVC_COMPILE_TMPL "${CMAKE_CURRENT_SOURCE_DIR}/msvc/compile_100to140.bat.in")
    elseif(MSVC_VERSION EQUAL 1900)
        set(MSVC_VSCOMNTOOLS "%VS140COMNTOOLS%")
        set(MSVC_COMPILE_TMPL "${CMAKE_CURRENT_SOURCE_DIR}/msvc/compile_100to140.bat.in")
    elseif(MSVC_VERSION GREATER 1909) # AND (MSVC_VERSION LESS 1920))
        set(MSVC_VSCOMNTOOLS "")
        set(MSVC_COMPILE_TMPL "${CMAKE_CURRENT_SOURCE_DIR}/msvc/compile_150toXXX.bat.in")
    else()
        set(MSVC_COMPILE_TMPL "")
    endif()
     
    if(MSVC_COMPILE_TMPL)
        set(MSVC_REBUILD_TAG "")
        set(MSVC_CONFIGURATION "debug")
        configure_file("${MSVC_COMPILE_TMPL}" "${CMAKE_CURRENT_BINARY_DIR}/compile_debug.bat" @ONLY)
        set(MSVC_CONFIGURATION "release")
        configure_file("${MSVC_COMPILE_TMPL}" "${CMAKE_CURRENT_BINARY_DIR}/compile_release.bat" @ONLY)
        
        set(MSVC_REBUILD_TAG "/t:rebuild")
        set(MSVC_CONFIGURATION "debug")
        configure_file("${MSVC_COMPILE_TMPL}" "${CMAKE_CURRENT_BINARY_DIR}/compile_debug_rebuild.bat" @ONLY)
        set(MSVC_CONFIGURATION "release")
        configure_file("${MSVC_COMPILE_TMPL}" "${CMAKE_CURRENT_BINARY_DIR}/compile_release_rebuild.bat" @ONLY)
    endif()
endif()

#ADD a batch file for itom-release
configure_file( ${CMAKE_CURRENT_SOURCE_DIR}/COPYING.txt ${CMAKE_CURRENT_BINARY_DIR}/COPYING.txt )

# - copy files to itom SDK folder in binary directory (during CMake generate)
file(COPY ${CMAKE_CURRENT_SOURCE_DIR}/common                        DESTINATION ${CMAKE_CURRENT_BINARY_DIR}/SDK/include FILES_MATCHING PATTERN "*.h")
file(COPY ${CMAKE_CURRENT_SOURCE_DIR}/plot                          DESTINATION ${CMAKE_CURRENT_BINARY_DIR}/SDK/include FILES_MATCHING PATTERN "*.h")
file(COPY ${CMAKE_CURRENT_SOURCE_DIR}/pluginTemplates               DESTINATION ${CMAKE_CURRENT_BINARY_DIR}/SDK/pluginTemplates PATTERN ".svn" EXCLUDE)

file(COPY ${CMAKE_CURRENT_SOURCE_DIR}/cmake                         DESTINATION ${CMAKE_CURRENT_BINARY_DIR}/SDK FILES_MATCHING PATTERN "Find*.cmake")
file(COPY ${CMAKE_CURRENT_SOURCE_DIR}/cmake/ItomBuildMacros.cmake   DESTINATION ${CMAKE_CURRENT_BINARY_DIR}/SDK/cmake)
file(COPY ${CMAKE_CURRENT_SOURCE_DIR}/cmake/Setup_PCL_Itom.cmake   DESTINATION ${CMAKE_CURRENT_BINARY_DIR}/SDK/cmake)
file(COPY ${CMAKE_CURRENT_SOURCE_DIR}/cmake/Setup_PCL_Plugins.cmake   DESTINATION ${CMAKE_CURRENT_BINARY_DIR}/SDK/cmake)

if(MSVC)
    file(COPY ${CMAKE_CURRENT_SOURCE_DIR}/designerPluginLibraryVersion.rc DESTINATION ${CMAKE_CURRENT_BINARY_DIR}/SDK)
    file(COPY ${CMAKE_CURRENT_SOURCE_DIR}/pluginLibraryVersion.rc   DESTINATION ${CMAKE_CURRENT_BINARY_DIR}/SDK)
endif()

file(COPY ${CMAKE_CURRENT_SOURCE_DIR}/docs/docsTmpl/_themes         DESTINATION ${CMAKE_CURRENT_BINARY_DIR}/SDK/docs)
file(COPY ${CMAKE_CURRENT_SOURCE_DIR}/docs/docsTmpl/pluginDoc       DESTINATION ${CMAKE_CURRENT_BINARY_DIR}/SDK/docs)
file(COPY ${CMAKE_CURRENT_SOURCE_DIR}/docs/docsTmpl/sphinxext       DESTINATION ${CMAKE_CURRENT_BINARY_DIR}/SDK/docs)
file(COPY ${CMAKE_CURRENT_SOURCE_DIR}/docs/userDoc/source/ext       DESTINATION ${CMAKE_CURRENT_BINARY_DIR}/SDK/docs)
file(COPY ${CMAKE_CURRENT_SOURCE_DIR}/gitVersion.h.in               DESTINATION ${CMAKE_CURRENT_BINARY_DIR}/SDK/cmake)

configure_file( ${CMAKE_CURRENT_SOURCE_DIR}/cmake/itom_sdk.cmake.in ${CMAKE_CURRENT_BINARY_DIR}/SDK/cmake/itom_sdk.cmake )<|MERGE_RESOLUTION|>--- conflicted
+++ resolved
@@ -17,13 +17,8 @@
 #
 # You should have received a copy of the GNU Library General Public License
 # along with itom. If not, see <http://www.gnu.org/licenses/>.
-<<<<<<< HEAD
-     
+
 cmake_minimum_required(VERSION 3.12)
-=======
-
-cmake_minimum_required(VERSION 3.1)
->>>>>>> 9adb1270
  
 project(itom)
 
