--- conflicted
+++ resolved
@@ -2,11 +2,7 @@
     itom software
     URL: http://www.uni-stuttgart.de/ito
     Copyright (C) 2020, Institut für Technische Optik (ITO),
-<<<<<<< HEAD
-    Universitaet Stuttgart, Germany
-=======
     Universität Stuttgart, Germany
->>>>>>> c52b9f37
 
     This file is part of itom and its software development toolkit (SDK).
 
@@ -15,7 +11,7 @@
     the Free Software Foundation; either version 2 of the Licence, or (at
     your option) any later version.
 
-    In addition, as a special exception, the Institut für Technische
+    In addition, as a special exception, the Institut fuer Technische
     Optik (ITO) gives you certain additional rights.
     These rights are described in the ITO LGPL Exception version 1.0,
     which can be found in the file LGPL_EXCEPTION.txt in this package.
