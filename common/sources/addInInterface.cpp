/* ********************************************************************
    itom software
    URL: http://www.uni-stuttgart.de/ito
    Copyright (C) 2020, Institut fuer Technische Optik (ITO),
    Universitaet Stuttgart, Germany

    This file is part of itom and its software development toolkit (SDK).

    itom is free software; you can redistribute it and/or modify it
    under the terms of the GNU Library General Public Licence as published by
    the Free Software Foundation; either version 2 of the Licence, or (at
    your option) any later version.

    In addition, as a special exception, the Institut fuer Technische
    Optik (ITO) gives you certain additional rights.
    These rights are described in the ITO LGPL Exception version 1.0,
    which can be found in the file LGPL_EXCEPTION.txt in this package.

    itom is distributed in the hope that it will be useful, but
    WITHOUT ANY WARRANTY; without even the implied warranty of
    MERCHANTABILITY or FITNESS FOR A PARTICULAR PURPOSE.  See the GNU Library
    General Public Licence for more details.

    You should have received a copy of the GNU Library General Public License
    along with itom. If not, see <http://www.gnu.org/licenses/>.
*********************************************************************** */


#define ITOM_IMPORT_API
#define ITOM_IMPORT_PLOTAPI
#include "addInInterface.h"
#include <qdebug.h>
#include <qmetaobject.h>
#include <qcoreapplication.h>
#include <qpointer.h>
#include <QtCore/qpluginloader.h>
#include "addInGrabber.h"

#include "abstractAddInDockWidget.h"
#include "helperCommon.h"

#include "opencv2/opencv.hpp"


#if defined _DEBUG  && defined(_MSC_VER) && defined(VISUAL_LEAK_DETECTOR_CMAKE)
    #include "vld.h"
#endif

namespace ito
{
    //----------------------------------------------------------------------------------------------------------------------------------
    class AddInInterfaceBasePrivate
    {
    public:
        AddInInterfaceBasePrivate() :
            m_pLoader(NULL)
        {}

        QPluginLoader *m_pLoader;
    };


    int AddInBase::m_instCounter = 0;
    int AddInBase::maxThreadCount = QThread::idealThreadCount();

    //----------------------------------------------------------------------------------------------------------------------------------
    AddInInterfaceBase::AddInInterfaceBase() :
        m_type(0),
        m_version(CREATEVERSION(0, 0, 0)),
        m_filename(""),
        m_maxItomVer(MAXVERSION),
        m_minItomVer(MINVERSION),
        m_author(""),
        m_description(""),
        m_detaildescription(""),
        m_license("LGPL with ITO itom-exception"),
        m_aboutThis(""),
        /*m_enableAutoLoad(false),*/
        m_autoLoadPolicy(ito::autoLoadNever),
        m_autoSavePolicy(ito::autoSaveNever),
        m_callInitInNewThread(true),
        m_apiFunctionsBasePtr(NULL),
        m_apiFunctionsGraphBasePtr(NULL),
        d_ptr(new AddInInterfaceBasePrivate())
    { }

    //----------------------------------------------------------------------------------------------------------------------------------
    AddInInterfaceBase::~AddInInterfaceBase()
    {
        m_initParamsMand.clear();
        m_initParamsOpt.clear();
    }

    //----------------------------------------------------------------------------------------------------------------------------------
    ito::RetVal AddInInterfaceBase::closeInst(ito::AddInBase **addInInst)
    {
        ito::RetVal ret = closeThisInst(addInInst);
        return ret;
    }

    //----------------------------------------------------------------------------------------------------------------------------------
    void AddInInterfaceBase::incRef(ito::AddInBase *addIn)
    {
        addIn->incRefCount();
    }

    //----------------------------------------------------------------------------------------------------------------------------------
    void AddInInterfaceBase::decRef(ito::AddInBase *addIn)
    {
        addIn->decRefCount();
    }

    //----------------------------------------------------------------------------------------------------------------------------------
    int AddInInterfaceBase::getRef(ito::AddInBase *addIn)
    {
        return addIn->getRefCount();
    }

    //----------------------------------------------------------------------------------------------------------------------------------
    //! set api function pointer
    void AddInInterfaceBase::setApiFunctions(void **apiFunctions)
    {
        m_apiFunctionsBasePtr = apiFunctions;
        this->importItomApi(apiFunctions); //this is the virtual function call in order to also propagate the api pointer to the plugin dll
        ito::ITOM_API_FUNCS = apiFunctions; //this propagates the api pointer to the itomCommonQt dll where this source file has been compiled
    }

    //----------------------------------------------------------------------------------------------------------------------------------
    void AddInInterfaceBase::setApiFunctionsGraph(void ** apiFunctionsGraph)
    {
        m_apiFunctionsGraphBasePtr = apiFunctionsGraph;
        this->importItomApiGraph(apiFunctionsGraph); //this is the virtual function call in order to also propagate the api pointer to the plugin dll
        ito::ITOM_API_FUNCS_GRAPH = apiFunctionsGraph; //this propagates the api pointer to the itomCommonQt dll where this source file has been compiled
    }

    //----------------------------------------------------------------------------------------------------------------------------------
    bool AddInInterfaceBase::event(QEvent *e)
    {
        //the event User+123 is emitted by AddInManager, if the API has been prepared and can
        //transmitted to the plugin. This assignment cannot be done directly, since
        //the array ITOM_API_FUNCS is in another scope if called from itom. By sending an
        //event from itom to the plugin, this method is called and ITOM_API_FUNCS is in the
        //right scope. The methods above only set the pointers in the "wrong"-itom-scope (which
        //also is necessary if any methods of the plugin are directly called from itom).
        if (e->type() == (QEvent::User+123))
        {
            this->importItomApi(m_apiFunctionsBasePtr);
            this->importItomApiGraph(m_apiFunctionsGraphBasePtr);
        }

        return QObject::event(e);
    }

    //----------------------------------------------------------------------------------------------------------------------------------
    void AddInInterfaceBase::setLoader(QPluginLoader *loader)
    {
        Q_D(AddInInterfaceBase);
        d_ptr->m_pLoader = loader;
    }

    //----------------------------------------------------------------------------------------------------------------------------------
    QPluginLoader * AddInInterfaceBase::getLoader(void) const
    {
        Q_D(const AddInInterfaceBase);
        return d->m_pLoader;
    }

    //----------------------------------------------------------------------------------------------------------------------------------
    class AddInBasePrivate
    {
    public:
        AddInBasePrivate() :
            m_pThread(NULL),
            m_pBasePlugin(NULL),
            m_createdByGUI(0),
            m_initialized(false),
            m_refCount(0),
            m_alive(0)
        {}

        QPointer<QDockWidget> m_dockWidget;     //!< safe pointer to dock widget. This pointer is automatically NULL if the dock widget is deleted e.g. by a previous deletion of the main window.
        QThread *m_pThread;                     //!< the instance's thread
        AddInInterfaceBase *m_pBasePlugin;      //!< the AddInInterfaceBase instance of this plugin
        int m_uniqueID;                         //!< uniqueID (automatically given by constructor of AddInBase with auto-incremented value)
        int m_createdByGUI;                     //!< 1 if this instance has firstly been created by GUI, 0: this instance has been created by c++ or python
        bool m_initialized;                     //!< true: init-method has been returned with any RetVal, false (default): init-method has not been finished yet
        QMutex m_refCountMutex;                 //!< mutex for making the reference counting mechanism thread-safe.
        int m_refCount;                         //!< reference counter, used to avoid early deletes (0 means that one instance is holding one reference, 1 that two participants hold the reference...)
        int m_alive;                            //!< member to check if thread is still responsive

        //!< this user defined mutex can be accessed via C++ oder Python by the user code.
        /* This mutex has no designed task in the plugin, however it can be used by
        the user to for instance protect a sequence of different calls to this plugin.

        This can be important, if the plugin is for instance a communication object,
        that is used by different other hardware instances (e.g. a SerialIO to
        an arduino, that controls different motors, sensors etc.). Then, it might
        be important, that every hardware plugin object, that uses the serialIO
        plugin, can protect a setVal / getVal sequence without that any other
        plugin instance interrupts its. However, it is the task of the user to
        implement that protection. This mutex can only help for this.
        */
        QMutex m_userMutex;
    };

    //----------------------------------------------------------------------------------------------------------------------------------
    //! Constructor.
    /*!
        This constructor is called by any constructor of classes AddInActuator, AddInDataIO or AddInAlgo.
        Please make sure to call these constructors in your plugin constructor, since this is not automatically be done (due to the single
        parameter of the constructor).

        This constructor simply initializes several member variables of this class.

        \param [in] uniqueID is the unique identifier of this plugin instance. This identifier can be changed in the constructor or
                    finally at the beginning of in the init-method. Afterwards it is used by different organizers and GUI components.
    */
    AddInBase::AddInBase() :
        d_ptr(new AddInBasePrivate())
    {
        Q_D(AddInBase);
        d->m_uniqueID = (++m_instCounter);
    }

    //----------------------------------------------------------------------------------------------------------------------------------
    //! Destructor.
    /*!
        This destructor is automatically called if any plugin instance is destroyed. It does the following steps:

        - Deletes the dock widget if available.
        - Clears the internal parameter-vector.
        - If the plugin instance is executed in its own thread, this thread is stopped and finally deleted.
    */
    AddInBase::~AddInBase() //will be called from main thread
    {
        Q_D(AddInBase);
        if (d->m_dockWidget)
        {
            //the dock widget has not been destroyed yet (by deconstructor of mainWindow, where it is attached)
            d->m_dockWidget->deleteLater();
        }

        m_params.clear();

        //delete own thread if not already happened
        if (d->m_pThread != NULL)
        {
            d->m_pThread->quit();
            d->m_pThread->wait(5000);
            DELETE_AND_SET_NULL(d->m_pThread);
        }
    }

    //----------------------------------------------------------------------------------------------------------------------------------
    //! retrieve the uniqueID of this instance
    int AddInBase::getID() const
    {
        Q_D(const AddInBase);
        return d->m_uniqueID;
    }

    //----------------------------------------------------------------------------------------------------------------------------------
    //! increments reference counter of this plugin (thread-safe)
    void AddInBase::incRefCount(void)
    {
        Q_D(AddInBase);
        QMutexLocker(&(d->m_refCountMutex));
        d->m_refCount++;
    }

    //----------------------------------------------------------------------------------------------------------------------------------
    //! decrements reference counter of this plugin (thread-safe)
    void AddInBase::decRefCount(void)
    {
        Q_D(AddInBase);
        QMutexLocker(&(d->m_refCountMutex));
        d->m_refCount--;
    }

    int AddInBase::getRefCount(void) const
    {
        Q_D(const AddInBase);
        return d->m_refCount;
    }

    //----------------------------------------------------------------------------------------------------------------------------------
    //! returns true if this instance has firstly been created by the GUI
    int AddInBase::createdByGUI() const
    {
        Q_D(const AddInBase);
        return d->m_createdByGUI;
    }

    //----------------------------------------------------------------------------------------------------------------------------------
    //! method to set whether this instance has been firstly created by the GUI (true) or by any other component (Python, C++, other plugin,..) (false)
    void AddInBase::setCreatedByGUI(int value)
    {
        Q_D(AddInBase);
        d->m_createdByGUI = value;
    }

    //----------------------------------------------------------------------------------------------------------------------------------
    //! returns in a thread-safe way the status of the m_initialized-member variable. This variable should be set to true at the end of the init-method.
    bool AddInBase::isInitialized(void) const
    {
        Q_D(const AddInBase);
        return d->m_initialized;
    }

    //----------------------------------------------------------------------------------------------------------------------------------
    //! sets in a thread-safe way the status of the m_initialized-member
    /*
    \param [in] initialized is the value to set
    */
    void AddInBase::setInitialized(bool initialized)
    {
        Q_D(AddInBase);
        d->m_initialized = initialized;
    }

    //----------------------------------------------------------------------------------------------------------------------------------
    //! returns the alive-flag of this plugin
    /*
    Any time-consuming operation of the plugin should regularly set the alive-flag to true
    by calling setAlive. The state of this flag is returned by this method and afterwards
    reset to 0. This method is thread-safe.

    \return current status of alive - flag(1 if "still alive", else 0)
    \sa setAlive
    */
    int AddInBase::isAlive(void)
    {
        Q_D(AddInBase);
        int wasalive = d->m_alive;
        d->m_alive = 0;
        return wasalive;
    }

    //----------------------------------------------------------------------------------------------------------------------------------
    //! sets the alive-flag to 1 ("still alive")
    /*
    This method is thread-safe.

    \sa isAlive
    */
    void AddInBase::setAlive(void)
    {
        Q_D(AddInBase);
        d->m_alive = 1;
    }

    //----------------------------------------------------------------------------------------------------------------------------------
    QMutex& AddInBase::getUserMutex()
    {
        Q_D(AddInBase);
        return d->m_userMutex;
    }

    //----------------------------------------------------------------------------------------------------------------------------------
    //! method for setting various parameters in a sequence
    /*!
        Using this method, only one over-thread call needs to be executed in order to set various parameters
        by calling setParam for each parameter.

        \param values is a vector of parameters to set
        \param waitCond is the locked semaphore that is released at the end of the method.
        \sa setParam, ParamBase
    */
    ito::RetVal AddInBase::setParamVector(const QVector<QSharedPointer<ito::ParamBase> > values, ItomSharedSemaphore *waitCond)
    {
        ItomSharedSemaphoreLocker locker(waitCond);

        ito::RetVal retValue = ito::retOk;

        foreach(const QSharedPointer<ito::ParamBase> &param, values)
        {
            retValue += setParam(param,NULL);
            setAlive();
        }

        if (waitCond)
        {
            waitCond->returnValue = retValue;
            waitCond->release();
        }

        return retValue;
    }

    //----------------------------------------------------------------------------------------------------------------------------------
    //! method for setting various parameters in a sequence
    /*!
        Using this method, only one over-thread call needs to be executed in order to set various parameters
        by calling setParam for each parameter.

        \param values is a vector of parameters to set
        \param waitCond is the locked semaphore that is released at the end of the method.
        \sa setParam, ParamBase
    */
    ito::RetVal AddInBase::getParamVector(const QVector<QSharedPointer<ito::Param> > values, ItomSharedSemaphore *waitCond)
    {
        ItomSharedSemaphoreLocker locker(waitCond);

        ito::RetVal retValue = ito::retOk;

        foreach(const QSharedPointer<ito::Param> &param, values)
        {
            retValue += getParam(param,NULL);
            setAlive();
        }

        if (waitCond)
        {
            waitCond->returnValue = retValue;
            waitCond->release();
        }

        return retValue;
    }

    //----------------------------------------------------------------------------------------------------------------------------------
    //! creates new thread for the class instance and moves this instance to the new thread
    ito::RetVal AddInBase::MoveToThread(void)
    {
        Q_D(AddInBase);
        d->m_pThread = new QThread();
        moveToThread(d->m_pThread);
        d->m_pThread->start();

<<<<<<< HEAD
        /*set new seed for random generator of OpenCV. 
        This is required to have real random values for any randn or randu command.
        The seed must be set in every thread. This is for the main thread.
        */
        cv::theRNG().state = (uint64)cv::getCPUTickCount();
        /*seed is set*/
=======
		/*set new seed for random generator of OpenCV.
		This is required to have real random values for any randn or randu command.
		The seed must be set in every thread. This is for the main thread.
		*/
		cv::theRNG().state = (uint64)cv::getCPUTickCount();
		/*seed is set*/
>>>>>>> 707102bf

        return retOk;
    }

    //----------------------------------------------------------------------------------------------------------------------------------
    //! method to retrieve a parameter from the parameter map (m_params)
    /*!
        returns parameter from m_params vector. If the parameter could not be found or if the given name is invalid an invalid Param is returned.
        If you provide the nameCheckOk-pointer, you will return a boolean value describing whether your name matched the possible regular expression.

        The parameter name, that is search can have the following form:

        - Name (where Name consists of numbers, characters (a-z) or the symbols _-)
        - Name[Idx] (where Idx is a fixed-point number
        - Name[Idx]:suffix (where suffix is any string - suffix is ignored by this method)
        - Name:suffix

        \warn until now, the Idx is ignored by this method.

        \param name is the name of the parameter
        \param nameCheckOk returns true if name corresponds to the necessary syntax, else false
        \return Param as copy of the internal m_params-map or empty Param, if name could not be resolved or found
    */
    const Param AddInBase::getParamRec(const QString name, bool *nameCheckOk /*= NULL*/) const
    {
        QString paramName;
        bool hasIndex;
        int index;
        QString additionalTag;

        if (ito::parseParamName(name, paramName, hasIndex, index, additionalTag) != retOk)
        {
            if (nameCheckOk)
            {
                *nameCheckOk = false;
            }

            return Param();
        }
        else
        {
            if (paramName.length() > 1)
            {
                if (nameCheckOk)
                {
                    *nameCheckOk = true;
                }

                ito::Param tempParam = m_params.value(paramName);

                return tempParam; //returns default constructor if value not available in m_params. Default constructor has member isValid() => false
            }
        }

        return Param();
    }

    //----------------------------------------------------------------------------------------------------------------------------------
    //! this method can handle additional functions of your plugin.
    /*!
        Use registerExecFunc to register a specific function name and a set of mandatory and optional default parameters.
        It one on those functions is called (for instance by a python-call), this method is executed. Implement a switch
        case for the function name and start the execution. The mandatory and optional parameters are handled like it is
        the case for the creation (init-method) of a plugin. Additionally define an optional vector of output parameters,
        that are finally filled with a valid input during the execution of the function.

        \param funcName is the function name
        \param paramsMand is the vector of mandatory parameters for the specific function name
        \param paramsOpt is the vector of optional parameters for the specific function name
        \param paramsOut is the vector of parameters (must have flag OUT, not IN), that are the return value(s) of the specific function call
        \param waitCond is the semaphore in order guarantee, that the caller of this method waits until the function has been executed.
        \sa registerExecFunc, init
    */
    ito::RetVal AddInBase::execFunc(const QString /*funcName*/, QSharedPointer<QVector<ito::ParamBase> > /*paramsMand*/, QSharedPointer<QVector<ito::ParamBase> > /*paramsOpt*/, QSharedPointer<QVector<ito::ParamBase> > /*paramsOut*/, ItomSharedSemaphore *waitCond)
    {
        ItomSharedSemaphoreLocker locker(waitCond);

        ito::RetVal retValue = ito::RetVal(ito::retError, 0, tr("function execution unused in this plugin").toLatin1().data());

        if (waitCond)
        {
            waitCond->returnValue = retValue;
            waitCond->release();
        }

        return retValue;
    }

    //----------------------------------------------------------------------------------------------------------------------------------
    bool AddInBase::hasDockWidget(void) const
    {
        Q_D(const AddInBase);
        return !d->m_dockWidget.isNull();
    }

    //----------------------------------------------------------------------------------------------------------------------------------
    //! Returns the reference to the dock widget of this plugin or NULL, if no dock widget is provided.
    /*
    \sa hasDockWidget
    */
    QDockWidget* AddInBase::getDockWidget(void) const
    {
        Q_D(const AddInBase);
        return d->m_dockWidget;
    }

    //----------------------------------------------------------------------------------------------------------------------------------
    //! Creates the dock-widget for this plugin
    /*
        Call this method ONLY in the constructor of your plugin, since it must be executed in the main thread.

        By this method, the dock-widget for this plugin is created, where you can define the content-widget of the dock-widget,
        some style-features of the dock-widget, the areas in the main window, where it is allowed to move the dock-widget...

        If the content widget has a slot 'dockWidgetVisibilityChanged(bool)', this slot will be connected to the signal
        'visibilityChanged(bool)' of the dock widget.

        \param [in] title is the dock-widget's title
        \param [in] features is an OR-combination of QDockWidget::DockWidgetFeature
        \param [in] allowedAreas indicate the allowed areas as OR-combination of Qt::DockWidgetArea
        \param [in] content is the new content-widget for the dock-widget

        \sa dockWidgetDefaultStyle
    */
    void AddInBase::createDockWidget(QString title, QDockWidget::DockWidgetFeatures features, Qt::DockWidgetAreas allowedAreas, QWidget *content)
    {
        Q_D(AddInBase);
        if (d->m_dockWidget.isNull())
        {
            d->m_dockWidget = QPointer<QDockWidget>(new QDockWidget(title + QLatin1String(" - ") + tr("Toolbox")));
            connect(d->m_dockWidget, SIGNAL(visibilityChanged(bool)), this, SLOT(dockWidgetVisibilityChanged(bool)));
        }
        d->m_dockWidget->setObjectName(title.simplified() + QLatin1String("_dockWidget#") + QString::number(d->m_uniqueID));
        d->m_dockWidget->setFeatures(features);
        d->m_dockWidget->setAllowedAreas(allowedAreas);

        if (content)
        {
            d->m_dockWidget->setWidget(content);
            content->setParent(d->m_dockWidget);
            if (content->metaObject()->indexOfSlot("dockWidgetVisibilityChanged(bool)") >= 0)
            {
                connect(d->m_dockWidget, SIGNAL(visibilityChanged(bool)), content, SLOT(dockWidgetVisibilityChanged(bool)));
            }
        }
    }

    //----------------------------------------------------------------------------------------------------------------------------------
    void AddInBase::setIdentifier(const QString &identifier)
    {
        Q_D(AddInBase);
        m_identifier = identifier;

        if (d->m_dockWidget)
        {
            ito::AbstractAddInDockWidget *adw = qobject_cast<ito::AbstractAddInDockWidget*>(d->m_dockWidget->widget());
            if (adw)
            {
                QMetaObject::invokeMethod(adw, "identifierChanged", Q_ARG(const QString &, identifier));
            }
        }
    }

    //----------------------------------------------------------------------------------------------------------------------------------
    //! sets the interface of this instance to base. \sa AddInInterfaceBase
    void AddInBase::setBasePlugin(AddInInterfaceBase *base)
    {
        Q_D(AddInBase);
        d->m_pBasePlugin = base;
    }

    //----------------------------------------------------------------------------------------------------------------------------------
    /*static*/ int AddInBase::getMaximumThreadCount()
    {
        return maxThreadCount;
    }

    //----------------------------------------------------------------------------------------------------------------------------------
    /*static*/ RetVal AddInBase::setMaximumThreadCount(int threadCount)
    {
        if (QThread::idealThreadCount() > 0)
        {
            if (threadCount < 1 || threadCount > QThread::idealThreadCount())
            {
                maxThreadCount = QThread::idealThreadCount();
                return ito::RetVal::format(ito::retWarning, 0, "The threadCount is out of bounds and has been set to the maximum number of %i", QThread::idealThreadCount());
            }
            else
            {
                maxThreadCount = threadCount;
            }
        }
        else
        {
            maxThreadCount = threadCount;
        }

        return ito::retOk;
    }

    //----------------------------------------------------------------------------------------------------------------------------------
    AddInInterfaceBase* AddInBase::getBasePlugin(void) const
    {
        Q_D(const AddInBase);
        return d->m_pBasePlugin;
    }

    //----------------------------------------------------------------------------------------------------------------------------------
    //! Registers an additional function with specific name and default parameters
    /*
        After having registered the function, the method execFunc can be called with the specific function name
        and a set of parameters, fitting to the given default ones. Then execFunc needs to be implemented, such
        that the approparite function, depending on its name, is executed.

        \param [in] funcName is the unique name of the additional function
        \param [in] paramsMand is the vector with default mandatory parameters (must all have a set IN-flag)
        \param [in] paramsOpt is the vector with default optional parameters (must all have a set IN-flag)
        \param [in] paramsOut is the vector with default output parameters (must only have the OUT-flag, no IN-flag)
        \param [in] infoString is a description of this additional function

        \sa execFunc
    */
    ito::RetVal AddInBase::registerExecFunc(const QString funcName, const QVector<ito::Param> &paramsMand, const QVector<ito::Param> &paramsOpt, const QVector<ito::Param> &paramsOut, const QString infoString)
    {
        QMap<QString, ExecFuncParams>::const_iterator it = m_execFuncList.constFind(funcName);
        ito::RetVal retValue = ito::retOk;

        if (it == m_execFuncList.constEnd())
        {
#ifndef NDEBUG
            //check flags of paramsMand, paramsOpt and paramsOut
            foreach(const ito::Param &p, paramsMand)
            {
                //mandatory parameters can be of every type, but their flags must be In Or In|Out (NOT Out)
                if ((p.getFlags() & ito::ParamBase::Out) && !(p.getFlags() & ito::ParamBase::In))
                {
                    QString err = QString("Mandatory parameter '%1' of exec function %2 cannot be defined as out parameter only").arg(QLatin1String(p.getName()), funcName);
                    retValue += ito::RetVal(ito::retError,0,err.toLatin1().data());
                    qDebug() << err;
                    break;
                }
            }
            foreach(const ito::Param &p, paramsOpt)
            {
                //optional parameters can be of every type, but their flags must be In Or In|Out (NOT Out)
                if ((p.getFlags() & ito::ParamBase::Out) && !(p.getFlags() & ito::ParamBase::In))
                {
                    QString err = QString("Optional parameter '%1' of exec function %2 cannot be defined as out parameter only").arg(QLatin1String(p.getName()), funcName);
                    retValue += ito::RetVal(ito::retError,0,err.toLatin1().data());
                    qDebug() << err;
                    break;
                }
            }
            foreach(const ito::Param &p, paramsOut)
            {
                //output parameters must have flag Out and not In, only types Int(Array),Char(Array),Double(Array) or String are allowed
                if ((p.getFlags() & ito::ParamBase::In) || !(p.getFlags() & ito::ParamBase::Out))
                {
                    QString err = QString("Output parameter '%1' of exec function %2 must be defined as out parameter").arg(QLatin1String(p.getName()), funcName);
                    retValue += ito::RetVal(ito::retError,0,err.toLatin1().data());
                    qDebug() << err;
                    break;
                }
                if ((p.getType() & (ito::ParamBase::Int | ito::ParamBase::Char | ito::ParamBase::Double | ito::ParamBase::String)) == 0)
                {
                    QString err = QString("Output parameter '%1' of exec function %2 must be of type Int(-Array), Char(-Array), Double(-Array) or String.").arg(QLatin1String(p.getName()), funcName);
                    retValue += ito::RetVal(ito::retError,0,err.toLatin1().data());
                    qDebug() << err;
                    break;
                }
            }
#endif
            if (!retValue.containsError())
            {
                ExecFuncParams newParam;
                newParam.paramsMand = paramsMand; //implicitly shared (see Qt-doc QVector(const QVector<T> & other))
                newParam.paramsOpt  = paramsOpt;  //implicitly shared (see Qt-doc QVector(const QVector<T> & other))
                newParam.paramsOut  = paramsOut;  //implicitly shared (see Qt-doc QVector(const QVector<T> & other))
                newParam.infoString = infoString;
                m_execFuncList[funcName] = newParam;
            }
            else
            {
                qDebug() << "exec function " << funcName << " was rejected due to invalid argument definitions.";
            }
        }
        else
        {
            retValue += ito::RetVal(ito::retError, 0, tr("function with this name is already registered.").toLatin1().data());
        }

        return retValue;
    }

    //----------------------------------------------------------------------------------------------------------------------------------
    //! returns default style properties for dock-widget of plugin
    /*
        This method is called by the AddInManager at initialization of a plugin instance. Then,
        the AddInManager gets informed about the default behaviour of the dock widget. Overwrite this
        method if you want to create your own default behaviour.

        \param [out] floating defines whether the dock widget should per default be shown in floating mode (true) or docked (false, default)
        \param [out] visible defines whether the dock widget should be visible at startup of plugin (true) or not (false, default)
        \param [out] defaultArea defines the default area in the main window, where the dock widget is shown
        \sa AddInManager::initDockWidget
    */
     void AddInBase::dockWidgetDefaultStyle(bool &floating, bool &visible, Qt::DockWidgetArea &defaultArea) const
     {
         Q_D(const AddInBase);
         if (d->m_dockWidget)
         {
             floating = false;
             visible = false;
             defaultArea = Qt::RightDockWidgetArea;
         }
         else
         {
             floating = false;
             visible = false;
             defaultArea = Qt::NoDockWidgetArea;
         }
     }

    //----------------------------------------------------------------------------------------------------------------------------------
    //! method indicates whether this plugin instance has a configuration dialog.
    /*!
        Overwrite this method if your plugin provides such a configuration dialog by simply returning 1 instead of 0.

        \return 0 since the base implementation of a plugin does not have a configuration dialog. If there is a configuration dialog
                overwrite this method and return 1.
    */
    int AddInBase::hasConfDialog(void)
    {
        return 0;
    }

    //----------------------------------------------------------------------------------------------------------------------------------
    //! method called if the configuration dialog of the plugin should be shown.
    /*!
        Overwrite this method if your plugin provides a configuration dialog. This method is directly called by the main (GUI) thread.
        Therefore you can directly show your configuration dialog, connect it with signals and slots of your plugin instance (which possibly is executed
        in another thread), wait for any commands or that the dialog is closed and handle the result.

        \return retWarning since you have to overwrite this method in order to show your configuration dialog.
    */
    const ito::RetVal AddInBase::showConfDialog(void)
    {
        return ito::RetVal(ito::retWarning,0, tr("Your plugin is supposed to have a configuration dialog, but you did not implement the showConfDialog-method").toLatin1().data());
    }

    //----------------------------------------------------------------------------------------------------------------------------------
    //! method invoked by AddInManager if the plugin should be pulled back to the main thread of itom.
    /*!
        Do not invoke this method in any other case. It should only be invoked by AddInManager of the itom core.
        After having moved the thread to the main thread of itom, the plugin's thread m_pThread can be closed and
        deleted. However this cannot be done in this method, since a thread can only be killed and closed by another
        thread. Therefore, this is done in the destructor of the AddIn.

        Qt does not allow pushing an object from the object's thread to the caller's thread. Only the object
        itself can move its thread to another thread.
    */
    ito::RetVal AddInBase::moveBackToApplicationThread(ItomSharedSemaphore *waitCond /*= NULL*/)
    {
        ItomSharedSemaphoreLocker locker(waitCond);

        Q_D(const AddInBase);

        if (d->m_pThread) //only push this plugin to the main thread, if it currently lives in a second thread.
        {
            moveToThread(QCoreApplication::instance()->thread());
        }

        if (waitCond)
        {
            waitCond->returnValue = retOk;
            waitCond->release();
        }
        return retOk;
    }

    //----------------------------------------------------------------------------------------------------------------------------------
    class AddInDataIOPrivate
    {
    public:
        AddInDataIOPrivate()
        {}


    };

    //----------------------------------------------------------------------------------------------------------------------------------
    AddInDataIO::AddInDataIO() :
        AddInBase(),
        m_timerID(0),
        m_timerIntervalMS(20),
        m_autoGrabbingEnabled(true),
        d_ptr(new AddInDataIOPrivate)
    {
        qDebug() << "AddInDataIO constructor. ThreadID: " << QThread::currentThreadId();
    }

    //----------------------------------------------------------------------------------------------------------------------------------
    AddInDataIO::~AddInDataIO()
    {
        if (m_timerID > 0)
        {
            killTimer(m_timerID);
            m_timerID = 0;
        }
    }

    //----------------------------------------------------------------------------------------------------------------------------------
    ito::RetVal AddInDataIO::startDeviceAndRegisterListener(QObject* obj, ItomSharedSemaphore *waitCond)
    {
        qDebug("begin: startDeviceAndRegisterListener");
        ItomSharedSemaphoreLocker locker(waitCond);
        ito::RetVal retValue(ito::retOk);
        QString defaultChannel;
        bool isMultiChannel = false;
        isMultiChannel = this->inherits("ito::AddInMultiChannelGrabber");

        if (isMultiChannel)
        {
            defaultChannel = m_params["defaultChannel"].getVal<const char*>();
        }

        if (obj->metaObject()->indexOfSlot(QMetaObject::normalizedSignature("setSource(QSharedPointer<ito::DataObject>,ItomSharedSemaphore*)")) == -1)
        {
            retValue += ito::RetVal(ito::retError, 2002, tr("listener does not have a slot ").toLatin1().data());
        }
        else if ((!isMultiChannel && m_autoGrabbingListeners.contains("",obj))||(isMultiChannel && m_autoGrabbingListeners.contains(defaultChannel, obj)))
        {
            retValue += ito::RetVal(ito::retWarning, 1011, tr("this object already has been registered as listener").toLatin1().data());
        }
        else
        {
            retValue += startDevice(NULL);

            if (!retValue.containsError())
            {
                if (m_autoGrabbingEnabled == true && m_autoGrabbingListeners.size() >= 0 && m_timerID == 0)
                {
                    m_timerID = startTimer(m_timerIntervalMS);

                    if (m_timerID == 0)
                    {
                        retValue += ito::RetVal(ito::retError, 2001, tr("timer could not be set").toLatin1().data());
                    }
                }
                if (!isMultiChannel)
                {
                    m_autoGrabbingListeners.insert("",obj);
                }
                else 
                {
                    m_autoGrabbingListeners.insert(defaultChannel, obj);
                }
            }
        }

        if (waitCond)
        {
            waitCond->returnValue = retValue;
            waitCond->release();
        }
        else if (retValue.containsError())
        {
            std::cout << "Error binding / starting camera: " << retValue.errorMessage() << "\n" << std::endl;
        }

        qDebug("end: startDeviceAndRegisterListener");
        return retValue;
    }

    //----------------------------------------------------------------------------------------------------------------------------------
    ito::RetVal AddInDataIO::stopDeviceAndUnregisterListener(QObject* obj, ItomSharedSemaphore *waitCond)
    {
        qDebug("start: stopDeviceAndUnregisterListener");
        ItomSharedSemaphoreLocker locker(waitCond);
        ito::RetVal retValue(ito::retOk);

        if (obj)
        {
            bool found = false;
            QMultiMap<QString, QObject*>::iterator i = m_autoGrabbingListeners.begin();
            while (i != m_autoGrabbingListeners.end())
            {
                if (i.value() == obj)
                {
                    found = true;
                    m_autoGrabbingListeners.remove(i.key(), i.value());
                    break;
                }

            }
            if (!found)
            {
                retValue += ito::RetVal(ito::retWarning, 1012, tr("the object could not been found in m_autoGrabbingListeners").toLatin1().data());
            }
        }
        else
        {
            qDebug("live image has been removed from listener list");

            if (m_autoGrabbingListeners.size() <= 0)
            {
                if (m_timerID) //stop timer if no other listeners are registered
                {
                    killTimer(m_timerID);
                    m_timerID = 0;
                }
            }

            retValue += stopDevice(NULL);
        }

        if (waitCond)
        {
            waitCond->returnValue = retValue;
            waitCond->release();
        }
        else if (retValue.containsError())
        {
            std::cout << "Error unbinding / stopping camera: " << retValue.errorMessage() << "\n" << std::endl;
        }

        qDebug("end: stopDeviceAndUnregisterListener");
        return retValue;
    }

    //----------------------------------------------------------------------------------------------------------------------------------
    ito::RetVal AddInDataIO::disableAutoGrabbing(ItomSharedSemaphore *waitCond)
    {
        m_autoGrabbingEnabled = false;

        if (m_timerID)
        {
            killTimer(m_timerID);
            m_timerID = 0;
        }

        if (waitCond)
        {
            waitCond->release();
            waitCond->deleteSemaphore();
            waitCond = NULL;
        }

        return ito::retOk;
    }

    //----------------------------------------------------------------------------------------------------------------------------------
    ito::RetVal AddInDataIO::enableAutoGrabbing(ItomSharedSemaphore *waitCond)
    {
        m_autoGrabbingEnabled = true;

        if (m_autoGrabbingListeners.size() > 0 && m_timerID == 0)
        {
            m_timerID = startTimer(m_timerIntervalMS);
        }

        if (waitCond)
        {
            waitCond->release();
            waitCond->deleteSemaphore();
            waitCond = NULL;
        }

        return ito::retOk;
    }

    //----------------------------------------------------------------------------------------------------------------------------------
    ito::RetVal AddInDataIO::setAutoGrabbingInterval(QSharedPointer<int> interval, ItomSharedSemaphore *waitCond /*= NULL*/)
    {
        ito::RetVal retval;

        if (!interval.isNull())
        {
            if (*interval > 0)
            {
                if (m_autoGrabbingEnabled)
                {
                    retval += disableAutoGrabbing();
                    m_timerIntervalMS = *interval;
                    retval += enableAutoGrabbing();
                }
                else
                {
                    m_timerIntervalMS = *interval;
                }
            }

            *interval = m_timerIntervalMS;
        }
        else
        {
            retval += ito::RetVal(ito::retError, 0, tr("empty interval buffer has been given").toLatin1().data());
        }

        if (waitCond)
        {
            waitCond->release();
            waitCond->deleteSemaphore();
            waitCond = NULL;
        }

        return retval;
    }

    //----------------------------------------------------------------------------------------------------------------------------------
    void AddInDataIO::runStatusChanged(bool deviceStarted)
    {
        if (deviceStarted && m_autoGrabbingEnabled)
        {
            //auto grabbing flag is set, the device has probably been stopped as is now restarted -> restart auto-grabbing timer as well
            if (m_autoGrabbingListeners.size() > 0 && m_timerID == 0)
            {
                m_timerID = startTimer(m_timerIntervalMS);
            }
        }
        else
        {
            //device is stopped -> also stop the live grabbing timer, if set. The auto grabbing flag is not changed by this method
            if (m_timerID)
            {
                killTimer(m_timerID);
                m_timerID = 0;
            }
        }
    }

    //----------------------------------------------------------------------------------------------------------------------------------
    ito::RetVal AddInDataIO::startDevice(ItomSharedSemaphore *waitCond)
    {
        Q_ASSERT_X(1, "AddInDataIO::startDevice", tr("not implemented").toLatin1().data());

        ItomSharedSemaphoreLocker locker(waitCond);

        if (waitCond)
        {
            waitCond->returnValue += ito::RetVal(ito::retError, 0, tr("method startDevice() is not implemented in this plugin").toLatin1().data());
            waitCond->release();

            return waitCond->returnValue;
        }
        else
        {
            return ito::retError;
        }
    }

    //----------------------------------------------------------------------------------------------------------------------------------
    ito::RetVal AddInDataIO::stopDevice(ItomSharedSemaphore *waitCond)
    {
        Q_ASSERT_X(1, "AddInDataIO::stopDevice", tr("not implemented").toLatin1().data());

        if (waitCond)
        {
            waitCond->returnValue += ito::RetVal(ito::retError, 0, tr("method stopDevice() is not implemented in this plugin").toLatin1().data());
            waitCond->release();

            return waitCond->returnValue;
        }
        else
        {
            return ito::retError;
        }
    }

    //----------------------------------------------------------------------------------------------------------------------------------
    ito::RetVal AddInDataIO::acquire(const int /*trigger*/, ItomSharedSemaphore *waitCond)
    {
        Q_ASSERT_X(1, "AddInDataIO::acquire", tr("not implemented").toLatin1().data());

        if (waitCond)
        {
            waitCond->returnValue += ito::RetVal(ito::retError, 0, tr("method acquire() is not implemented in this plugin").toLatin1().data());
            waitCond->release();

            return waitCond->returnValue;
        }
        else
        {
            return ito::retError;
        }
    }

    //----------------------------------------------------------------------------------------------------------------------------------
    ito::RetVal AddInDataIO::stop(ItomSharedSemaphore *waitCond)
    {
        Q_ASSERT_X(1, "AddInDataIO::stop", tr("not implemented").toLatin1().data());

        if (waitCond)
        {
            waitCond->returnValue += ito::RetVal(ito::retError, 0, tr("method stop() is not implemented in this plugin").toLatin1().data());
            waitCond->release();

            return waitCond->returnValue;
        }
        else
        {
            return ito::retError;
        }
    }

    //----------------------------------------------------------------------------------------------------------------------------------
    ito::RetVal AddInDataIO::getVal(void * /*data*/, ItomSharedSemaphore *waitCond)
    {
        Q_ASSERT_X(1, "AddInDataIO::getVal(ito::RetVal, void *data, ItomSharedSemaphore *waitCond)", tr("not implemented").toLatin1().data());

        if (waitCond)
        {
            waitCond->returnValue += ito::RetVal(ito::retError, 0, tr("method getVal(void*, ItomSharedSemaphore*) is not implemented in this plugin").toLatin1().data());
            waitCond->release();

            return waitCond->returnValue;
        }
        else
        {
            return ito::retError;
        }
    }
    //----------------------------------------------------------------------------------------------------------------------------------
    ito::RetVal AddInDataIO::getVal(QSharedPointer<QMap<QString, ito::DataObject*>> dataObjMap, ItomSharedSemaphore* waitCond)
    {
        if (waitCond)
        {
            waitCond->returnValue += ito::RetVal(
                ito::retError,
                0,
                tr("method getVal(QSharedPointer<QMap<QString, ito::DataObject*>>, ItomSharedSemaphore*) "
                   "is not implemented in this plugin")
                    .toLatin1()
                    .data());
            waitCond->release();

            return waitCond->returnValue;
        }
        else
        {
            return ito::retError;
        }
    }
    ito::RetVal AddInDataIO::getVal(ItomSharedSemaphore* waitCond)
    {
        return ito::retError;
    }
    //----------------------------------------------------------------------------------------------------------------------------------
    ito::RetVal AddInDataIO::getVal(QSharedPointer<char> /*data*/, QSharedPointer<int> /*length*/, ItomSharedSemaphore *waitCond)
    {
        Q_ASSERT_X(1, "AddInDataIO::getVal(ito::RetVal, QSharedPointer<char> data, QSharedPointer<int> length, ItomSharedSemaphore *waitCond)", tr("not implemented").toLatin1().data());

        if (waitCond)
        {
            waitCond->returnValue += ito::RetVal(ito::retError, 0, tr("method getVal(QSharedPointer<char>, QSharedPointer<int>, ItomSharedSemaphore*) is not implemented in this plugin").toLatin1().data());
            waitCond->release();

            return waitCond->returnValue;
        }
        else
        {
            return ito::retError;
        }
    }

    //----------------------------------------------------------------------------------------------------------------------------------
    ito::RetVal AddInDataIO::copyVal(void * /*data*/, ItomSharedSemaphore *waitCond)
    {
        Q_ASSERT_X(1, "AddInDataIO::copyVal(void *data, ItomSharedSemaphore *waitCond)", tr("not implemented").toLatin1().data());

        if (waitCond)
        {
            waitCond->returnValue += ito::RetVal(ito::retError, 0, tr("method copyVal(void*,ItomSharedSemaphore*) is not implemented in this plugin").toLatin1().data());
            waitCond->release();

            return waitCond->returnValue;
        }
        else
        {
            return ito::retError;
        }
    }

    //----------------------------------------------------------------------------------------------------------------------------------
    ito::RetVal AddInDataIO::setVal(const char * /*data*/, const int /*length*/, ItomSharedSemaphore *waitCond)
    {
        Q_ASSERT_X(1, "AddInDataIO::setVal(const char *data, const int length, ItomSharedSemaphore *waitCond)", tr("not implemented").toLatin1().data());

        if (waitCond)
        {
            waitCond->returnValue += ito::RetVal(ito::retError, 0, tr("method setVal(const char*, const int, ItomSharedSemaphore*) is not implemented in this plugin").toLatin1().data());
            waitCond->release();

            return waitCond->returnValue;
        }
        else
        {
            return ito::retError;
        }
    }


    //----------------------------------------------------------------------------------------------------------------------------------
    class AddInActuatorPrivate
    {
    public:
        AddInActuatorPrivate() :
            m_interruptFlag(false),
            m_lastSignalledInitialized(false)
        {}

        bool m_interruptFlag;                      /*!< interrupt flag (true if interrupt is requested, default: false) */
        QMutex m_directAccessMutex;                /*!< mutex providing a thread-safe handling of the interrupt flag (internal use only), as well as of the last reported stati, current positions or target positions */
        QVector<int>    m_lastSignalledStatus;      /*!< vector (same length than number of axes) containing the status of every axis. The status is a combination of enumeration ito::tActuatorStatus. */
        QVector<double> m_lastSignalledCurrentPos;  /*!< vector (same length than number of axes) containing the current position (mm or degree) of every axis. The current position should be updated with a reasonable frequency (depending on the actuator and situation)*/
        QVector<double> m_lastSignalledTargetPos;   /*!< vector (same length than number of axes) containing the target position (mm or degree) of every axis */
        bool m_lastSignalledInitialized;            /*!< set to true if the m_lastSignalled...-vectors are set for the first time */
    };


    //----------------------------------------------------------------------------------------------------------------------------------
    AddInActuator::AddInActuator()
        : AddInBase(),
        d_ptr(new AddInActuatorPrivate())
    {
    }

    //----------------------------------------------------------------------------------------------------------------------------------
    AddInActuator::~AddInActuator()
    {
    }

    //----------------------------------------------------------------------------------------------------------------------------------
    //! method emits the actuatorStatusChanged signal if any slot is connected to this signal.
    /*!
        The emitted values are the member variables m_currentStatus and m_currentPos (optional).

        \param [in] statusOnly indicates whether the status only should be emitted or the current position vector, too. In case of status only, the
                current position vector is empty, hence has a length of zero. This should be considered by the slot.
    */
    void AddInActuator::sendStatusUpdate(const bool statusOnly /*= false*/)
    {
        {
            Q_D(AddInActuator);
            QMutexLocker locker(&(d->m_directAccessMutex));
            d->m_lastSignalledStatus = m_currentStatus;
            d->m_lastSignalledCurrentPos = m_currentPos;
            d->m_lastSignalledTargetPos = m_targetPos;
            d->m_lastSignalledInitialized = true;
        }

        if (statusOnly)
        {
            emit actuatorStatusChanged(m_currentStatus, QVector<double>());
        }
        else
        {
            emit actuatorStatusChanged(m_currentStatus, m_currentPos);
        }
    }

    //----------------------------------------------------------------------------------------------------------------------------------
    //! method emits the targetChanged signal if any slot is connected to this signal.
    /*!
        The emitted values is the member variable m_targetPos
    */
    void AddInActuator::sendTargetUpdate()
    {
        {
            Q_D(AddInActuator);
            QMutexLocker locker(&(d->m_directAccessMutex));
            d->m_lastSignalledStatus = m_currentStatus;
            d->m_lastSignalledCurrentPos = m_currentPos;
            d->m_lastSignalledTargetPos = m_targetPos;
            d->m_lastSignalledInitialized = true;
        }

        emit targetChanged(m_targetPos);
    }

    //----------------------------------------------------------------------------------------------------------------------------------
    //! method invoked in order to force a re-emitation of the current status, the current positions (if desired) and the target positions (if desired)
    /*!
        This method is mainly invoked by a dock widget of the actuator such that the plugin re-emits the current values, that are then
        received by the dock widget.

        Overload this method if you want to update the values before emitting them.
    */
    ito::RetVal AddInActuator::requestStatusAndPosition(bool sendActPosition, bool sendTargetPos)
    {
        ito::RetVal retval;

        //in your real motor, overload this function and update m_currentStatus, m_currentPos and/or m_targetPos
        //before emitting them using the methods above

        sendStatusUpdate(!sendActPosition);

        if (sendTargetPos)
        {
            sendTargetUpdate();
        }

        return retval;
    }

    //----------------------------------------------------------------------------------------------------------------------------------
    ito::RetVal AddInActuator::getLastSignalledStates(QVector<int> &status, QVector<double> &currentPos, QVector<double> &targetPos)
    {
        Q_D(AddInActuator);
        QMutexLocker locker(&(d->m_directAccessMutex));

        if (d->m_lastSignalledInitialized)
        {
            status = d->m_lastSignalledStatus;
            currentPos = d->m_lastSignalledCurrentPos;
            targetPos = d->m_lastSignalledTargetPos;

            return ito::retOk;
        }
        else
        {
            return ito::RetVal(ito::retError, 0, "no current state (status / position) has been reported until now.");
        }
    }

    //----------------------------------------------------------------------------------------------------------------------------------
    void AddInActuator::setStatus(int &status, const int newFlags, const int keepMask /*= 0*/)
    {
        status = (status & keepMask) | newFlags;
    }

    //----------------------------------------------------------------------------------------------------------------------------------
    void AddInActuator::setStatus(const QVector<int> &axis, const int newFlags, const int keepMask /*= 0*/)
    {
        foreach(const int &i, axis)
        {
            setStatus(m_currentStatus[i], newFlags, keepMask);
        }
    }

    //----------------------------------------------------------------------------------------------------------------------------------
    void AddInActuator::replaceStatus(const QVector<int> &axis, const int existingFlag, const int replaceFlag)
    {
        foreach(const int &i, axis)
        {
            replaceStatus(m_currentStatus[i], existingFlag, replaceFlag);
        }
    }

    //----------------------------------------------------------------------------------------------------------------------------------
    void AddInActuator::replaceStatus(int &status, const int existingFlag, const int replaceFlag)
    {
        if (status & existingFlag)
        {
            status = (status ^ existingFlag) | replaceFlag;
        }
    }

    //! initializes the current status, current position and target position vectors to the same size and the given start values
        /*!
        If sendUpdateSignals is true, the signals targetChanged and actuatorStatusChanged are emitted with the new size and content.
        In any case, the last signalled states are set to these initial values, too.
        */
    void AddInActuator::initStatusAndPositions(int numAxes, int status, double currentPosition /*= 0.0*/, double targetPosition /*= 0.0*/, bool sendUpdateSignals /*= true*/)
    {
        m_currentStatus = QVector<int>(numAxes, status);
        m_currentPos = QVector<double>(numAxes, currentPosition);
        m_targetPos = QVector<double>(numAxes, targetPosition);

        {
            Q_D(AddInActuator);
            QMutexLocker locker(&(d->m_directAccessMutex));
            d->m_lastSignalledStatus = m_currentStatus;
            d->m_lastSignalledCurrentPos = m_currentPos;
            d->m_lastSignalledTargetPos = m_targetPos;
        }

        if (sendUpdateSignals)
        {
            emit targetChanged(m_targetPos);
            emit actuatorStatusChanged(m_currentStatus, m_currentPos);
        }
    }

    //----------------------------------------------------------------------------------------------------------------------------------
    //! checks whether any axis is still moving (moving flag is set)
    bool AddInActuator::isMotorMoving() const
    {
        foreach(const int &i, m_currentStatus)
        {
            if (i & ito::actuatorMoving)
            {
                return true;
            }
        }
        return false;
    }

    //----------------------------------------------------------------------------------------------------------------------------------
    bool AddInActuator::isInterrupted()
    {
        Q_D(AddInActuator);
        QMutexLocker locker(&(d->m_directAccessMutex));
        bool res = d->m_interruptFlag;
        d->m_interruptFlag = false;
        return res;
    }

    //----------------------------------------------------------------------------------------------------------------------------------
    void AddInActuator::setInterrupt()
    {
        Q_D(AddInActuator);
        QMutexLocker locker(&(d->m_directAccessMutex));
        d->m_interruptFlag = true;
    }

    //----------------------------------------------------------------------------------------------------------------------------------
    void AddInActuator::resetInterrupt()
    {
        Q_D(AddInActuator);
        QMutexLocker locker(&(d->m_directAccessMutex));
        d->m_interruptFlag = false;
    }

    //----------------------------------------------------------------------------------------------------------------------------------
    ito::RetVal AddInActuator::getStatus(const int axis, QSharedPointer<int> status, ItomSharedSemaphore *waitCond)
    {
        ito::RetVal retval;

        if (axis < 0 || axis >= m_currentStatus.size())
        {
            retval += ito::RetVal::format(ito::retError, 0, "axis out of bounds [0,%i]", m_currentStatus.size() - 1);
        }
        else
        {
            QSharedPointer<QVector<int> > statusVector(new QVector<int>());
            retval += getStatus(statusVector, NULL);

            if (!retval.containsError())
            {
                if (axis >= statusVector->size())
                {
                    retval += ito::RetVal(ito::retError, 0, "invalid status vector returned from getStatus()");
                }
                else
                {
                    *status = statusVector->at(axis);
                }
            }
        }
        if (waitCond)
        {
            waitCond->returnValue = retval;
            waitCond->release();
        }

        return retval;
    }

    //----------------------------------------------------------------------------------------------------------------------------------
    class AddInAlgoPrivate
    {
    public:
        AddInAlgoPrivate() {}
    };

    //----------------------------------------------------------------------------------------------------------------------------------
    AddInAlgo::AddInAlgo() : AddInBase(),
        d_ptr(new AddInAlgoPrivate())
    {
        Q_ASSERT_X(1, "AddInAlgo::AddInAlgo", tr("Constructor must be overwritten").toLatin1().data());
        return;
    }

   //----------------------------------------------------------------------------------------------------------------------------------
    AddInAlgo::~AddInAlgo()
    {
        FilterDef *filter;
        foreach(filter, m_filterList)
        {
            delete filter;
        }
        m_filterList.clear();

        AlgoWidgetDef *algoWidget;
        foreach(algoWidget, m_algoWidgetList)
        {
            delete algoWidget;
        }
        m_algoWidgetList.clear();
    }

    //----------------------------------------------------------------------------------------------------------------------------------
    ito::RetVal AddInAlgo::getFilterList(QHash<QString, FilterDef *> &fList) const
    {
        fList = m_filterList;
        return ito::retOk;
    }

    //----------------------------------------------------------------------------------------------------------------------------------
    ito::RetVal AddInAlgo::getAlgoWidgetList(QHash<QString, AlgoWidgetDef *> &awList) const
    {
        awList = m_algoWidgetList;
        return ito::retOk;
    }

    //----------------------------------------------------------------------------------------------------------------------------------
    ito::RetVal AddInAlgo::rejectFilter(const QString &name)
    {
        QHash<QString, FilterDef *>::iterator it = m_filterList.find(name);
        if (it != m_filterList.end())
        {
            delete *it;
            m_filterList.erase(it);
            return ito::retOk;
        }

        return ito::retError;
    }

    //----------------------------------------------------------------------------------------------------------------------------------
    ito::RetVal AddInAlgo::rejectAlgoWidget(const QString &name)
    {
        QHash<QString, AlgoWidgetDef *>::iterator it = m_algoWidgetList.find(name);
        if (it != m_algoWidgetList.end())
        {
            delete *it;
            m_algoWidgetList.erase(it);
            return ito::retOk;
        }

        return ito::retError;
    }

    //----------------------------------------------------------------------------------------------------------------------------------
    /*static*/ ito::RetVal AddInAlgo::prepareParamVectors(QVector<ito::Param> *paramsMand, QVector<ito::Param> *paramsOpt, QVector<ito::Param> *paramsOut)
    {
        if (!paramsMand)
        {
            return RetVal(ito::retError, 0, tr("uninitialized vector for mandatory parameters!").toLatin1().data());
        }
        if (!paramsOpt)
        {
            return RetVal(ito::retError, 0, tr("uninitialized vector for optional parameters!").toLatin1().data());
        }
        if (!paramsOut)
        {
            return RetVal(ito::retError, 0, tr("uninitialized vector for output parameters!").toLatin1().data());
        }
        paramsMand->clear();
        paramsOpt->clear();
        paramsOut->clear();
        return ito::retOk;
    }

    //----------------------------------------------------------------------------------------------------------------------------------
} // namespace ito<|MERGE_RESOLUTION|>--- conflicted
+++ resolved
@@ -427,21 +427,12 @@
         moveToThread(d->m_pThread);
         d->m_pThread->start();
 
-<<<<<<< HEAD
         /*set new seed for random generator of OpenCV. 
         This is required to have real random values for any randn or randu command.
         The seed must be set in every thread. This is for the main thread.
         */
         cv::theRNG().state = (uint64)cv::getCPUTickCount();
         /*seed is set*/
-=======
-		/*set new seed for random generator of OpenCV.
-		This is required to have real random values for any randn or randu command.
-		The seed must be set in every thread. This is for the main thread.
-		*/
-		cv::theRNG().state = (uint64)cv::getCPUTickCount();
-		/*seed is set*/
->>>>>>> 707102bf
 
         return retOk;
     }
