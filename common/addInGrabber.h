/* ********************************************************************
    itom software
    URL: http://www.uni-stuttgart.de/ito
    Copyright (C) 2020, Institut fuer Technische Optik (ITO),
    Universitaet Stuttgart, Germany

    This file is part of itom and its software development toolkit (SDK).

    itom is free software; you can redistribute it and/or modify it
    under the terms of the GNU Library General Public Licence as published by
    the Free Software Foundation; either version 2 of the Licence, or (at
    your option) any later version.

    In addition, as a special exception, the Institut fuer Technische
    Optik (ITO) gives you certain additional rights.
    These rights are described in the ITO LGPL Exception version 1.0,
    which can be found in the file LGPL_EXCEPTION.txt in this package.

    itom is distributed in the hope that it will be useful, but
    WITHOUT ANY WARRANTY; without even the implied warranty of
    MERCHANTABILITY or FITNESS FOR A PARTICULAR PURPOSE.  See the GNU Library
    General Public Licence for more details.

    You should have received a copy of the GNU Library General Public License
    along with itom. If not, see <http://www.gnu.org/licenses/>.
*********************************************************************** */

#ifndef ADDINGRABBER_H
#define ADDINGRABBER_H

#include "addInInterface.h"

#include "../DataObject/dataobj.h"
#include "sharedStructuresQt.h"
#include "sharedStructures.h"

#if !defined(Q_MOC_RUN) || defined(ITOMCOMMONQT_MOC) //only moc this file in itomCommonQtLib but not in other libraries or executables linking against this itomCommonQtLib

namespace ito
{
    class AddInAbstractGrabberPrivate;
    class AddInGrabberPrivate;

    class ITOMCOMMONQT_EXPORT AddInAbstractGrabber : public ito::AddInDataIO
    {
        Q_OBJECT
    public:

        // all items must be lowercase!
        enum PixelFormat
        {
            mono8 = ito::tUInt8,
            mono8s = ito::tInt8,
            mono10 = ito::tUInt16,
            mono10Packed = ito::tUInt16,
            mono12 = ito::tUInt16,
            mono12Packed = ito::tUInt16,
            mono14 = ito::tUInt16,
            mono14Packed = ito::tUInt16,
            mono16 = ito::tUInt16,
            rgb8 = ito::tRGBA32,
            rgba8 = ito::tRGBA32,
            rgb8Planar = ito::tUInt8,
            rgb10Planar = ito::tUInt16,
            rgb12Planar = ito::tUInt16,
            rgb16Planar = ito::tUInt16,
            rg8 = ito::tRGBA32,
            rg8Packed = ito::tRGBA32,
            gb8 = ito::tRGBA32,
            float32 = ito::tFloat32,
            float64 = ito::tFloat64,
            complex64 = ito::tComplex64,
            complex128 = ito::tComplex128,
        };
#if QT_VERSION < 0x050500
        //for >= Qt 5.5.0 see Q_ENUM definition below
        Q_ENUMS(PixelFormat)
#else
        Q_ENUM(PixelFormat)
#endif
    private:
        //! counter indicating how many times startDevice has been called
        /*!
            increment this variable every time startDevice is called (by incGrabberStarted())
            decrement this variable every time stopDevice is called (by decGrabberStarted())

            \sa grabberStartedCount, incGrabberStarted, decGrabberStarted, setGrabberStarted
        */
        int m_started;

<<<<<<< HEAD
        AddInAbstractGrabberPrivate *dd;        
=======
        AddInGrabberPrivate *dd;
>>>>>>> 707102bf

    protected:



        void timerEvent (QTimerEvent *event);  /*!< this method is called every time when the auto-grabbing-timer is fired. Usually you don't have to overwrite this method. */



        //! implement this method in your camera plugin. In this method the image is grabbed and stored in the m_image variable.
        /*!
            Call this method in getVal(...) in order to get the image from the camera and deeply copy it the the m_image variable.
            This method is equally called from timerEvent.

            \return retOk if copy operation was successfull, else retWarning or retError
            \sa getVal, timerEvent
        */
        virtual ito::RetVal retrieveData(ito::DataObject *externalDataObject = NULL) = 0;

        virtual ito::RetVal sendDataToListeners(int waitMS) = 0; /*!< sends m_data to all registered listeners. */

        inline int grabberStartedCount() { return m_started; }  /*!< returns the number of started devices \see m_started */

        /*!< increments the number of started devices \see m_started */
        inline void incGrabberStarted()
        {
            m_started++;
            if(m_started == 1)
            {
                runStatusChanged(true); //now, the device is started -> check if any listener is connected and if so start the auto grabbing timer (if flag is true, too)
            }
        }

        /*!< decrements the number of started devices \see m_started */
        inline void decGrabberStarted()
        {
            m_started--;
            if(m_started == 0)
            {
                runStatusChanged(false); //now, the device is stopped -> stop any possibly started auto grabbing listener
            }
        }

        /*!< sets the number of started devices to a given value \see m_started */
        inline void setGrabberStarted(int value)
        {
            m_started = value;
            runStatusChanged( value > 0 );
        }

    public:
        static void integerPixelFormatStringToMinMaxValue(
            const char* val,
            int& min,
            int& max,
            bool& ok); /*!< this method gives the value range pixel for a given integer pixelFormat */
        static int pixelFormatStringToEnum(const QByteArray &val, bool* ok); /*!< this method maps a string to a value of pixelFormat  */
        AddInAbstractGrabber();
        ~AddInAbstractGrabber();


    };

    class ITOMCOMMONQT_EXPORT AddInGrabber : public AddInAbstractGrabber
    {
        Q_OBJECT
    private:
            
        AddInGrabberPrivate *dd;
    protected:
        ito::DataObject m_data; /*!< variable for the recently grabbed image*/

        //! implement this method in order to check if m_image should be (re)allocated with respect to the current sizex, sizey, bpp...
        /*!
        Call this method if the size or bitdepth of your camera has changed (e.g. in your constructor, too). In this method, compare if the new size
        is equal to the old one. If this is not the case, use the following example to set m_image to a newly allocated dataObject. The old dataObject
        is deleted automatically with respect to its internal reference counter:

        m_image = ito::DataObject(futureHeight,futureWidth,futureType);

        \see m_image
        */
        virtual ito::RetVal checkData(ito::DataObject *externalDataObject = NULL);

        virtual ito::RetVal sendDataToListeners(int waitMS); /*!< sends m_data to all registered listeners. */
    public:
        AddInGrabber();
        ~AddInGrabber();

    };





} //end namespace ito

#endif //#if !defined(Q_MOC_RUN) || defined(ITOMCOMMONQT_MOC)

#endif<|MERGE_RESOLUTION|>--- conflicted
+++ resolved
@@ -88,11 +88,7 @@
         */
         int m_started;
 
-<<<<<<< HEAD
         AddInAbstractGrabberPrivate *dd;        
-=======
-        AddInGrabberPrivate *dd;
->>>>>>> 707102bf
 
     protected:
 
