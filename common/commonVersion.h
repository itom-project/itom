/* ********************************************************************
    itom software
    URL: http://www.uni-stuttgart.de/ito
    Copyright (C) 2016, Institut fuer Technische Optik (ITO),
    Universitaet Stuttgart, Germany

    This file is part of itom and its software development toolkit (SDK).

    itom is free software; you can redistribute it and/or modify it
    under the terms of the GNU Library General Public Licence as published by
    the Free Software Foundation; either version 2 of the Licence, or (at
    your option) any later version.
   
    In addition, as a special exception, the Institut fuer Technische
    Optik (ITO) gives you certain additional rights.
    These rights are described in the ITO LGPL Exception version 1.0,
    which can be found in the file LGPL_EXCEPTION.txt in this package.

    itom is distributed in the hope that it will be useful, but
    WITHOUT ANY WARRANTY; without even the implied warranty of
    MERCHANTABILITY or FITNESS FOR A PARTICULAR PURPOSE.  See the GNU Library
    General Public Licence for more details.

    You should have received a copy of the GNU Library General Public License
    along with itom. If not, see <http://www.gnu.org/licenses/>.
*********************************************************************** */

<<<<<<< HEAD
#define COMMON_VER_STRING  "1.6.0.0"
=======
#define COMMON_VER_STRING  "1.5.2.0"
>>>>>>> 96fd87eb
<|MERGE_RESOLUTION|>--- conflicted
+++ resolved
@@ -25,8 +25,4 @@
     along with itom. If not, see <http://www.gnu.org/licenses/>.
 *********************************************************************** */
 
-<<<<<<< HEAD
-#define COMMON_VER_STRING  "1.6.0.0"
-=======
-#define COMMON_VER_STRING  "1.5.2.0"
->>>>>>> 96fd87eb
+#define COMMON_VER_STRING  "1.6.1.0"