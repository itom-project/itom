/* ********************************************************************
itom software
URL: http://www.uni-stuttgart.de/ito
Copyright (C) 2020, Institut fuer Technische Optik (ITO),
Universitaet Stuttgart, Germany

This file is part of itom and its software development toolkit (SDK).

itom is free software; you can redistribute it and/or modify it
under the terms of the GNU Library General Public Licence as published by
the Free Software Foundation; either version 2 of the Licence, or (at
your option) any later version.

In addition, as a special exception, the Institut fuer Technische
Optik (ITO) gives you certain additional rights.
These rights are described in the ITO LGPL Exception version 1.0,
which can be found in the file LGPL_EXCEPTION.txt in this package.

itom is distributed in the hope that it will be useful, but
WITHOUT ANY WARRANTY; without even the implied warranty of
MERCHANTABILITY or FITNESS FOR A PARTICULAR PURPOSE.  See the GNU Library
General Public Licence for more details.

You should have received a copy of the GNU Library General Public License
along with itom. If not, see <http://www.gnu.org/licenses/>.
*********************************************************************** */

#ifndef ADDININTERFACE_H
#define ADDININTERFACE_H

#include "commonGlobal.h"

#include "apiFunctionsGraphInc.h"
#include "apiFunctionsInc.h"

#include "addInInterfaceVersion.h"
#include "functionCancellationAndObserver.h"
#include "sharedStructures.h"
#include "sharedStructuresQt.h"

#include <QtWidgets/qdockwidget.h>
#include <qapplication.h>
#include <qlist.h>
#include <qmap.h>
#include <qmutex.h>
#include <qpair.h>
#include <qscopedpointer.h>
#include <qset.h>
#include <qsharedpointer.h>
#include <qthread.h>

// plugins define VISUAL_LEAK_DETECTOR_CMAKE in their CMake configuration file
#if defined _DEBUG && defined(_MSC_VER) && defined(VISUAL_LEAK_DETECTOR_CMAKE)
#ifndef NOMINAX
#define NOMINMAX // instead min, max is defined as macro in winDef.h, included by vld.h
#include "vld.h"
#undef NOMINMAX
#else
#include "vld.h"
#endif
#endif

#if !defined(Q_MOC_RUN) || defined(ITOMCOMMONQT_MOC) // only moc this file in itomCommonQtLib but not in other libraries
                                                     // or executables linking against this itomCommonQtLib

//! macro to create a new plugin instance in the method getAddInInst of any plugin
/*!
Insert this macro at the first line of the method getAddInInst of your plugin.
Pass the name of the corresponding plugin class (not its interface class)
*/
#define NEW_PLUGININSTANCE(PluginClass)                                                                                \
    PluginClass *newInst = new PluginClass();                                                                          \
    newInst->setBasePlugin(this);                                                                                      \
    *addInInst = qobject_cast<ito::AddInBase *>(newInst);                                                              \
    m_InstList.append(*addInInst);

//! macro to delete a plugin instance in the method closeThisInst of any plugin
/*!
Insert this macro at the first line of the method closeThisInst of your plugin.
Pass the name of the corresponding plugin class (not its interface class).
This macro is the opposite of NEW_PLUGININSTANCE
*/
<<<<<<< HEAD
#define REMOVE_PLUGININSTANCE(PluginClass)                                                                             \
    if (*addInInst)                                                                                                    \
    {                                                                                                                  \
        (*addInInst)->deleteLater();                                                                                   \
        m_InstList.removeOne(*addInInst);                                                                              \
    }
=======
#define REMOVE_PLUGININSTANCE(PluginClass) \
   if (*addInInst) \
      { \
      (*addInInst)->deleteLater(); \
      m_InstList.removeOne(*addInInst); \
      }
>>>>>>> 707102bf

//! macro to set the pointer of the plugin to all its defined filters and widgets
/*!
Insert this macro right after NEW_PLUGININSTANCE in all plugins that are
algo plugins.
*/
#define REGISTER_FILTERS_AND_WIDGETS                                                                                   \
    foreach (ito::AddInAlgo::FilterDef *f, newInst->m_filterList)                                                      \
    {                                                                                                                  \
        f->m_pBasePlugin = this;                                                                                       \
    }                                                                                                                  \
    foreach (ito::AddInAlgo::AlgoWidgetDef *w, newInst->m_algoWidgetList)                                              \
    {                                                                                                                  \
        w->m_pBasePlugin = this;                                                                                       \
    }

// write this macro right after Q_INTERFACE(...) in your interface class definition
#define PLUGIN_ITOM_API                                                                                                \
  protected:                                                                                                           \
    void importItomApi(void **apiPtr)                                                                                  \
    {                                                                                                                  \
        ito::ITOM_API_FUNCS = apiPtr;                                                                                  \
    }                                                                                                                  \
    void importItomApiGraph(void **apiPtr)                                                                             \
    {                                                                                                                  \
        ito::ITOM_API_FUNCS_GRAPH = apiPtr;                                                                            \
    }                                                                                                                  \
                                                                                                                       \
  public:                                                                                                              \
    virtual int getAddInInterfaceVersion() const                                                                       \
    {                                                                                                                  \
        return ITOM_ADDININTERFACE_VERSION;                                                                            \
    }                                                                                                                  \
    //.

QT_BEGIN_NAMESPACE
class QPluginLoader;
QT_END_NAMESPACE

namespace ito
{
<<<<<<< HEAD
//----------------------------------------------------------------------------------------------------------------------------------
//! tPluginType enumeration
/*!
used to describe the plugin type and subtype (in case of DataIO main type)
e.g. typeDataIO|typeGrabber for a frame grabber
*/
enum tPluginType
{
    typeDataIO = 0x1,   /*!< base type for data input and output (cameras, AD-converter, display windows...) */
    typeActuator = 0x2, /*!< base type for actuators and motors */
    typeAlgo = 0x4,     /*!< base type for algorithm plugin */
    typeGrabber = 0x80, /*!< subtype of dataIO for cameras (grabbers), use this type in combination with typeDataIO
                           (OR-combination) */
    typeADDA = 0x100,   /*!< subtype of dataIO for AD and DA-converters, use this type in combination with typeDataIO
                           (OR-combination) */
    typeRawIO = 0x200   /*!< subtype of dataIO for further input-output-devices (like display windows), use this type in
                           combination with typeDataIO (OR-combination) */
};

//! tActuatorStatus enumeration
/*!
flags used for describing the status of one axis of an actuator plugin.

These flags are intended to be combined in the status bitmask.
Usually the bitmask for each mask is saved in the vector ito::AddInActuator::m_currentStatus
of an actuator plugin.

The bitmask is divided into different topical areas (moving flags, switches, general status).
*/
enum tActuatorStatus
{
    // moving flags
    actuatorUnknown = 0x0001,     /*!< moving status of axis is unknown */
    actuatorInterrupted = 0x0002, /*!< movement has been interrupted by the user, axis is immediately stopped */
    actuatorMoving = 0x0004,      /*!< axis is currently moving */
    actuatorAtTarget = 0x0008,    /*!< axis reached target */
    actuatorTimeout = 0x0010,     /*!< no signal from axis, timeout */
    // switches
    actuatorEndSwitch = 0x0100, /*!< axis reached an undefined end switch */
    actuatorLeftEndSwitch =
        0x0200, /*!< axis reached the specified left end switch (if set, also set actuatorEndSwitch), deprecated */
    actuatorRightEndSwitch =
        0x0400, /*!< axis reached the specified right end switch (if set, also set actuatorEndSwitch), deprecated */
    actuatorEndSwitch1 = 0x0200, /*!< axis reached the specified left end switch (if set, also set actuatorEndSwitch) */
    actuatorEndSwitch2 = 0x0400, /*!< axis reached the specified left end switch (if set, also set actuatorEndSwitch) */
    actuatorRefSwitch = 0x0800,  /*!< axis reached an undefined reference switch */
    actuatorLeftRefSwitch = 0x1000,  /*!< axis reached the specified left reference switch (if set, also set
                                        actuatorRefSwitch), deprecated */
    actuatorRightRefSwitch = 0x2000, /*!< axis reached the specified right reference switch (if set, also set
                                        actuatorRefSwitch), deprecated */
    actuatorRefSwitch1 =
        0x1000, /*!< axis reached the specified right reference switch (if set, also set actuatorRefSwitch)*/
    actuatorRefSwitch2 =
        0x2000, /*!< axis reached the specified right reference switch (if set, also set actuatorRefSwitch)*/

    // status flags
    actuatorAvailable = 0x4000, /*!< axis is generally available */
    actuatorEnabled = 0x8000,   /*!< axis is enabled for movements */
    actuatorError = 0x10000,    /*axis has encountered error/reports error*/

    actMovingMask = actuatorUnknown | actuatorInterrupted | actuatorMoving | actuatorAtTarget |
                    actuatorTimeout, /*!< bitmask that marks all bits related to the movement */

    actEndSwitchMask = actuatorEndSwitch | actuatorEndSwitch1 |
                       actuatorEndSwitch2, /*!< bitmask that marks all bits related to end switches */

    actRefSwitchMask = actuatorRefSwitch | actuatorRefSwitch1 |
                       actuatorRefSwitch2, /*!< bitmask that marks all bits related to reference switches */

    actSwitchesMask =
        actEndSwitchMask | actRefSwitchMask, /*!< bitmask that marks all bits related to reference and end switches */

    actStatusMask = actuatorAvailable | actuatorEnabled | actuatorError /*!< bitmask that marks all status flags */
};

enum tAutoLoadPolicy
{
    autoLoadAlways = 0x1,        /*!< always loads xml file by addInManager */
    autoLoadNever = 0x2,         /*!< never automatically loads parameters from xml-file (default) */
    autoLoadKeywordDefined = 0x4 /*!< only loads parameters if keyword autoLoadParams=1 exists in python-constructor */
};

enum tAutoSavePolicy
{
    autoSaveAlways = 0x1, /*!< always saves parameters to xml-file at shutdown */
    autoSaveNever = 0x2   /*!< never saves parameters to xml-file at shutdown (default) */
};

struct ExecFuncParams
{
    ExecFuncParams() : infoString("")
=======
    //----------------------------------------------------------------------------------------------------------------------------------
    //! tPluginType enumeration
    /*!
    used to describe the plugin type and subtype (in case of DataIO main type)
    e.g. typeDataIO|typeGrabber for a frame grabber
    */
    enum tPluginType
>>>>>>> 707102bf
    {
    }
    QVector<Param> paramsMand; /*!< mandatory parameters (default set), must have flag In or In|Out */
    QVector<Param> paramsOpt;  /*!< optional parameters (default set), must have flag In or In|Out */
    QVector<Param> paramsOut;  /*!< return parameters (default set), must have Out. Only types
                                  Int,Char,Double,String,IntArray,CharArray or DoubleArray are allowed. */
    QString infoString;
};

struct FilterParams
{
    QVector<Param> paramsMand;
    QVector<Param> paramsOpt;
    QVector<Param> paramsOut;
};

class AddInBase; //!< forward declaration
class DataObject;
class AddInBasePrivate;          //!< forward declaration to private container class of AddInBase
class AddInInterfaceBasePrivate; //!< forward declaration to private container class of AddInInterfaceBase
class AddInActuatorPrivate;      //!< forward declaration to private container class of AddInActuator
class AddInDataIOPrivate;        //!< forward declaration to private container class of AddInDataIO
class AddInAlgoPrivate;          //!< forward declaration to private container class of AddInAlog

//----------------------------------------------------------------------------------------------------------------------------------
/** @class AddInInterfaceBase
 *   @brief class of the AddIn - Library (DLL) - Interface
 *
 *   The measurement program can (and should) be expanded with additional functionality by "plugins". The aim of
 * separating part of the program into plugins is to speed up developement and to reduce complexity for plugin
 * developers. The main program holds the necessary functionality to load and use plugins with either the integrated
 * python interpreter or within c/c++ functions. All plugins are divded into two parts:
 *       - the AddInInterfaceBase
 *       - the AddIn (derived from the specific addIn-type that should be created which is derived from AddInBase
 *
 *   The Interface is a small light weight class which is used when loading the dll into the main program. It holds
 * information about the plugin itself, e.g. name, version, parameters and so on. When loading the plugin is tested for
 * compability with the current version of the main program based on the information in the interface class. The
 * AddInXXX class provides the plugin functionality. Instances of this class are only created when the plugin "is used"
 * either by python or within other functions. For a description about the loading, using and unloading process see \ref
 * AddInBase, \ref AddInActuator, \ref AddInDataIO and \ref AddInAlgo. The instantiation of an AddIn class is a two step
 * process. At first the necessary and optional parameter values as well as the plugin's reference number are retrieved
 * from the AddInManager using the getInitParams \ref getInitParams method. Then a new instance is obtained using one of
 * the initAddIn \ref initAddIn methods. Which first create a new instance, move the instance to a new thread and at
 * last call the classes init method
 */
class ITOMCOMMONQT_EXPORT AddInInterfaceBase : public QObject
{
    Q_OBJECT

  private:
    //!< internal function used within the closing process
    virtual ito::RetVal closeThisInst(ito::AddInBase **addInInst) = 0;

    QScopedPointer<AddInInterfaceBasePrivate>
        d_ptr; //!> self-managed pointer to the private class container (deletes itself if d_ptr is destroyed)
    Q_DECLARE_PRIVATE(AddInInterfaceBase);

  protected:
    int m_type;                  //!< plugin type
    int m_version;               //!< plugin version
    QString m_filename;          //!< plugin (library) filename on the disc
    int m_maxItomVer;            //!< minimum required version of the main program
    int m_minItomVer;            //!< maximum supported version of the main program
    QString m_author;            //!< the plugin author
    QString m_description;       //!< a brief descrition of the plugin
    QString m_detaildescription; //!< a detail descrition of the plugin
    QString m_license; //!< a short license string for the plugin, default value is "LGPL with ITO itom-exception"
    QString m_aboutThis;
    QList<ito::AddInBase *> m_InstList; //!< vector holding a list of the actual instantiated classes of the plugin
    QVector<ito::Param>
        m_initParamsMand; //!< vector with the mandatory initialisation parameters, please only read this vector within
                          //!< the init-method of AddInBase (afterwards it might have been changed)
    QVector<ito::Param>
        m_initParamsOpt; //!< vector with the optional initialisation parameters, please only read this vector within
                         //!< the init-method of AddInBase (afterwards it might have been changed)
    tAutoLoadPolicy m_autoLoadPolicy; /*!< defines the auto-load policy for automatic loading of parameters from
                                         xml-file at startup of any instance */
    tAutoSavePolicy m_autoSavePolicy; /*!< defines the auto-save policy for automatic saving of parameters in xml-file
                                         at shutdown of any instance */
    bool m_callInitInNewThread;       /*!< true (default): the init-method of addIn will be called after that the
                                         plugin-instance has been moved to new thread (my addInManager). false: the
                                         init-method is called in main(gui)-thread, and will be moved to new thread afterwards
                                         (this should only be chosen, if not otherwise feasible) */

    virtual void importItomApi(
        void **apiPtr) = 0; // this methods are implemented in the plugin itsself. Therefore place ITOM_API right after
                            // Q_INTERFACE in the header file and replace Q_EXPORT_PLUGIN2 by Q_EXPORT_PLUGIN2_ITOM in
                            // the source file.
    virtual void importItomApiGraph(void **apiPtr) = 0;

    //!> check if we have gui support
    inline bool hasGuiSupport()
    {
        if (qobject_cast<QApplication *>(QCoreApplication::instance()))
        {
            return true;
        }
        else
        {
            return false;
        }
    }

  public:
    void **m_apiFunctionsBasePtr;
    void **m_apiFunctionsGraphBasePtr;

    //! destructor
    virtual ~AddInInterfaceBase();

    //! default constructor
    AddInInterfaceBase();

    //! pure virtual function that returns the addin interface version of the plugin
    /* This method is automatically implemented by the PLUGIN_ITOM_API macro.
    The definition is 0xAABBCC where AA is the major, BB the minor and CC the patch.
    */
<<<<<<< HEAD
    virtual int getAddInInterfaceVersion() const = 0;

    //! returns addIn type
    inline int getType(void) const
    {
        return m_type;
    }
    //! returns addIn version
    inline int getVersion(void) const
    {
        return m_version;
    }
    //! returns minimum required version of main program
    inline int getMinItomVer(void) const
    {
        return m_minItomVer;
    }
    //! returns maximum supported version of main program
    inline int getMaxItomVer(void) const
    {
        return m_maxItomVer;
    }

    //! returns whether init-method should be called in new thread (default) or still in main thread
    inline bool getCallInitInNewThread(void) const
=======
    enum tActuatorStatus
    {
        //moving flags
        actuatorUnknown = 0x0001, /*!< moving status of axis is unknown */
        actuatorInterrupted = 0x0002, /*!< movement has been interrupted by the user, axis is immediately stopped */
        actuatorMoving = 0x0004, /*!< axis is currently moving */
        actuatorAtTarget = 0x0008, /*!< axis reached target */
        actuatorTimeout = 0x0010, /*!< no signal from axis, timeout */
        //switches
        actuatorEndSwitch = 0x0100, /*!< axis reached an undefined end switch */
        actuatorLeftEndSwitch = 0x0200, /*!< axis reached the specified left end switch (if set, also set actuatorEndSwitch), deprecated */
        actuatorRightEndSwitch = 0x0400, /*!< axis reached the specified right end switch (if set, also set actuatorEndSwitch), deprecated */
        actuatorEndSwitch1 = 0x0200,/*!< axis reached the specified left end switch (if set, also set actuatorEndSwitch) */
        actuatorEndSwitch2 = 0x0400,    /*!< axis reached the specified left end switch (if set, also set actuatorEndSwitch) */
        actuatorRefSwitch = 0x0800, /*!< axis reached an undefined reference switch */
        actuatorLeftRefSwitch = 0x1000, /*!< axis reached the specified left reference switch (if set, also set actuatorRefSwitch), deprecated */
        actuatorRightRefSwitch = 0x2000, /*!< axis reached the specified right reference switch (if set, also set actuatorRefSwitch), deprecated */
        actuatorRefSwitch1 = 0x1000,/*!< axis reached the specified right reference switch (if set, also set actuatorRefSwitch)*/
        actuatorRefSwitch2 = 0x2000,/*!< axis reached the specified right reference switch (if set, also set actuatorRefSwitch)*/

        //status flags
        actuatorAvailable = 0x4000, /*!< axis is generally available */
        actuatorEnabled = 0x8000, /*!< axis is enabled for movements */
        actuatorError = 0x10000,/*axis has encountered error/reports error*/

        actMovingMask = actuatorUnknown | actuatorInterrupted | actuatorMoving | actuatorAtTarget | actuatorTimeout, /*!< bitmask that marks all bits related to the movement */

        actEndSwitchMask = actuatorEndSwitch \
        | actuatorEndSwitch1 | actuatorEndSwitch2, /*!< bitmask that marks all bits related to end switches */

        actRefSwitchMask = \
        actuatorRefSwitch \
        | actuatorRefSwitch1 | actuatorRefSwitch2, /*!< bitmask that marks all bits related to reference switches */

        actSwitchesMask = actEndSwitchMask | actRefSwitchMask,                                /*!< bitmask that marks all bits related to reference and end switches */

        actStatusMask = actuatorAvailable | actuatorEnabled | actuatorError                     /*!< bitmask that marks all status flags */
    };

    enum tAutoLoadPolicy
>>>>>>> 707102bf
    {
        return m_callInitInNewThread;
    }

<<<<<<< HEAD
    //! returns true if the plugin allows his own parameter load to be autoloaded by addin manager
    inline tAutoLoadPolicy getAutoLoadPolicy(void) const
=======
    enum tAutoSavePolicy
>>>>>>> 707102bf
    {
        return m_autoLoadPolicy;
    }

    //! returns true if the plugin allows his own parameter save to be autoloaded by addin manager
    inline tAutoSavePolicy getAutoSavePolicy(void) const
    {
        return m_autoSavePolicy;
    }

<<<<<<< HEAD
    //! returns plugin author
    const QString getAuthor(void) const
=======
    struct FilterParams
>>>>>>> 707102bf
    {
        return m_author;
    }
    //! returns a brief description of the plugin
    const QString getDescription(void) const
    {
        return m_description;
    }
    //! returns a detailed description of the plugin
    const QString getDetailDescription(void) const
    {
        return m_detaildescription;
    }
    //! returns a detailed description of the plugin license
    const QString getLicenseInfo(void) const
    {
        return m_license;
    }
    //! returns a detailed description of the plugin compile informations
    const QString getAboutInfo(void) const
    {
        return m_aboutThis;
    }
    //! returns the plugin's filename
    const QString getFilename(void) const
    {
        return m_filename;
    }

    const ito::RetVal setFilename(const QString &name)
    {
        m_filename = name;
        return ito::retOk;
    }
    //! returns a list of the actual intantiated classes from this plugin
    inline QList<ito::AddInBase *> getInstList(void)
    {
        return m_InstList;
    }
    inline const QList<ito::AddInBase *> getInstList(void) const
    {
<<<<<<< HEAD
        return m_InstList;
    }
    //! method for closing an instance
    ito::RetVal closeInst(ito::AddInBase **addInInst);
    //! returns a vector with the mandatory initialisation parameters
    virtual QVector<ito::Param> *getInitParamsMand(void)
    {
        return &m_initParamsMand;
    }
    //! returns a vector with the optional initialisation parameters
    virtual QVector<ito::Param> *getInitParamsOpt(void)
    {
        return &m_initParamsOpt;
    }
    //! method to instantiate a new class of the plugin
    virtual ito::RetVal getAddInInst(ito::AddInBase **addInInst) = 0;
    //! increment use reference
    void incRef(ito::AddInBase *addIn);
    //! decrement use reference
    void decRef(ito::AddInBase *addIn);
    //! get reference counter
    int getRef(ito::AddInBase *addIn);
    //! get number instantiated plugins
    int getInstCount()
    {
        return m_InstList.length();
    }
    //! set api function pointer
    void setApiFunctions(void **apiFunctions);
    void setApiFunctionsGraph(void **apiFunctionsGraph);

    void setLoader(QPluginLoader *loader);
    QPluginLoader *getLoader(void) const;

    bool event(QEvent *e);
};

//----------------------------------------------------------------------------------------------------------------------------------
/** @class AddInBase
 *   @brief Base class for all plugins.
 *
 *   The common methods and members are defined here. The available plugin type (actuator \ref AddInActuator,
 *   dataIO \ref AddInDataIO and algo \ref AddInAlgo) are derived from this class. At the main program startup all
 * available plugins located in the plugin directory are searched and matched against the current plugin interface
 * version. Then all compatible plugins can be check with the AddInManager. Up to that stage for each plugin only a
 * lightweight AddInInterface \ref AddInInterfaceBase class has been loaded. To use a plugin instances of the plugin
 * class have to be instantiated. The AddInInterface is run in the calling thread whilst the plugin classes are run in
 * separate threads. Therefore the plugin functions are implemented as slots which can be used e.g. with the
 * invokeMethod function. The base functionality included in this base class is getting the plugin's parameter list,
 * getting the classes uniqueID (which is used e.g. for saveing the parameter values) and optinally to bring up a
 * configuration dialog.
 */
class ITOMCOMMONQT_EXPORT AddInBase : public QObject
{
    Q_OBJECT

  public:
    struct AddInRef
    {
        AddInRef() : type(-1), ptr(0)
=======
        Q_OBJECT

    private:
        //!< internal function used within the closing process
        virtual ito::RetVal closeThisInst(ito::AddInBase **addInInst) = 0;

        QScopedPointer<AddInInterfaceBasePrivate> d_ptr; //!> self-managed pointer to the private class container (deletes itself if d_ptr is destroyed)
        Q_DECLARE_PRIVATE(AddInInterfaceBase);

    protected:
        int m_type;                                     //!< plugin type
        int m_version;                                  //!< plugin version
        QString m_filename;                             //!< plugin (library) filename on the disc
        int m_maxItomVer;                               //!< minimum required version of the main program
        int m_minItomVer;                               //!< maximum supported version of the main program
        QString m_author;                                //!< the plugin author
        QString m_description;                          //!< a brief descrition of the plugin
        QString m_detaildescription;                    //!< a detail descrition of the plugin
        QString m_license;                              //!< a short license string for the plugin, default value is "LGPL with ITO itom-exception"
        QString m_aboutThis;
        QList<ito::AddInBase *> m_InstList;             //!< vector holding a list of the actual instantiated classes of the plugin
        QVector<ito::Param> m_initParamsMand;          //!< vector with the mandatory initialisation parameters, please only read this vector within the init-method of AddInBase (afterwards it might have been changed)
        QVector<ito::Param> m_initParamsOpt;           //!< vector with the optional initialisation parameters, please only read this vector within the init-method of AddInBase (afterwards it might have been changed)
        tAutoLoadPolicy m_autoLoadPolicy;               /*!< defines the auto-load policy for automatic loading of parameters from xml-file at startup of any instance */
        tAutoSavePolicy m_autoSavePolicy;               /*!< defines the auto-save policy for automatic saving of parameters in xml-file at shutdown of any instance */
        bool m_callInitInNewThread;                     /*!< true (default): the init-method of addIn will be called after that the plugin-instance has been moved to new thread (my addInManager). false: the init-method is called in main(gui)-thread, and will be moved to new thread afterwards (this should only be chosen, if not otherwise feasible) */


        virtual void importItomApi(void** apiPtr) = 0; //this methods are implemented in the plugin itsself. Therefore place ITOM_API right after Q_INTERFACE in the header file and replace Q_EXPORT_PLUGIN2 by Q_EXPORT_PLUGIN2_ITOM in the source file.
        virtual void importItomApiGraph(void** apiPtr) = 0;

        //!> check if we have gui support
        inline bool hasGuiSupport()
>>>>>>> 707102bf
        {
        }
        AddInRef(void *p, int t) : type(t), ptr(p)
        {
        }
        int type;
        void *ptr;
    };

    //! method to retrieve a parameter from the parameter map (m_params)
    const Param getParamRec(const QString name, bool *nameCheckOk = NULL) const;

    //! returns the interface of this instance. \sa AddInInterfaceBase
    AddInInterfaceBase *getBasePlugin(void) const;

    //! creates new thread for the class instance and moves this instance to the new thread
    ito::RetVal MoveToThread(void);

    //! returns a map with the parameters of this plugin.
    /*
    Use the method setParam in order to change any parameter.

    \param paramNames [out]. The pointer contains a pointer to the map after the call of this function
    \return RetVal returns retOk.
    */
    inline const ito::RetVal getParamList(QMap<QString, Param> **paramNames)
    {
        *paramNames = &m_params;
        return ito::retOk;
    }

    //! returns list of registered additional functions
    /*
    \param [out] funcs is the pointer to a map, that points to the internal map of additional functions after the
    method-call. \return retOk \sa registerExecFunc
    */
    inline const ito::RetVal getExecFuncList(QMap<QString, ExecFuncParams> **funcs)
    {
        *funcs = &m_execFuncList;
        return ito::retOk;
    }

<<<<<<< HEAD
    //! retrieve the uniqueID of this instance
    int getID() const;
=======
        //! Returns the reference counter of this instance.
        /*
        The reference counter is zero-based, hence, the value zero means that one reference is pointing to this instance
        */
        int getRefCount(void) const;
>>>>>>> 707102bf

    //! retrieve the unique identifier of this instance
    inline QString getIdentifier() const
    {
        return m_identifier;
    }

    //! determine if a configuration dialog is available
    virtual int hasConfDialog(void);

    //! open configuration dialog
    virtual const ito::RetVal showConfDialog(void);

    //! returns true if this instance has firstly been created by the GUI
    int createdByGUI() const;

    //! method to set whether this instance has been firstly created by the GUI (true) or by any other component
    //! (Python, C++, other plugin,..) (false)
    void setCreatedByGUI(int value);

    //! Returns the reference counter of this instance.
    /*
    The reference counter is zero-based, hence, the value zero means that one reference is pointing to this instance
    */
    int getRefCount(void) const;

    //! Returns true if this plugin provides a dock widget, that can be shown in the main window.
    /*
    \sa getDockWidget
    */
    bool hasDockWidget(void) const;

    //! Returns the reference to the dock widget of this plugin or NULL, if no dock widget is provided or if it is
    //! already deleted.
    /*
    \sa hasDockWidget
    */
    QDockWidget *getDockWidget(void) const;

    // doc in source
    virtual void dockWidgetDefaultStyle(bool &floating, bool &visible, Qt::DockWidgetArea &defaultArea) const;

    //! returns the alive-flag of this plugin
    /*
    Any time-consuming operation of the plugin should regularly set the alive-flag to true
    by calling setAlive. The state of this flag is returned by this method and afterwards
    reset to 0. This method is thread-safe.

    \return current status of alive-flag (1 if "still alive", else 0)
    \sa setAlive
    */
    int isAlive(void);

    //! sets the alive-flag to 1 ("still alive")
    /*
    This method is thread-safe.

    \sa isAlive
    */
    void setAlive(void);

    //! returns in a thread-safe way the status of the m_initialized-member variable. This variable should be set to
    //! true at the end of the init-method.
    bool isInitialized(void) const;

    //! sets in a thread-safe way the status of the m_initialized-member
    /*
    \param [in] initialized is the value to set
    */
    void setInitialized(bool initialized);

    //! returns vector of AddInRef instances.
    /*
    This vector contains all plugin-instances, that have been passed to the init
    method of this plugin. The reference counter of these plugin is incremented at
    initialization of this plugin and decremented if this plugin will be destroyed.

    \sa AddInRef, init
    */
    QVector<ito::AddInBase::AddInRef *> *getArgAddIns(void)
    {
        return &m_hwDecList;
    }

    //! returns the user mutex of this plugin, that can be used for user-defined purposes.
    /* This mutex has no designed task in the plugin, however it can be used by
    the user to for instance protect a sequence of different calls to this plugin.

    This can be important, if the plugin is for instance a communication object,
    that is used by different other hardware instances (e.g. a SerialIO to
    an arduino, that controls different motors, sensors etc.). Then, it might
    be important, that every hardware plugin object, that uses the serialIO
    plugin, can protect a setVal / getVal sequence without that any other
    plugin instance interrupts its. However, it is the task of the user to
    implement that protection. This mutex can only help for this.
    */
    QMutex &getUserMutex();

    static int getMaximumThreadCount();

    static RetVal setMaximumThreadCount(int threadCount);

  protected:
    // constructor (doc in source)
    AddInBase();

    // destructor (doc in source)
    virtual ~AddInBase();

    //! sets the identifier of the plugin. The slot AbstractAddInDockWidget::identifierChanged is invoked if a
    //! corresponding dock widget is available.
    void setIdentifier(const QString &identifier);

    // doc in source
    void createDockWidget(QString title, QDockWidget::DockWidgetFeatures features,
                          Qt::DockWidgetAreas allowedAreas = Qt::AllDockWidgetAreas, QWidget *content = NULL);

    // doc in source
    ito::RetVal registerExecFunc(const QString funcName, const QVector<ito::Param> &paramsMand,
                                 const QVector<ito::Param> &paramsOpt, const QVector<ito::Param> &paramsOut,
                                 const QString infoString);

    //! sets the interface of this instance to base. \sa AddInInterfaceBase
    void setBasePlugin(AddInInterfaceBase *base);

    QMap<QString, Param> m_params; //!< map of the available parameters

    QString m_identifier; //!< unique identifier (serial number, com-port...)

    //! check if we have gui support
    inline bool hasGuiSupport()
    {
        if (qobject_cast<QApplication *>(QCoreApplication::instance()))
        {
            return true;
        }
        else
        {
            return false;
        }
    }

  private:
    Q_DISABLE_COPY(AddInBase)

    //! increments reference counter of this plugin (thread-safe)
    void incRefCount(void);

    //! decrements reference counter of this plugin (thread-safe)
    void decRefCount(void);

<<<<<<< HEAD
    QVector<ito::AddInBase::AddInRef *> m_hwDecList; //!< list of hardware that was passed to the plugin on
                                                     //!< initialisation and whose refcounter was incremented
    QMap<QString, ExecFuncParams>
        m_execFuncList; //!< map with registered additional functions. funcExec-name -> (default mandParams, default
                        //!< optParams, default outParams, infoString)
=======
        QVector<ito::AddInBase::AddInRef *> m_hwDecList;  //!< list of hardware that was passed to the plugin on initialisation and whose refcounter was incremented
        QMap<QString, ExecFuncParams> m_execFuncList;     //!< map with registered additional functions. funcExec-name -> (default mandParams, default optParams, default outParams, infoString)

        QScopedPointer<AddInBasePrivate> d_ptr; //!> self-managed pointer to the private class container (deletes itself if d_ptr is destroyed). pointer to private class of AddInBase defined in AddInInterface.cpp. This container is used to allow flexible changes in the interface without destroying the binary compatibility
        Q_DECLARE_PRIVATE(AddInBase);
>>>>>>> 707102bf

    QScopedPointer<AddInBasePrivate>
        d_ptr; //!> self-managed pointer to the private class container (deletes itself if d_ptr is destroyed). pointer
               //!to private class of AddInBase defined in AddInInterface.cpp. This container is used to allow flexible
               //!changes in the interface without destroying the binary compatibility
    Q_DECLARE_PRIVATE(AddInBase);

    friend class AddInInterfaceBase; //!< AddInBase is friend with AddInInterfaceBase, such that the interface can
                                     //!< access methods like the protected constructor or destructor of this plugin
                                     //!< class.

    static int m_instCounter;
    static int maxThreadCount; //!< maximum number of threads algorithms can use e.g. with OpenMP parallelization. This
                               //!< is a number between 1 and QThread::idealThreadCount()

  Q_SIGNALS:
    //! This signal usually is emitted if the vector m_params is changed.
    /*!
    Emit this signal for instance in setParam if the parameter has been changed in order
    to inform connected dock-widgets... about the change. This signal is also emitted
    if you invoke the slot sendParameterRequest.

    \param params is the parameter-vector to send (usually m_params)
    \sa m_params, sendParameterRequest
    */
    void parametersChanged(QMap<QString, ito::Param> params);

  public Q_SLOTS:
    //! method for the initialisation of a new instance of the class (must be overwritten)
    virtual ito::RetVal init(QVector<ito::ParamBase> *paramsMand, QVector<ito::ParamBase> *paramsOpt,
                             ItomSharedSemaphore *waitCond = NULL) = 0;
    //! method for closing an instance (must be overwritten)
    virtual ito::RetVal close(ItomSharedSemaphore *waitCond) = 0;

    //! method for the retrieval of a parameter. The actual value is always passed as ito::Param (must be overwritten).
    //! See also \ref setParam
    virtual ito::RetVal getParam(QSharedPointer<ito::Param> val, ItomSharedSemaphore *waitCond = NULL) = 0;
    //! method to set a parameter. The actual value is always passed as ito::ParamBase (must be overwritten). See also
    //! \ref getParam
    virtual ito::RetVal setParam(QSharedPointer<ito::ParamBase> val, ItomSharedSemaphore *waitCond = NULL) = 0;

    //! method for setting various parameters (can be used instead of multiple calls to setParam, this can safe multiple
    //! invocations)
    ito::RetVal setParamVector(const QVector<QSharedPointer<ito::ParamBase>> values,
                               ItomSharedSemaphore *waitCond = NULL);

    //! method for getting various parameters (can be used instead of multiple calls to getParam, this can safe multiple
    //! invocations)
    ito::RetVal getParamVector(const QVector<QSharedPointer<ito::Param>> values, ItomSharedSemaphore *waitCond = NULL);

    //! overwrite this function if you registered exec funcs. Once the exec function is called, this method is executed.
    virtual ito::RetVal execFunc(const QString funcName, QSharedPointer<QVector<ito::ParamBase>> paramsMand,
                                 QSharedPointer<QVector<ito::ParamBase>> paramsOpt,
                                 QSharedPointer<QVector<ito::ParamBase>> paramsOut,
                                 ItomSharedSemaphore *waitCond = NULL);

    //! method invoked by AddInManager if the plugin should be pulled back to the main thread of itom. (not for direct
    //! use in plugins)
    ito::RetVal moveBackToApplicationThread(ItomSharedSemaphore *waitCond = NULL);

    //! immediately emits the signal parametersChanged
    /*!
    call or invoke this method for instance after creating a configuration dialog for the plugin.
    Then the dialog gets the current parameter map m_params, if it has been connected to the signal
    parametersChanged (must be done before).

    \sa parametersChanged, m_params
    */
    void sendParameterRequest()
    {
        emit parametersChanged(m_params);
    };

  private Q_SLOTS:

    //! overwrite this slot if you want to get informed when the dock-widget of the plugin becomes (in)visible
    /*!
    It is recommended to use this method, in order to connect the widget to signals like parametersChanged,
    actuatorStatusChanged or targetChanged (both actuator only) if the dock-widget becomes visible and disconnect
    them if it is hidden. This is useful in order to avoid intense function calls if the dock-widget is not
    visible.

    \sa parametersChanged
    */
    virtual void dockWidgetVisibilityChanged(bool /*visible*/){};
};

//----------------------------------------------------------------------------------------------------------------------------------
/** @class AddInDataIO
 *   @brief base class for all dataIO plugin classes
 *
 *   This class is one step further down the line from \ref AddInBase. DataIO plugins must be derived from this class
 * which is derived from AddInBase. In this class only the methods specific to dataIO plugins are declared. A dataIO
 *   device (e.g. a framegrabber / camera) should use this sequence to operate:
 *   1. startDevice - device is now ready to acquire data
 *   2. acquire - now a data set is freezed and prepared for retrieval
 *   3. getVal - method to retrieve the previously freezed data (shallow copy, if you want to work with this data, make
 * a deep copy)
 *   4. stopDevice - acquisition is stopped, device is no longer ready to record data
 *
 *   the steps 2. and 3. can be repeated until the desired number of "frames" has been read. The device
 *   should be only started once before the first acquisition of a sequence and stop only at their end.
 *   The device itself MUST NOT allocate memory for the data to be stored. This HAS TO BE DONE in the main programm
 *   or in the calling method!
 *
 *   If a live image is listening this device, its source node calls startDeviceAndRegisterListener. If the
 * autoGrabbing-flag is enabled, a timer will be started, which triggers the method 'timerEvent' (should be implemented
 * by any camera). If this flag is disabled, the live image is registered, but no images will be regularily aquired. In
 * this case, only manually taken images will be passed to any registered source node. If the flag is enabled again, the
 * timer is restarted and every live image will automatically get new images. This is done by invoking the slot
 * 'setSource' of every registered source node.
 *
 *   Every camera will only return shallow copies of its internal image both to the live image and to the user. This
 * image can be read by everybody. If the user wants to change values in this image, he should make a deep copy first.
 *
 */
class ITOMCOMMONQT_EXPORT AddInDataIO : public AddInBase
{
    Q_OBJECT

  private:
    Q_DISABLE_COPY(AddInDataIO)

    QScopedPointer<AddInDataIOPrivate>
        d_ptr; //!> self-managed pointer to the private class container (deletes itself if d_ptr is destroyed)
    Q_DECLARE_PRIVATE(AddInDataIO);

  protected:
    virtual ~AddInDataIO();
    AddInDataIO();

    void runStatusChanged(bool deviceStarted);

    // void timerEvent (QTimerEvent *event) = 0; //implement this event in your plugin, if you are a device, which is
    // accessible by any liveImage!!!

    QMultiMap<QString, QObject *>
        m_autoGrabbingListeners; /*!< MultiMap of listeners (live image source nodes), which want to have updates from
                                    this camera. The String indicates the channel. */
    int m_timerID;               /*!< internal ID of the timer, which acquires images for any live view (if allowed) */
    int m_timerIntervalMS;       /*!<  timer interval (in ms)*/
    bool m_autoGrabbingEnabled;  /*!<  defines, whether the auto-grabbing timer for any live image can be activated. If
                                    this variable becomes false and any timer is activated, this timer is killed.*/

  public:
    inline int getAutoGrabbing()
    {
        return m_autoGrabbingEnabled;
    } /*!< returns the state of m_autoGrabbingEnabled; consider this method as final */

  Q_SIGNALS:

  public Q_SLOTS:
    //! method to start the device - i.e. get ready to record data
    virtual ito::RetVal startDevice(ItomSharedSemaphore *waitCond);

    //! method to stop the device, it is no longer possible to acquire data
    virtual ito::RetVal stopDevice(ItomSharedSemaphore *waitCond);

    //! freeze the current data and prepare it for retrieval
    virtual ito::RetVal acquire(const int trigger, ItomSharedSemaphore *waitCond = NULL);

    //! stops a continuous acquisition (usually only required by AD/DA converters). This method has not to be
    //! implemented in every plugin. New from itom.AddIn.Interface/4.0.0 on
    virtual ito::RetVal stop(ItomSharedSemaphore *waitCond = NULL);

    //! read data from the device into a dataObject (which is passed as void pointer actually). Output is a shallow-copy
    //! to the grabber internal buffer-object.
    virtual ito::RetVal getVal(void *data, ItomSharedSemaphore *waitCond = NULL);

    //! read data from the device into a "raw data pointer" (in this case a char * is passed, pointing to the start of
    //! the preallocated memory)
    virtual ito::RetVal getVal(QSharedPointer<char> data, QSharedPointer<int> length,
                               ItomSharedSemaphore *waitCond = NULL);

    //! read data from the device into a dataObject (which is passed as void pointer actually). The map contains
    //! dataObjects for different channels. Output is a shallow-copy to the grabber internal buffer-object.
    virtual ito::RetVal getVal(QSharedPointer<QMap<QString, ito::DataObject *>> dataObjMap,
                               ItomSharedSemaphore *waitCond = NULL);
    
    virtual ito::RetVal getVal(ItomSharedSemaphore* waitCond = NULL);
    //! read data from the device into a dataObject (which is passed as void pointer actually). Output is a deep-copy to
    //! the grabber internal object.
    virtual ito::RetVal copyVal(void *dObj, ItomSharedSemaphore *waitCond);

    //! write data, e.g. to the DA part of an ADDA card
    virtual ito::RetVal setVal(const char *data, const int length, ItomSharedSemaphore *waitCond = NULL);

    //! enables the timer for auto grabbing (live image), if any live image has signed on (usually this method must not
    //! be overwritten)
    ito::RetVal enableAutoGrabbing(ItomSharedSemaphore *waitCond = NULL); // consider this method as final

    //! disables the timer for auto grabbing (live image) (usually this method must not be overwritten)
    ito::RetVal disableAutoGrabbing(ItomSharedSemaphore *waitCond = NULL); // consider this method as final

    //! sets a new interval for the auto-grabbing timer (in ms). If interval <= 0 is passed, nothing is changed, but the
    //! current interval is returned. This method does not enable or disable the timer.
    ito::RetVal setAutoGrabbingInterval(QSharedPointer<int> interval,
                                        ItomSharedSemaphore *waitCond = NULL); // consider this method as final

    //! starts device and registers obj as listener (live image). This listener must have a slot void
    //! setSource(QSharedPointer<ito::DataObject>, ItomSaredSemaphore).
    ito::RetVal startDeviceAndRegisterListener(QObject *obj,
                                               ItomSharedSemaphore *waitCond = NULL); // consider this method as final

    //! stops device and unregisters obj (live image).
    ito::RetVal stopDeviceAndUnregisterListener(QObject *obj,
                                                ItomSharedSemaphore *waitCond = NULL); // consider this method as final
};

//----------------------------------------------------------------------------------------------------------------------------------

/** @class AddInActuator
 *   @brief base class for all actuator plugin classes
 *
 *   This class is one step further down the line from \ref AddInBase. Actuator plugins must be derived from this class
 * which is derived from AddInBase. In this class only the methods specific to actuator plugins are declared.
 */
class ITOMCOMMONQT_EXPORT AddInActuator : public AddInBase
{
    Q_OBJECT

  private:
    Q_DISABLE_COPY(AddInActuator)

    QScopedPointer<AddInActuatorPrivate>
        d_ptr; //!> self-managed pointer to the private class container (deletes itself if d_ptr is destroyed)
    Q_DECLARE_PRIVATE(AddInActuator);

  protected:
    virtual ~AddInActuator();
    AddInActuator();

    QVector<int> m_currentStatus; /*!< vector (same length than number of axes) containing the status of every axis. The
                                     status is a combination of enumeration ito::tActuatorStatus. */
    QVector<double> m_currentPos; /*!< vector (same length than number of axes) containing the current position (mm or
                                     degree) of every axis. The current position should be updated with a reasonable
                                     frequency (depending on the actuator and situation)*/
    QVector<double> m_targetPos;  /*!< vector (same length than number of axes) containing the target position (mm or
                                     degree) of every axis */

    //! checks whether any axis is still moving (moving flag is set)
    bool isMotorMoving() const;

    void sendStatusUpdate(
        const bool statusOnly =
            false); /* emits actuatorStatusChanged signal with the vector of currentStatus (and currentPos if statusOnly
                       = false) to notify connected listeners about the current status (and position)*/
    void sendTargetUpdate(); /* emits targetChanged with the vector of targetPositions to notify connected listeners
                                about the change of the target position(s) */

    //! this method must be overwritten.
    /*!
    WaitForDone should wait for a moving motor until the indicated axes (or all axes of nothing is indicated) have
    stopped or a timeout or user interruption occurred. The timeout can be given in milliseconds, or -1 if no timeout
    should be considered. The flag-parameter can be used for your own purpose.
    */
    virtual ito::RetVal waitForDone(const int timeoutMS = -1,
                                    const QVector<int> axis = QVector<int>() /*if empty -> all axis*/,
                                    const int flags = 0 /*for your use*/) = 0;

    //! sets status flags of given status variable
    /*!
    Use this small inline method in order to set the status of given status variable. The status is an OR-combination of
    the enumeration ito::tActuatorStatus. You can assign a mask (keepMask). Bits whithin this mask will be unchanged.

    \param [in,out] status is the status variable which is changed.
    \param [in] newFlags    is an OR-combination of ito::tActuatorStatus which is assigned to status.
    \param [in] keepMask    is a mask whose bits are not deleted if they are not contained in newFlags.

    \sa tActuatorStatus
    */
    void setStatus(int &status, const int newFlags, const int keepMask = 0);

    //! sets status flags of the status of the given axes
    /*!
    This method calls setStatus for the status of every given axis-number. The status is directly changed in the member
    variable m_currentStatus. For further information see the description of method setStatus (for one single status
    variable)

    \param [in] axis        is the vector with axis-numbers.
    \param [in] newFlags    is an OR-combination of ito::tActuatorStatus which is assigned to status.
    \param [in] keepMask    is a mask whose bits are not deleted if they are not contained in newFlags.

    \sa setStatus
    */
    void setStatus(const QVector<int> &axis, const int newFlags, const int keepMask = 0);

    //! changes the status bit of the given status value from one existing to a new value.
    /*!
    If the given existingFlag bitmask of the status-value is set, it is completely replaced by the flags set by
    replaceFlag.

    \param [in,out] status is the status variable which is changed.
    \param [in] existingFlag    is the bitmask which must be set and is replace by replaceFlag
    \param [in] replaceFlag     is the bitmask which is used for the replacement.

    \sa tActuatorStatus
    */
    void replaceStatus(int &status, const int existingFlag, const int replaceFlag);

    //! changes the status flags of the status of the given axes from one existing to a new value
    /*!
    This method calls replaceStatus for the status of every given axis-number. The status is directly changed in the
    member variable m_currentStatus. For further information see the description of method replaceStatus (for one single
    status variable)

    \param [in] axis        is the vector with axis-numbers.
    \param [in] existingFlag    is the bitmask which must be set and is replace by replaceFlag
    \param [in] replaceFlag     is the bitmask which is used for the replacement.

    \sa replaceStatus
    */
    void replaceStatus(const QVector<int> &axis, const int existingFlag, const int replaceFlag);

    //! initializes the current status, current position and target position vectors to the same size and the given
    //! start values
    /*!
    If sendUpdateSignals is true, the signals targetChanged and actuatorStatusChanged are emitted with the new size and
    content. In any case, the last signalled states are set to these initial values, too.
    */
    void initStatusAndPositions(int numAxes, int status, double currentPosition = 0.0, double targetPosition = 0.0,
                                bool sendUpdateSignals = true);

    //! returns interrupt flag (thread-safe)
    /*!
    This methods returns true if the interrupt flag has been set using setInterrupt. Once this method is called, the
    interrupt flag is reset.

    \return true if interrupt flag has been set, else false.
    \sa setInterrupt
    */
    bool isInterrupted();

  public:
    //! set interrupt flag (thread-safe)
    /*!
    call this method (even direct call from different thread is possible) if you want to set the interrupt flag in order
    to stop a moving actuator. This flag has to be continously be checked in waitForDone using the method isInterrupted,
    since this method only sets the flag without initiating further actions.

    \sa waitForDone, isInterrupted
    */
    void setInterrupt();

    //! resets the interrupt flag (thread-safe)
    /*!
    call this method (even direct call from different thread is possible) if you want to reset the interrupt flag.
    This method is called if setOrigin, setPosAbs or setPosRel is called from Python since the interrupt flag can be set
    if a Python script is interrupted (depending on itom property).
    */
    void resetInterrupt();

    //! put the latest signalled states (current status, position and target position) to the given arguments.
    /*!
    "last signalled" signifies that whenever the signal targetChanged or actuatorStatusChanged is emitted,
    the current value of these states is stored and can be obtained by this method.

    The call to this method is thread-safe.

    \return ito::retOk if all states could be read, ito::retError if no status or position value has been reported up to
    now.
    */
    ito::RetVal getLastSignalledStates(QVector<int> &status, QVector<double> &currentPos, QVector<double> &targetPos);

  Q_SIGNALS:
    //! signal emitted if status or actual position of any axis has been changed.
    /*!
    Usually this signal can be sent using the method sendStatusUpdate(...). This method firstly checks if any slot has
    been connected to this signal and only fires the signal of at least one slot is connected (e.g. any docking-widget).

    Usually the status and positions are taken from the member variables m_currentStatus and m_currentPos.

    \params status is a vector with the length of the number of axis and each value contains a OR-combination of
    ito::tActuatorStatus \params actPosition is a vector with the length of the number of axis containing the actual
    axis positions, or length 0, if no actual positions are sended.
    */
    void actuatorStatusChanged(QVector<int> status, QVector<double> actPosition);

    //! signal emitted if target position of any axis has changed.
    /*!
    Usually this signal can be sent using the method sendTargetUpdate(). This method firstly checks if any slot has been
    connected to this signal and only fires the signal of at least one slot is connected (e.g. any docking-widget).

    Usually the target is taken from the member variable m_targetPos.

    \params targetPositions is a vector with the length of the number of axis containing the desired target positions
    for ALL axis.
    */
    void targetChanged(QVector<double> targetPositions);

  public Q_SLOTS:
    //! method to calibrate a single axis
    virtual ito::RetVal calib(const int axis, ItomSharedSemaphore *waitCond = NULL) = 0;
    //! method to calibrate a number of axis. The axis' numbers are given in the axis vector
    virtual ito::RetVal calib(const QVector<int> axis, ItomSharedSemaphore *waitCond = NULL) = 0;
    //! method to set the origin of one axis to the current position
    virtual ito::RetVal setOrigin(const int axis, ItomSharedSemaphore *waitCond = NULL) = 0;
    //! method to set the origin of a number of axis to their current positions. The axis' numbers are given in the axis
    //! vector
    virtual ito::RetVal setOrigin(const QVector<int> axis, ItomSharedSemaphore *waitCond = NULL) = 0;
    //! retrieve the status of the actuator
    virtual ito::RetVal getStatus(QSharedPointer<QVector<int>> status, ItomSharedSemaphore *waitCond) = 0;
    //! retrieve the status of one axis of the actuator. By default, this method uses the general implementation of
    //! getStatus and returns the requested axis only.
    virtual ito::RetVal getStatus(const int axis, QSharedPointer<int> status, ItomSharedSemaphore *waitCond);
    //! read the position of one axis
    virtual ito::RetVal getPos(const int axis, QSharedPointer<double> pos, ItomSharedSemaphore *waitCond) = 0;
    //! read the position of a number of axis. The axis' numbers are given in the axis vector
    virtual ito::RetVal getPos(const QVector<int> axis, QSharedPointer<QVector<double>> pos,
                               ItomSharedSemaphore *waitCond) = 0;
    //! move a single axis to a new absolute position
    virtual ito::RetVal setPosAbs(const int axis, const double pos, ItomSharedSemaphore *waitCond = NULL) = 0;
    //! move a number of axis to a new absolute position. The axis' numbers are given in the axis vector
    virtual ito::RetVal setPosAbs(const QVector<int> axis, QVector<double> pos,
                                  ItomSharedSemaphore *waitCond = NULL) = 0;
    //! increment/decrement a single axis by position value
    virtual ito::RetVal setPosRel(const int axis, const double pos, ItomSharedSemaphore *waitCond = NULL) = 0;
    //! increment/decrement a number of axis by position values. The axis' numbers are given in the axis vector
    virtual ito::RetVal setPosRel(const QVector<int> axis, QVector<double> pos,
                                  ItomSharedSemaphore *waitCond = NULL) = 0;

    //! overload this function to update the current status and position values, followed by calling sendStatusUpdate
    //! and/or sendTargetUpdate
    virtual ito::RetVal requestStatusAndPosition(bool sendCurrentPos, bool sendTargetPos);
};

//----------------------------------------------------------------------------------------------------------------------------------
/** @class AddInAlgo
 *   @brief base class for all "algorithm" plugin classes
 *
 *   This class is one step further down the line from \ref AddInBase. "Algorithm" plugins must be derived from this
 * class which is derived from AddInBase. Compared to \ref AddInDataIO and \ref AddInActuator the AddInAlgo class is
 * fairly simple. It does not have an init function or a close function. In the algo base class at the moment no further
 * methods or variables are declared - it serves more as an organisation class, putting all actual plugins to the same
 * level of inheritance.
 */
class ITOMCOMMONQT_EXPORT AddInAlgo : public AddInBase
{
    Q_OBJECT

  private:
    Q_DISABLE_COPY(AddInAlgo)

    QScopedPointer<AddInAlgoPrivate>
        d_ptr; //!> self-managed pointer to the private class container (deletes itself if d_ptr is destroyed)
    Q_DECLARE_PRIVATE(AddInAlgo);

  public:
    typedef ito::RetVal (*t_filter)(QVector<ito::ParamBase> *paramsMand, QVector<ito::ParamBase> *paramsOpt,
                                    QVector<ito::ParamBase> *paramsOut);
    typedef ito::RetVal (*t_filterExt)(QVector<ito::ParamBase> *paramsMand, QVector<ito::ParamBase> *paramsOpt,
                                       QVector<ito::ParamBase> *paramsOut,
                                       QSharedPointer<ito::FunctionCancellationAndObserver> observer);
    typedef QWidget *(*t_algoWidget)(QVector<ito::ParamBase> *paramsMand, QVector<ito::ParamBase> *paramsOpt,
                                     ito::RetVal &retValue);
    typedef ito::RetVal (*t_filterParam)(QVector<ito::Param> *paramsMand, QVector<ito::Param> *paramsOpt,
                                         QVector<ito::Param> *paramsOut);

    //!< possible categories for filter or widget-methods
    enum tAlgoCategory
    {
        catNone = 0x0000,              //!< default: no category
        catDiskIO = 0x0001,            //!< category for saving or loading data from hard drive
        catAnalyseDataObject = 0x0002, //!< category for methods analysing data objects
        catPlotDataObject = 0x0004     //!< category for methods plotting data objects
    };

    //!< possible algorithm interfaces
    enum tAlgoInterface
    {
        iNotSpecified = 0x0000,     //!< default: filter or widget does not fit to any interface
        iReadDataObject = 0x0001,   //!< interface for loading content of files into a data object
        iWriteDataObject = 0x0002,  //!< interface for saving data object to file
        iReadPointCloud = 0x0004,   //!< interface for loading content of files into a point cloud
        iWritePointCloud = 0x0008,  //!< interface for saving point cloud to file
        iReadPolygonMesh = 0x0010,  //!< interface for loading content of files into a polygon mesh
        iWritePolygonMesh = 0x0020, //!< interface for saving polygon mesh to file
        iPlotSingleObject = 0x0040  //!< interface for ploting dataObjects via the GUI
    };

    // Q_ENUM exposes a meta object to the enumeration types, such that the key names for the enumeration
    // values are always accessible.
    Q_ENUM(tAlgoCategory)
    Q_ENUM(tAlgoInterface)

    //! container for publishing filters provided by any plugin
    class FilterDef
    {
      public:
        //!< empty, default constructor
        FilterDef()
            : m_filterFunc(NULL), m_paramFunc(NULL), m_pBasePlugin(NULL), m_category(ito::AddInAlgo::catNone),
              m_interface(ito::AddInAlgo::iNotSpecified)
        {
        }

        //!< constructor with all necessary arguments.
        FilterDef(AddInAlgo::t_filter filterFunc, AddInAlgo::t_filterParam filterParamFunc,
                  QString description = QString(), ito::AddInAlgo::tAlgoCategory category = ito::AddInAlgo::catNone,
                  ito::AddInAlgo::tAlgoInterface interf = ito::AddInAlgo::iNotSpecified,
                  QString interfaceMeta = QString())
            : m_filterFunc(filterFunc), m_paramFunc(filterParamFunc), m_pBasePlugin(NULL), m_description(description),
              m_category(category), m_interface(interf), m_interfaceMeta(interfaceMeta)
        {
        }

        virtual ~FilterDef()
        {
        }

        t_filter m_filterFunc;     //!< function pointer (unbounded, static) for filter-method
        t_filterParam m_paramFunc; //!< function pointer (unbounded, static) for filter's default parameter method
        ito::AddInInterfaceBase
            *m_pBasePlugin;    //!< interface (factory) instance of this plugin (will be automatically filled)
        QString m_name;        //!< name of filter
        QString m_description; //!< description of filter
        ito::AddInAlgo::tAlgoCategory m_category;   //!< category, filter belongs to (default: catNone)
        ito::AddInAlgo::tAlgoInterface m_interface; //!< algorithm interface, filter fits to (default: iNotSpecified)
        QString m_interfaceMeta;                    //!< meta information if required by algorithm interface
      private:
        FilterDef(const FilterDef & /*p*/); // disable copy constructor
    };

    //! extended FilterDef (derived from FilterDef) with a filterFunc of type f_filterExt instead of t_filter. This
    //! method has an additional argument of type FunctionCancellationAndObserver
    class FilterDefExt : public FilterDef
    {
      public:
        //!< empty, default constructor
        FilterDefExt() : FilterDef(), m_filterFuncExt(NULL)
        {
        }

        //!< constructor with all necessary arguments.
        FilterDefExt(AddInAlgo::t_filterExt filterFuncExt, AddInAlgo::t_filterParam filterParamFunc,
                     QString description = QString(), ito::AddInAlgo::tAlgoCategory category = ito::AddInAlgo::catNone,
                     ito::AddInAlgo::tAlgoInterface interf = ito::AddInAlgo::iNotSpecified,
                     QString interfaceMeta = QString(), bool hasStatusInfo = true, bool isCancellable = true)
            : FilterDef(NULL, filterParamFunc, description, category, interf, interfaceMeta),
              m_filterFuncExt(filterFuncExt), m_hasStatusInformation(hasStatusInfo), m_isCancellable(isCancellable)
        {
<<<<<<< HEAD
        }

        virtual ~FilterDefExt()
        {
        }

        t_filterExt m_filterFuncExt; //!< extended function pointer (unbounded, static) for filter-method
        bool m_hasStatusInformation; //!< true, if filter updates status information to the optional observer
        bool m_isCancellable; //!< true, if filter listens to a possible interrupt flag in the optional observer and
                              //!< cancels the execution if set

      private:
        FilterDefExt(const FilterDefExt & /*p*/); // disable copy constructor
    };

    //! container for publishing widgets provided by any plugin
    class AlgoWidgetDef
    {
      public:
        //!< empty, default constructor
        AlgoWidgetDef()
            : m_widgetFunc(NULL), m_paramFunc(NULL), m_pBasePlugin(NULL), m_category(ito::AddInAlgo::catNone),
              m_interface(ito::AddInAlgo::iNotSpecified)
        {
        }

        //!< constructor with all necessary arguments.
        AlgoWidgetDef(AddInAlgo::t_algoWidget algoWidgetFunc, AddInAlgo::t_filterParam algoWidgetParamFunc,
                      QString description = QString(), ito::AddInAlgo::tAlgoCategory category = ito::AddInAlgo::catNone,
                      ito::AddInAlgo::tAlgoInterface interf = ito::AddInAlgo::iNotSpecified,
                      QString interfaceMeta = QString())
            : m_widgetFunc(algoWidgetFunc), m_paramFunc(algoWidgetParamFunc), m_pBasePlugin(NULL),
              m_description(description), m_category(category), m_interface(interf), m_interfaceMeta(interfaceMeta)
        {
        }

        virtual ~AlgoWidgetDef()
        {
        } //!< destructor

        t_algoWidget m_widgetFunc; //!< function pointer (unbounded, static) for widget-method
        t_filterParam m_paramFunc; //!< function pointer (unbounded, static) for widget's default parameter method
        ito::AddInInterfaceBase
            *m_pBasePlugin;    //!< interface (factory) instance of this plugin (will be automatically filled)
        QString m_name;        //!< name of widget
        QString m_description; //!< description of widget
        ito::AddInAlgo::tAlgoCategory m_category;   //!< category, widget belongs to (default: catNone)
        ito::AddInAlgo::tAlgoInterface m_interface; //!< algorithm interface, widget fits to (default: iNotSpecified)
        QString m_interfaceMeta;                    //!< meta information if required by algorithm interface

      private:
        AlgoWidgetDef(const AlgoWidgetDef & /*p*/); // disable copy constructor
=======
        public:
            //!< empty, default constructor
            FilterDef() :
                m_filterFunc(NULL),
                m_paramFunc(NULL),
                m_pBasePlugin(NULL),
                m_category(ito::AddInAlgo::catNone),
                m_interface(ito::AddInAlgo::iNotSpecified)
            {}

            //!< constructor with all necessary arguments.
            FilterDef(AddInAlgo::t_filter filterFunc, AddInAlgo::t_filterParam filterParamFunc,
                    QString description = QString(), ito::AddInAlgo::tAlgoCategory category = ito::AddInAlgo::catNone,
                    ito::AddInAlgo::tAlgoInterface interf = ito::AddInAlgo::iNotSpecified,
                    QString interfaceMeta = QString()) :
                m_filterFunc(filterFunc),
                m_paramFunc(filterParamFunc),
                m_pBasePlugin(NULL),
                m_description(description),
                m_category(category),
                m_interface(interf),
                m_interfaceMeta(interfaceMeta)
            {}

            virtual ~FilterDef() {}

            t_filter m_filterFunc;                      //!< function pointer (unbounded, static) for filter-method
            t_filterParam m_paramFunc;                  //!< function pointer (unbounded, static) for filter's default parameter method
            ito::AddInInterfaceBase *m_pBasePlugin;     //!< interface (factory) instance of this plugin (will be automatically filled)
            QString m_name;                             //!< name of filter
            QString m_description;                      //!< description of filter
            ito::AddInAlgo::tAlgoCategory m_category;   //!< category, filter belongs to (default: catNone)
            ito::AddInAlgo::tAlgoInterface m_interface; //!< algorithm interface, filter fits to (default: iNotSpecified)
            QString m_interfaceMeta;                    //!< meta information if required by algorithm interface
        private:
            FilterDef(const FilterDef & /*p*/); //disable copy constructor
        };

        //! extended FilterDef (derived from FilterDef) with a filterFunc of type f_filterExt instead of t_filter. This method has an additional argument of type FunctionCancellationAndObserver
        class FilterDefExt : public FilterDef
        {
        public:
            //!< empty, default constructor
            FilterDefExt() :
                FilterDef(),
                m_filterFuncExt(NULL)
            {}

            //!< constructor with all necessary arguments.
            FilterDefExt(AddInAlgo::t_filterExt filterFuncExt, AddInAlgo::t_filterParam filterParamFunc,
                    QString description = QString(), ito::AddInAlgo::tAlgoCategory category = ito::AddInAlgo::catNone,
                    ito::AddInAlgo::tAlgoInterface interf = ito::AddInAlgo::iNotSpecified,
                    QString interfaceMeta = QString(), bool hasStatusInfo = true, bool isCancellable = true) :
                FilterDef(NULL, filterParamFunc, description, category, interf, interfaceMeta),
                m_filterFuncExt(filterFuncExt),
                m_hasStatusInformation(hasStatusInfo),
                m_isCancellable(isCancellable)
            {}

            virtual ~FilterDefExt() {}

            t_filterExt m_filterFuncExt;                      //!< extended function pointer (unbounded, static) for filter-method
            bool m_hasStatusInformation;                      //!< true, if filter updates status information to the optional observer
            bool m_isCancellable;                             //!< true, if filter listens to a possible interrupt flag in the optional observer and cancels the execution if set

        private:
            FilterDefExt(const FilterDefExt & /*p*/); //disable copy constructor
        };

        //! container for publishing widgets provided by any plugin
        class AlgoWidgetDef
        {
        public:
            //!< empty, default constructor
            AlgoWidgetDef() :
                m_widgetFunc(NULL),
                m_paramFunc(NULL),
                m_pBasePlugin(NULL),
                m_category(ito::AddInAlgo::catNone),
                m_interface(ito::AddInAlgo::iNotSpecified)
            {}

            //!< constructor with all necessary arguments.
            AlgoWidgetDef(AddInAlgo::t_algoWidget algoWidgetFunc, AddInAlgo::t_filterParam algoWidgetParamFunc, QString description = QString(), ito::AddInAlgo::tAlgoCategory category = ito::AddInAlgo::catNone, ito::AddInAlgo::tAlgoInterface interf = ito::AddInAlgo::iNotSpecified, QString interfaceMeta = QString()) :
                m_widgetFunc(algoWidgetFunc),
                m_paramFunc(algoWidgetParamFunc),
                m_pBasePlugin(NULL),
                m_description(description),
                m_category(category),
                m_interface(interf),
                m_interfaceMeta(interfaceMeta)
            {}

            virtual ~AlgoWidgetDef() {}    //!< destructor

            t_algoWidget m_widgetFunc;    //!< function pointer (unbounded, static) for widget-method
            t_filterParam m_paramFunc;    //!< function pointer (unbounded, static) for widget's default parameter method
            ito::AddInInterfaceBase *m_pBasePlugin;        //!< interface (factory) instance of this plugin (will be automatically filled)
            QString m_name;                //!< name of widget
            QString m_description;        //!< description of widget
            ito::AddInAlgo::tAlgoCategory m_category;    //!< category, widget belongs to (default: catNone)
            ito::AddInAlgo::tAlgoInterface m_interface; //!< algorithm interface, widget fits to (default: iNotSpecified)
            QString m_interfaceMeta;    //!< meta information if required by algorithm interface

        private:
            AlgoWidgetDef(const AlgoWidgetDef & /*p*/); //disable copy constructor
        };

        ito::RetVal getFilterList(QHash<QString, FilterDef *> &fList) const;
        ito::RetVal getAlgoWidgetList(QHash<QString, AlgoWidgetDef *> &awList) const;
        ito::RetVal rejectFilter(const QString &name);
        ito::RetVal rejectAlgoWidget(const QString &name);

    protected:
        virtual ~AddInAlgo();
        AddInAlgo();
        QHash<QString, FilterDef *> m_filterList;
        QHash<QString, AlgoWidgetDef *> m_algoWidgetList;

        //! small check and cleaning of all parameter vectors (can be used in filterParam methods)
        static ito::RetVal prepareParamVectors(QVector<ito::Param> *paramsMand, QVector<ito::Param> *paramsOpt, QVector<ito::Param> *paramsOut);

    public Q_SLOTS:
        virtual ito::RetVal getParam(QSharedPointer<ito::Param> /*val*/, ItomSharedSemaphore * /*waitCond*/ = NULL) { return ito::retOk; }
        virtual ito::RetVal setParam(QSharedPointer<ito::ParamBase> /*val*/, ItomSharedSemaphore * /*waitCond*/ = NULL) { return ito::retOk; }
>>>>>>> 707102bf
    };

    ito::RetVal getFilterList(QHash<QString, FilterDef *> &fList) const;
    ito::RetVal getAlgoWidgetList(QHash<QString, AlgoWidgetDef *> &awList) const;
    ito::RetVal rejectFilter(const QString &name);
    ito::RetVal rejectAlgoWidget(const QString &name);

  protected:
    virtual ~AddInAlgo();
    AddInAlgo();
    QHash<QString, FilterDef *> m_filterList;
    QHash<QString, AlgoWidgetDef *> m_algoWidgetList;

    //! small check and cleaning of all parameter vectors (can be used in filterParam methods)
    static ito::RetVal prepareParamVectors(QVector<ito::Param> *paramsMand, QVector<ito::Param> *paramsOpt,
                                           QVector<ito::Param> *paramsOut);

  public Q_SLOTS:
    virtual ito::RetVal getParam(QSharedPointer<ito::Param> /*val*/, ItomSharedSemaphore * /*waitCond*/ = NULL)
    {
        return ito::retOk;
    }
    virtual ito::RetVal setParam(QSharedPointer<ito::ParamBase> /*val*/, ItomSharedSemaphore * /*waitCond*/ = NULL)
    {
        return ito::retOk;
    }
};

//----------------------------------------------------------------------------------------------------------------------------------
} // namespace ito

#endif // #if !defined(Q_MOC_RUN) || defined(ITOMCOMMONQT_MOC)

//! must be out of namespace ito, otherwise it results in a strange compiler error (template ...)
Q_DECLARE_INTERFACE(ito::AddInInterfaceBase, ito_AddInInterface_CurrentVersion /*"ito.AddIn.InterfaceBase/4"*/)

#endif<|MERGE_RESOLUTION|>--- conflicted
+++ resolved
@@ -80,21 +80,12 @@
 Pass the name of the corresponding plugin class (not its interface class).
 This macro is the opposite of NEW_PLUGININSTANCE
 */
-<<<<<<< HEAD
 #define REMOVE_PLUGININSTANCE(PluginClass)                                                                             \
     if (*addInInst)                                                                                                    \
     {                                                                                                                  \
         (*addInInst)->deleteLater();                                                                                   \
         m_InstList.removeOne(*addInInst);                                                                              \
     }
-=======
-#define REMOVE_PLUGININSTANCE(PluginClass) \
-   if (*addInInst) \
-      { \
-      (*addInInst)->deleteLater(); \
-      m_InstList.removeOne(*addInInst); \
-      }
->>>>>>> 707102bf
 
 //! macro to set the pointer of the plugin to all its defined filters and widgets
 /*!
@@ -136,7 +127,6 @@
 
 namespace ito
 {
-<<<<<<< HEAD
 //----------------------------------------------------------------------------------------------------------------------------------
 //! tPluginType enumeration
 /*!
@@ -228,15 +218,6 @@
 struct ExecFuncParams
 {
     ExecFuncParams() : infoString("")
-=======
-    //----------------------------------------------------------------------------------------------------------------------------------
-    //! tPluginType enumeration
-    /*!
-    used to describe the plugin type and subtype (in case of DataIO main type)
-    e.g. typeDataIO|typeGrabber for a frame grabber
-    */
-    enum tPluginType
->>>>>>> 707102bf
     {
     }
     QVector<Param> paramsMand; /*!< mandatory parameters (default set), must have flag In or In|Out */
@@ -355,7 +336,6 @@
     /* This method is automatically implemented by the PLUGIN_ITOM_API macro.
     The definition is 0xAABBCC where AA is the major, BB the minor and CC the patch.
     */
-<<<<<<< HEAD
     virtual int getAddInInterfaceVersion() const = 0;
 
     //! returns addIn type
@@ -381,58 +361,12 @@
 
     //! returns whether init-method should be called in new thread (default) or still in main thread
     inline bool getCallInitInNewThread(void) const
-=======
-    enum tActuatorStatus
-    {
-        //moving flags
-        actuatorUnknown = 0x0001, /*!< moving status of axis is unknown */
-        actuatorInterrupted = 0x0002, /*!< movement has been interrupted by the user, axis is immediately stopped */
-        actuatorMoving = 0x0004, /*!< axis is currently moving */
-        actuatorAtTarget = 0x0008, /*!< axis reached target */
-        actuatorTimeout = 0x0010, /*!< no signal from axis, timeout */
-        //switches
-        actuatorEndSwitch = 0x0100, /*!< axis reached an undefined end switch */
-        actuatorLeftEndSwitch = 0x0200, /*!< axis reached the specified left end switch (if set, also set actuatorEndSwitch), deprecated */
-        actuatorRightEndSwitch = 0x0400, /*!< axis reached the specified right end switch (if set, also set actuatorEndSwitch), deprecated */
-        actuatorEndSwitch1 = 0x0200,/*!< axis reached the specified left end switch (if set, also set actuatorEndSwitch) */
-        actuatorEndSwitch2 = 0x0400,    /*!< axis reached the specified left end switch (if set, also set actuatorEndSwitch) */
-        actuatorRefSwitch = 0x0800, /*!< axis reached an undefined reference switch */
-        actuatorLeftRefSwitch = 0x1000, /*!< axis reached the specified left reference switch (if set, also set actuatorRefSwitch), deprecated */
-        actuatorRightRefSwitch = 0x2000, /*!< axis reached the specified right reference switch (if set, also set actuatorRefSwitch), deprecated */
-        actuatorRefSwitch1 = 0x1000,/*!< axis reached the specified right reference switch (if set, also set actuatorRefSwitch)*/
-        actuatorRefSwitch2 = 0x2000,/*!< axis reached the specified right reference switch (if set, also set actuatorRefSwitch)*/
-
-        //status flags
-        actuatorAvailable = 0x4000, /*!< axis is generally available */
-        actuatorEnabled = 0x8000, /*!< axis is enabled for movements */
-        actuatorError = 0x10000,/*axis has encountered error/reports error*/
-
-        actMovingMask = actuatorUnknown | actuatorInterrupted | actuatorMoving | actuatorAtTarget | actuatorTimeout, /*!< bitmask that marks all bits related to the movement */
-
-        actEndSwitchMask = actuatorEndSwitch \
-        | actuatorEndSwitch1 | actuatorEndSwitch2, /*!< bitmask that marks all bits related to end switches */
-
-        actRefSwitchMask = \
-        actuatorRefSwitch \
-        | actuatorRefSwitch1 | actuatorRefSwitch2, /*!< bitmask that marks all bits related to reference switches */
-
-        actSwitchesMask = actEndSwitchMask | actRefSwitchMask,                                /*!< bitmask that marks all bits related to reference and end switches */
-
-        actStatusMask = actuatorAvailable | actuatorEnabled | actuatorError                     /*!< bitmask that marks all status flags */
-    };
-
-    enum tAutoLoadPolicy
->>>>>>> 707102bf
     {
         return m_callInitInNewThread;
     }
 
-<<<<<<< HEAD
     //! returns true if the plugin allows his own parameter load to be autoloaded by addin manager
     inline tAutoLoadPolicy getAutoLoadPolicy(void) const
-=======
-    enum tAutoSavePolicy
->>>>>>> 707102bf
     {
         return m_autoLoadPolicy;
     }
@@ -443,12 +377,8 @@
         return m_autoSavePolicy;
     }
 
-<<<<<<< HEAD
     //! returns plugin author
     const QString getAuthor(void) const
-=======
-    struct FilterParams
->>>>>>> 707102bf
     {
         return m_author;
     }
@@ -490,7 +420,6 @@
     }
     inline const QList<ito::AddInBase *> getInstList(void) const
     {
-<<<<<<< HEAD
         return m_InstList;
     }
     //! method for closing an instance
@@ -551,41 +480,6 @@
     struct AddInRef
     {
         AddInRef() : type(-1), ptr(0)
-=======
-        Q_OBJECT
-
-    private:
-        //!< internal function used within the closing process
-        virtual ito::RetVal closeThisInst(ito::AddInBase **addInInst) = 0;
-
-        QScopedPointer<AddInInterfaceBasePrivate> d_ptr; //!> self-managed pointer to the private class container (deletes itself if d_ptr is destroyed)
-        Q_DECLARE_PRIVATE(AddInInterfaceBase);
-
-    protected:
-        int m_type;                                     //!< plugin type
-        int m_version;                                  //!< plugin version
-        QString m_filename;                             //!< plugin (library) filename on the disc
-        int m_maxItomVer;                               //!< minimum required version of the main program
-        int m_minItomVer;                               //!< maximum supported version of the main program
-        QString m_author;                                //!< the plugin author
-        QString m_description;                          //!< a brief descrition of the plugin
-        QString m_detaildescription;                    //!< a detail descrition of the plugin
-        QString m_license;                              //!< a short license string for the plugin, default value is "LGPL with ITO itom-exception"
-        QString m_aboutThis;
-        QList<ito::AddInBase *> m_InstList;             //!< vector holding a list of the actual instantiated classes of the plugin
-        QVector<ito::Param> m_initParamsMand;          //!< vector with the mandatory initialisation parameters, please only read this vector within the init-method of AddInBase (afterwards it might have been changed)
-        QVector<ito::Param> m_initParamsOpt;           //!< vector with the optional initialisation parameters, please only read this vector within the init-method of AddInBase (afterwards it might have been changed)
-        tAutoLoadPolicy m_autoLoadPolicy;               /*!< defines the auto-load policy for automatic loading of parameters from xml-file at startup of any instance */
-        tAutoSavePolicy m_autoSavePolicy;               /*!< defines the auto-save policy for automatic saving of parameters in xml-file at shutdown of any instance */
-        bool m_callInitInNewThread;                     /*!< true (default): the init-method of addIn will be called after that the plugin-instance has been moved to new thread (my addInManager). false: the init-method is called in main(gui)-thread, and will be moved to new thread afterwards (this should only be chosen, if not otherwise feasible) */
-
-
-        virtual void importItomApi(void** apiPtr) = 0; //this methods are implemented in the plugin itsself. Therefore place ITOM_API right after Q_INTERFACE in the header file and replace Q_EXPORT_PLUGIN2 by Q_EXPORT_PLUGIN2_ITOM in the source file.
-        virtual void importItomApiGraph(void** apiPtr) = 0;
-
-        //!> check if we have gui support
-        inline bool hasGuiSupport()
->>>>>>> 707102bf
         {
         }
         AddInRef(void *p, int t) : type(t), ptr(p)
@@ -628,16 +522,8 @@
         return ito::retOk;
     }
 
-<<<<<<< HEAD
     //! retrieve the uniqueID of this instance
     int getID() const;
-=======
-        //! Returns the reference counter of this instance.
-        /*
-        The reference counter is zero-based, hence, the value zero means that one reference is pointing to this instance
-        */
-        int getRefCount(void) const;
->>>>>>> 707102bf
 
     //! retrieve the unique identifier of this instance
     inline QString getIdentifier() const
@@ -789,19 +675,11 @@
     //! decrements reference counter of this plugin (thread-safe)
     void decRefCount(void);
 
-<<<<<<< HEAD
     QVector<ito::AddInBase::AddInRef *> m_hwDecList; //!< list of hardware that was passed to the plugin on
                                                      //!< initialisation and whose refcounter was incremented
     QMap<QString, ExecFuncParams>
         m_execFuncList; //!< map with registered additional functions. funcExec-name -> (default mandParams, default
                         //!< optParams, default outParams, infoString)
-=======
-        QVector<ito::AddInBase::AddInRef *> m_hwDecList;  //!< list of hardware that was passed to the plugin on initialisation and whose refcounter was incremented
-        QMap<QString, ExecFuncParams> m_execFuncList;     //!< map with registered additional functions. funcExec-name -> (default mandParams, default optParams, default outParams, infoString)
-
-        QScopedPointer<AddInBasePrivate> d_ptr; //!> self-managed pointer to the private class container (deletes itself if d_ptr is destroyed). pointer to private class of AddInBase defined in AddInInterface.cpp. This container is used to allow flexible changes in the interface without destroying the binary compatibility
-        Q_DECLARE_PRIVATE(AddInBase);
->>>>>>> 707102bf
 
     QScopedPointer<AddInBasePrivate>
         d_ptr; //!> self-managed pointer to the private class container (deletes itself if d_ptr is destroyed). pointer
@@ -1344,7 +1222,6 @@
             : FilterDef(NULL, filterParamFunc, description, category, interf, interfaceMeta),
               m_filterFuncExt(filterFuncExt), m_hasStatusInformation(hasStatusInfo), m_isCancellable(isCancellable)
         {
-<<<<<<< HEAD
         }
 
         virtual ~FilterDefExt()
@@ -1397,133 +1274,6 @@
 
       private:
         AlgoWidgetDef(const AlgoWidgetDef & /*p*/); // disable copy constructor
-=======
-        public:
-            //!< empty, default constructor
-            FilterDef() :
-                m_filterFunc(NULL),
-                m_paramFunc(NULL),
-                m_pBasePlugin(NULL),
-                m_category(ito::AddInAlgo::catNone),
-                m_interface(ito::AddInAlgo::iNotSpecified)
-            {}
-
-            //!< constructor with all necessary arguments.
-            FilterDef(AddInAlgo::t_filter filterFunc, AddInAlgo::t_filterParam filterParamFunc,
-                    QString description = QString(), ito::AddInAlgo::tAlgoCategory category = ito::AddInAlgo::catNone,
-                    ito::AddInAlgo::tAlgoInterface interf = ito::AddInAlgo::iNotSpecified,
-                    QString interfaceMeta = QString()) :
-                m_filterFunc(filterFunc),
-                m_paramFunc(filterParamFunc),
-                m_pBasePlugin(NULL),
-                m_description(description),
-                m_category(category),
-                m_interface(interf),
-                m_interfaceMeta(interfaceMeta)
-            {}
-
-            virtual ~FilterDef() {}
-
-            t_filter m_filterFunc;                      //!< function pointer (unbounded, static) for filter-method
-            t_filterParam m_paramFunc;                  //!< function pointer (unbounded, static) for filter's default parameter method
-            ito::AddInInterfaceBase *m_pBasePlugin;     //!< interface (factory) instance of this plugin (will be automatically filled)
-            QString m_name;                             //!< name of filter
-            QString m_description;                      //!< description of filter
-            ito::AddInAlgo::tAlgoCategory m_category;   //!< category, filter belongs to (default: catNone)
-            ito::AddInAlgo::tAlgoInterface m_interface; //!< algorithm interface, filter fits to (default: iNotSpecified)
-            QString m_interfaceMeta;                    //!< meta information if required by algorithm interface
-        private:
-            FilterDef(const FilterDef & /*p*/); //disable copy constructor
-        };
-
-        //! extended FilterDef (derived from FilterDef) with a filterFunc of type f_filterExt instead of t_filter. This method has an additional argument of type FunctionCancellationAndObserver
-        class FilterDefExt : public FilterDef
-        {
-        public:
-            //!< empty, default constructor
-            FilterDefExt() :
-                FilterDef(),
-                m_filterFuncExt(NULL)
-            {}
-
-            //!< constructor with all necessary arguments.
-            FilterDefExt(AddInAlgo::t_filterExt filterFuncExt, AddInAlgo::t_filterParam filterParamFunc,
-                    QString description = QString(), ito::AddInAlgo::tAlgoCategory category = ito::AddInAlgo::catNone,
-                    ito::AddInAlgo::tAlgoInterface interf = ito::AddInAlgo::iNotSpecified,
-                    QString interfaceMeta = QString(), bool hasStatusInfo = true, bool isCancellable = true) :
-                FilterDef(NULL, filterParamFunc, description, category, interf, interfaceMeta),
-                m_filterFuncExt(filterFuncExt),
-                m_hasStatusInformation(hasStatusInfo),
-                m_isCancellable(isCancellable)
-            {}
-
-            virtual ~FilterDefExt() {}
-
-            t_filterExt m_filterFuncExt;                      //!< extended function pointer (unbounded, static) for filter-method
-            bool m_hasStatusInformation;                      //!< true, if filter updates status information to the optional observer
-            bool m_isCancellable;                             //!< true, if filter listens to a possible interrupt flag in the optional observer and cancels the execution if set
-
-        private:
-            FilterDefExt(const FilterDefExt & /*p*/); //disable copy constructor
-        };
-
-        //! container for publishing widgets provided by any plugin
-        class AlgoWidgetDef
-        {
-        public:
-            //!< empty, default constructor
-            AlgoWidgetDef() :
-                m_widgetFunc(NULL),
-                m_paramFunc(NULL),
-                m_pBasePlugin(NULL),
-                m_category(ito::AddInAlgo::catNone),
-                m_interface(ito::AddInAlgo::iNotSpecified)
-            {}
-
-            //!< constructor with all necessary arguments.
-            AlgoWidgetDef(AddInAlgo::t_algoWidget algoWidgetFunc, AddInAlgo::t_filterParam algoWidgetParamFunc, QString description = QString(), ito::AddInAlgo::tAlgoCategory category = ito::AddInAlgo::catNone, ito::AddInAlgo::tAlgoInterface interf = ito::AddInAlgo::iNotSpecified, QString interfaceMeta = QString()) :
-                m_widgetFunc(algoWidgetFunc),
-                m_paramFunc(algoWidgetParamFunc),
-                m_pBasePlugin(NULL),
-                m_description(description),
-                m_category(category),
-                m_interface(interf),
-                m_interfaceMeta(interfaceMeta)
-            {}
-
-            virtual ~AlgoWidgetDef() {}    //!< destructor
-
-            t_algoWidget m_widgetFunc;    //!< function pointer (unbounded, static) for widget-method
-            t_filterParam m_paramFunc;    //!< function pointer (unbounded, static) for widget's default parameter method
-            ito::AddInInterfaceBase *m_pBasePlugin;        //!< interface (factory) instance of this plugin (will be automatically filled)
-            QString m_name;                //!< name of widget
-            QString m_description;        //!< description of widget
-            ito::AddInAlgo::tAlgoCategory m_category;    //!< category, widget belongs to (default: catNone)
-            ito::AddInAlgo::tAlgoInterface m_interface; //!< algorithm interface, widget fits to (default: iNotSpecified)
-            QString m_interfaceMeta;    //!< meta information if required by algorithm interface
-
-        private:
-            AlgoWidgetDef(const AlgoWidgetDef & /*p*/); //disable copy constructor
-        };
-
-        ito::RetVal getFilterList(QHash<QString, FilterDef *> &fList) const;
-        ito::RetVal getAlgoWidgetList(QHash<QString, AlgoWidgetDef *> &awList) const;
-        ito::RetVal rejectFilter(const QString &name);
-        ito::RetVal rejectAlgoWidget(const QString &name);
-
-    protected:
-        virtual ~AddInAlgo();
-        AddInAlgo();
-        QHash<QString, FilterDef *> m_filterList;
-        QHash<QString, AlgoWidgetDef *> m_algoWidgetList;
-
-        //! small check and cleaning of all parameter vectors (can be used in filterParam methods)
-        static ito::RetVal prepareParamVectors(QVector<ito::Param> *paramsMand, QVector<ito::Param> *paramsOpt, QVector<ito::Param> *paramsOut);
-
-    public Q_SLOTS:
-        virtual ito::RetVal getParam(QSharedPointer<ito::Param> /*val*/, ItomSharedSemaphore * /*waitCond*/ = NULL) { return ito::retOk; }
-        virtual ito::RetVal setParam(QSharedPointer<ito::ParamBase> /*val*/, ItomSharedSemaphore * /*waitCond*/ = NULL) { return ito::retOk; }
->>>>>>> 707102bf
     };
 
     ito::RetVal getFilterList(QHash<QString, FilterDef *> &fList) const;
