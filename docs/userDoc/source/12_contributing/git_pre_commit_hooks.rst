.. _git_pre_commit_hooks:

Git Pre-Commit Hooks
********************

Itom makes use of `pre-commit <https://pre-commit.com/>`_ hooks for
identifying simple issues such as missing semicolons, trailing whitespace or misspellings
before submission to git. The `pre-commit <https://pre-commit.com/>`_ hooks are run
before each commit and your commit can fail accordingly.

<<<<<<< HEAD
When a new hook is added, It's usually a good idea to run the hooks before new commit is added.
Python offers a framework to run and apply the commit-hooks manually to your code.
=======
After cloning the |itom| repositories (`itomProject <https://github.com/itom-project/itomProject>`_ or
`itom <https://github.com/itom-project/itom>`_, `plugins <https://github.com/itom-project/plugins>`_,
`designerPlugins <https://github.com/itom-project/designerPlugins>`_) hooks must be install e.g. using pip.
>>>>>>> 00147596

.. code-block:: bash

    python -m pip install pre_commit

Git hooks must be installed into the ``.git`` folder of each repo.

.. code-block:: bash

    python -m pre_commit install

Pre_commits can be executed manually:

.. code-block:: bash
    
    python -m pre_commit run --all-files

A practical tip is to also run pre_commits manually to reduce frustration when you want or need to create a commit.
Failed hooks ensure that a commit cannot be set.

To execute specific hooks, their names can be passed as an additional argument (e.g. codespell).

.. code-block:: bash
<<<<<<< HEAD

    pre_commit run --all-files
=======
    
    python -m pre_commit run --all-files codespell
>>>>>>> 00147596
<|MERGE_RESOLUTION|>--- conflicted
+++ resolved
@@ -8,14 +8,9 @@
 before submission to git. The `pre-commit <https://pre-commit.com/>`_ hooks are run
 before each commit and your commit can fail accordingly.
 
-<<<<<<< HEAD
-When a new hook is added, It's usually a good idea to run the hooks before new commit is added.
-Python offers a framework to run and apply the commit-hooks manually to your code.
-=======
 After cloning the |itom| repositories (`itomProject <https://github.com/itom-project/itomProject>`_ or
 `itom <https://github.com/itom-project/itom>`_, `plugins <https://github.com/itom-project/plugins>`_,
 `designerPlugins <https://github.com/itom-project/designerPlugins>`_) hooks must be install e.g. using pip.
->>>>>>> 00147596
 
 .. code-block:: bash
 
@@ -39,10 +34,5 @@
 To execute specific hooks, their names can be passed as an additional argument (e.g. codespell).
 
 .. code-block:: bash
-<<<<<<< HEAD
-
-    pre_commit run --all-files
-=======
     
-    python -m pre_commit run --all-files codespell
->>>>>>> 00147596
+    python -m pre_commit run --all-files codespell